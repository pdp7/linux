--- conflicted
+++ resolved
@@ -916,10 +916,7 @@
 };
 
 struct devlink;
-<<<<<<< HEAD
-=======
 struct tlsdev_ops;
->>>>>>> 0ecfebd2
 
 /*
  * This structure defines the management hooks for network devices.
@@ -1228,13 +1225,8 @@
  *	that got dropped are freed/returned via xdp_return_frame().
  *	Returns negative number, means general error invoking ndo, meaning
  *	no frames were xmit'ed and core-caller will free all frames.
-<<<<<<< HEAD
- * struct devlink *(*ndo_get_devlink)(struct net_device *dev);
- *	Get devlink instance associated with a given netdev.
-=======
  * struct devlink_port *(*ndo_get_devlink_port)(struct net_device *dev);
  *	Get devlink port instance associated with a given netdev.
->>>>>>> 0ecfebd2
  *	Called with a reference on the netdevice and devlink locks only,
  *	rtnl_lock is not held.
  */
@@ -1434,11 +1426,7 @@
 						u32 flags);
 	int			(*ndo_xsk_async_xmit)(struct net_device *dev,
 						      u32 queue_id);
-<<<<<<< HEAD
-	struct devlink *	(*ndo_get_devlink)(struct net_device *dev);
-=======
 	struct devlink_port *	(*ndo_get_devlink_port)(struct net_device *dev);
->>>>>>> 0ecfebd2
 };
 
 /**
