/*
 * Copyright (C) 2017-2018 Netronome Systems, Inc.
 *
 * This software is licensed under the GNU General License Version 2,
 * June 1991 as shown in the file COPYING in the top-level directory of this
 * source tree.
 *
 * THE COPYRIGHT HOLDERS AND/OR OTHER PARTIES PROVIDE THE PROGRAM "AS IS"
 * WITHOUT WARRANTY OF ANY KIND, EITHER EXPRESSED OR IMPLIED, INCLUDING,
 * BUT NOT LIMITED TO, THE IMPLIED WARRANTIES OF MERCHANTABILITY AND FITNESS
 * FOR A PARTICULAR PURPOSE. THE ENTIRE RISK AS TO THE QUALITY AND PERFORMANCE
 * OF THE PROGRAM IS WITH YOU. SHOULD THE PROGRAM PROVE DEFECTIVE, YOU ASSUME
 * THE COST OF ALL NECESSARY SERVICING, REPAIR OR CORRECTION.
 */

#include <linux/bpf.h>
#include <linux/bpf_verifier.h>
#include <linux/bug.h>
#include <linux/kdev_t.h>
#include <linux/list.h>
#include <linux/lockdep.h>
#include <linux/netdevice.h>
#include <linux/printk.h>
#include <linux/proc_ns.h>
#include <linux/rhashtable.h>
#include <linux/rtnetlink.h>
#include <linux/rwsem.h>

/* Protects offdevs, members of bpf_offload_netdev and offload members
 * of all progs.
 * RTNL lock cannot be taken when holding this lock.
 */
static DECLARE_RWSEM(bpf_devs_lock);

struct bpf_offload_dev {
	const struct bpf_prog_offload_ops *ops;
	struct list_head netdevs;
	void *priv;
};

struct bpf_offload_netdev {
	struct rhash_head l;
	struct net_device *netdev;
	struct bpf_offload_dev *offdev; /* NULL when bound-only */
	struct list_head progs;
	struct list_head maps;
	struct list_head offdev_netdevs;
};

static const struct rhashtable_params offdevs_params = {
	.nelem_hint		= 4,
	.key_len		= sizeof(struct net_device *),
	.key_offset		= offsetof(struct bpf_offload_netdev, netdev),
	.head_offset		= offsetof(struct bpf_offload_netdev, l),
	.automatic_shrinking	= true,
};

static struct rhashtable offdevs;

static int bpf_dev_offload_check(struct net_device *netdev)
{
	if (!netdev)
		return -EINVAL;
	if (!netdev->netdev_ops->ndo_bpf)
		return -EOPNOTSUPP;
	return 0;
}

static struct bpf_offload_netdev *
bpf_offload_find_netdev(struct net_device *netdev)
{
	lockdep_assert_held(&bpf_devs_lock);

	return rhashtable_lookup_fast(&offdevs, &netdev, offdevs_params);
}

static int __bpf_offload_dev_netdev_register(struct bpf_offload_dev *offdev,
					     struct net_device *netdev)
{
	struct bpf_offload_netdev *ondev;
	int err;

	ondev = kzalloc(sizeof(*ondev), GFP_KERNEL);
	if (!ondev)
		return -ENOMEM;

	ondev->netdev = netdev;
	ondev->offdev = offdev;
	INIT_LIST_HEAD(&ondev->progs);
	INIT_LIST_HEAD(&ondev->maps);

	err = rhashtable_insert_fast(&offdevs, &ondev->l, offdevs_params);
	if (err) {
		netdev_warn(netdev, "failed to register for BPF offload\n");
		goto err_free;
	}

	if (offdev)
		list_add(&ondev->offdev_netdevs, &offdev->netdevs);
	return 0;

err_free:
	kfree(ondev);
	return err;
}

static void __bpf_prog_offload_destroy(struct bpf_prog *prog)
{
	struct bpf_prog_offload *offload = prog->aux->offload;

	if (offload->dev_state)
		offload->offdev->ops->destroy(prog);

	/* Make sure BPF_PROG_GET_NEXT_ID can't find this dead program */
	bpf_prog_free_id(prog, true);

	list_del_init(&offload->offloads);
	kfree(offload);
	prog->aux->offload = NULL;
}

static int bpf_map_offload_ndo(struct bpf_offloaded_map *offmap,
			       enum bpf_netdev_command cmd)
{
	struct netdev_bpf data = {};
	struct net_device *netdev;

	ASSERT_RTNL();

	data.command = cmd;
	data.offmap = offmap;
	/* Caller must make sure netdev is valid */
	netdev = offmap->netdev;

	return netdev->netdev_ops->ndo_bpf(netdev, &data);
}

static void __bpf_map_offload_destroy(struct bpf_offloaded_map *offmap)
{
	WARN_ON(bpf_map_offload_ndo(offmap, BPF_OFFLOAD_MAP_FREE));
	/* Make sure BPF_MAP_GET_NEXT_ID can't find this dead map */
	bpf_map_free_id(&offmap->map, true);
	list_del_init(&offmap->offloads);
	offmap->netdev = NULL;
}

static void __bpf_offload_dev_netdev_unregister(struct bpf_offload_dev *offdev,
						struct net_device *netdev)
{
	struct bpf_offload_netdev *ondev, *altdev = NULL;
	struct bpf_offloaded_map *offmap, *mtmp;
	struct bpf_prog_offload *offload, *ptmp;

	ASSERT_RTNL();

	ondev = rhashtable_lookup_fast(&offdevs, &netdev, offdevs_params);
	if (WARN_ON(!ondev))
		return;

	WARN_ON(rhashtable_remove_fast(&offdevs, &ondev->l, offdevs_params));

	/* Try to move the objects to another netdev of the device */
	if (offdev) {
		list_del(&ondev->offdev_netdevs);
		altdev = list_first_entry_or_null(&offdev->netdevs,
						  struct bpf_offload_netdev,
						  offdev_netdevs);
	}

	if (altdev) {
		list_for_each_entry(offload, &ondev->progs, offloads)
			offload->netdev = altdev->netdev;
		list_splice_init(&ondev->progs, &altdev->progs);

		list_for_each_entry(offmap, &ondev->maps, offloads)
			offmap->netdev = altdev->netdev;
		list_splice_init(&ondev->maps, &altdev->maps);
	} else {
		list_for_each_entry_safe(offload, ptmp, &ondev->progs, offloads)
			__bpf_prog_offload_destroy(offload->prog);
		list_for_each_entry_safe(offmap, mtmp, &ondev->maps, offloads)
			__bpf_map_offload_destroy(offmap);
	}

	WARN_ON(!list_empty(&ondev->progs));
	WARN_ON(!list_empty(&ondev->maps));
	kfree(ondev);
}

static int __bpf_prog_dev_bound_init(struct bpf_prog *prog, struct net_device *netdev)
{
	struct bpf_offload_netdev *ondev;
	struct bpf_prog_offload *offload;
	int err;

	offload = kzalloc(sizeof(*offload), GFP_USER);
	if (!offload)
		return -ENOMEM;

	offload->prog = prog;
	offload->netdev = netdev;

	ondev = bpf_offload_find_netdev(offload->netdev);
	if (!ondev) {
		if (bpf_prog_is_offloaded(prog->aux)) {
			err = -EINVAL;
			goto err_free;
		}

		/* When only binding to the device, explicitly
		 * create an entry in the hashtable.
		 */
		err = __bpf_offload_dev_netdev_register(NULL, offload->netdev);
		if (err)
			goto err_free;
		ondev = bpf_offload_find_netdev(offload->netdev);
	}
	offload->offdev = ondev->offdev;
	prog->aux->offload = offload;
	list_add_tail(&offload->offloads, &ondev->progs);

	return 0;
err_free:
	kfree(offload);
	return err;
}

int bpf_prog_dev_bound_init(struct bpf_prog *prog, union bpf_attr *attr)
{
	struct net_device *netdev;
	int err;

	if (attr->prog_type != BPF_PROG_TYPE_SCHED_CLS &&
	    attr->prog_type != BPF_PROG_TYPE_XDP)
		return -EINVAL;

	if (attr->prog_flags & ~BPF_F_XDP_DEV_BOUND_ONLY)
		return -EINVAL;

	if (attr->prog_type == BPF_PROG_TYPE_SCHED_CLS &&
	    attr->prog_flags & BPF_F_XDP_DEV_BOUND_ONLY)
		return -EINVAL;

	netdev = dev_get_by_index(current->nsproxy->net_ns, attr->prog_ifindex);
	if (!netdev)
		return -EINVAL;

	err = bpf_dev_offload_check(netdev);
	if (err)
		goto out;

	prog->aux->offload_requested = !(attr->prog_flags & BPF_F_XDP_DEV_BOUND_ONLY);

	down_write(&bpf_devs_lock);
	err = __bpf_prog_dev_bound_init(prog, netdev);
	up_write(&bpf_devs_lock);

out:
	dev_put(netdev);
	return err;
}

int bpf_prog_dev_bound_inherit(struct bpf_prog *new_prog, struct bpf_prog *old_prog)
{
	int err;

	if (!bpf_prog_is_dev_bound(old_prog->aux))
		return 0;

	if (bpf_prog_is_offloaded(old_prog->aux))
		return -EINVAL;

	new_prog->aux->dev_bound = old_prog->aux->dev_bound;
	new_prog->aux->offload_requested = old_prog->aux->offload_requested;

	down_write(&bpf_devs_lock);
	if (!old_prog->aux->offload) {
		err = -EINVAL;
		goto out;
	}

	err = __bpf_prog_dev_bound_init(new_prog, old_prog->aux->offload->netdev);

out:
	up_write(&bpf_devs_lock);
	return err;
}

int bpf_prog_offload_verifier_prep(struct bpf_prog *prog)
{
	struct bpf_prog_offload *offload;
	int ret = -ENODEV;

	down_read(&bpf_devs_lock);
	offload = prog->aux->offload;
	if (offload) {
		ret = offload->offdev->ops->prepare(prog);
		offload->dev_state = !ret;
	}
	up_read(&bpf_devs_lock);

	return ret;
}

int bpf_prog_offload_verify_insn(struct bpf_verifier_env *env,
				 int insn_idx, int prev_insn_idx)
{
	struct bpf_prog_offload *offload;
	int ret = -ENODEV;

	down_read(&bpf_devs_lock);
	offload = env->prog->aux->offload;
	if (offload)
		ret = offload->offdev->ops->insn_hook(env, insn_idx,
						      prev_insn_idx);
	up_read(&bpf_devs_lock);

	return ret;
}

int bpf_prog_offload_finalize(struct bpf_verifier_env *env)
{
	struct bpf_prog_offload *offload;
	int ret = -ENODEV;

	down_read(&bpf_devs_lock);
	offload = env->prog->aux->offload;
	if (offload) {
		if (offload->offdev->ops->finalize)
			ret = offload->offdev->ops->finalize(env);
		else
			ret = 0;
	}
	up_read(&bpf_devs_lock);

	return ret;
}

void
bpf_prog_offload_replace_insn(struct bpf_verifier_env *env, u32 off,
			      struct bpf_insn *insn)
{
	const struct bpf_prog_offload_ops *ops;
	struct bpf_prog_offload *offload;
	int ret = -EOPNOTSUPP;

	down_read(&bpf_devs_lock);
	offload = env->prog->aux->offload;
	if (offload) {
		ops = offload->offdev->ops;
		if (!offload->opt_failed && ops->replace_insn)
			ret = ops->replace_insn(env, off, insn);
		offload->opt_failed |= ret;
	}
	up_read(&bpf_devs_lock);
}

void
bpf_prog_offload_remove_insns(struct bpf_verifier_env *env, u32 off, u32 cnt)
{
	struct bpf_prog_offload *offload;
	int ret = -EOPNOTSUPP;

	down_read(&bpf_devs_lock);
	offload = env->prog->aux->offload;
	if (offload) {
		if (!offload->opt_failed && offload->offdev->ops->remove_insns)
			ret = offload->offdev->ops->remove_insns(env, off, cnt);
		offload->opt_failed |= ret;
	}
	up_read(&bpf_devs_lock);
}

void bpf_prog_dev_bound_destroy(struct bpf_prog *prog)
{
<<<<<<< HEAD
	struct bpf_prog_offload *offload = prog->aux->offload;

	if (offload->dev_state)
		offload->offdev->ops->destroy(prog);

	list_del_init(&offload->offloads);
	kfree(offload);
	prog->aux->offload = NULL;
}
=======
	struct bpf_offload_netdev *ondev;
	struct net_device *netdev;
>>>>>>> 16809afd

	rtnl_lock();
	down_write(&bpf_devs_lock);
	if (prog->aux->offload) {
		list_del_init(&prog->aux->offload->offloads);

		netdev = prog->aux->offload->netdev;
		__bpf_prog_offload_destroy(prog);

		ondev = bpf_offload_find_netdev(netdev);
		if (!ondev->offdev && list_empty(&ondev->progs))
			__bpf_offload_dev_netdev_unregister(NULL, netdev);
	}
	up_write(&bpf_devs_lock);
	rtnl_unlock();
}

static int bpf_prog_offload_translate(struct bpf_prog *prog)
{
	struct bpf_prog_offload *offload;
	int ret = -ENODEV;

	down_read(&bpf_devs_lock);
	offload = prog->aux->offload;
	if (offload)
		ret = offload->offdev->ops->translate(prog);
	up_read(&bpf_devs_lock);

	return ret;
}

static unsigned int bpf_prog_warn_on_exec(const void *ctx,
					  const struct bpf_insn *insn)
{
	WARN(1, "attempt to execute device eBPF program on the host!");
	return 0;
}

int bpf_prog_offload_compile(struct bpf_prog *prog)
{
	prog->bpf_func = bpf_prog_warn_on_exec;

	return bpf_prog_offload_translate(prog);
}

struct ns_get_path_bpf_prog_args {
	struct bpf_prog *prog;
	struct bpf_prog_info *info;
};

static struct ns_common *bpf_prog_offload_info_fill_ns(void *private_data)
{
	struct ns_get_path_bpf_prog_args *args = private_data;
	struct bpf_prog_aux *aux = args->prog->aux;
	struct ns_common *ns;
	struct net *net;

	rtnl_lock();
	down_read(&bpf_devs_lock);

	if (aux->offload) {
		args->info->ifindex = aux->offload->netdev->ifindex;
		net = dev_net(aux->offload->netdev);
		get_net(net);
		ns = &net->ns;
	} else {
		args->info->ifindex = 0;
		ns = NULL;
	}

	up_read(&bpf_devs_lock);
	rtnl_unlock();

	return ns;
}

int bpf_prog_offload_info_fill(struct bpf_prog_info *info,
			       struct bpf_prog *prog)
{
	struct ns_get_path_bpf_prog_args args = {
		.prog	= prog,
		.info	= info,
	};
	struct bpf_prog_aux *aux = prog->aux;
	struct inode *ns_inode;
	struct path ns_path;
	char __user *uinsns;
	int res;
	u32 ulen;

	res = ns_get_path_cb(&ns_path, bpf_prog_offload_info_fill_ns, &args);
	if (res) {
		if (!info->ifindex)
			return -ENODEV;
		return res;
	}

	down_read(&bpf_devs_lock);

	if (!aux->offload) {
		up_read(&bpf_devs_lock);
		return -ENODEV;
	}

	ulen = info->jited_prog_len;
	info->jited_prog_len = aux->offload->jited_len;
	if (info->jited_prog_len && ulen) {
		uinsns = u64_to_user_ptr(info->jited_prog_insns);
		ulen = min_t(u32, info->jited_prog_len, ulen);
		if (copy_to_user(uinsns, aux->offload->jited_image, ulen)) {
			up_read(&bpf_devs_lock);
			return -EFAULT;
		}
	}

	up_read(&bpf_devs_lock);

	ns_inode = ns_path.dentry->d_inode;
	info->netns_dev = new_encode_dev(ns_inode->i_sb->s_dev);
	info->netns_ino = ns_inode->i_ino;
	path_put(&ns_path);

	return 0;
}

const struct bpf_prog_ops bpf_offload_prog_ops = {
};

struct bpf_map *bpf_map_offload_map_alloc(union bpf_attr *attr)
{
	struct net *net = current->nsproxy->net_ns;
	struct bpf_offload_netdev *ondev;
	struct bpf_offloaded_map *offmap;
	int err;

	if (!capable(CAP_SYS_ADMIN))
		return ERR_PTR(-EPERM);
	if (attr->map_type != BPF_MAP_TYPE_ARRAY &&
	    attr->map_type != BPF_MAP_TYPE_HASH)
		return ERR_PTR(-EINVAL);

	offmap = bpf_map_area_alloc(sizeof(*offmap), NUMA_NO_NODE);
	if (!offmap)
		return ERR_PTR(-ENOMEM);

	bpf_map_init_from_attr(&offmap->map, attr);

	rtnl_lock();
	down_write(&bpf_devs_lock);
	offmap->netdev = __dev_get_by_index(net, attr->map_ifindex);
	err = bpf_dev_offload_check(offmap->netdev);
	if (err)
		goto err_unlock;

	ondev = bpf_offload_find_netdev(offmap->netdev);
	if (!ondev) {
		err = -EINVAL;
		goto err_unlock;
	}

	err = bpf_map_offload_ndo(offmap, BPF_OFFLOAD_MAP_ALLOC);
	if (err)
		goto err_unlock;

	list_add_tail(&offmap->offloads, &ondev->maps);
	up_write(&bpf_devs_lock);
	rtnl_unlock();

	return &offmap->map;

err_unlock:
	up_write(&bpf_devs_lock);
	rtnl_unlock();
	bpf_map_area_free(offmap);
	return ERR_PTR(err);
}

void bpf_map_offload_map_free(struct bpf_map *map)
{
	struct bpf_offloaded_map *offmap = map_to_offmap(map);

	rtnl_lock();
	down_write(&bpf_devs_lock);
	if (offmap->netdev)
		__bpf_map_offload_destroy(offmap);
	up_write(&bpf_devs_lock);
	rtnl_unlock();

	bpf_map_area_free(offmap);
}

int bpf_map_offload_lookup_elem(struct bpf_map *map, void *key, void *value)
{
	struct bpf_offloaded_map *offmap = map_to_offmap(map);
	int ret = -ENODEV;

	down_read(&bpf_devs_lock);
	if (offmap->netdev)
		ret = offmap->dev_ops->map_lookup_elem(offmap, key, value);
	up_read(&bpf_devs_lock);

	return ret;
}

int bpf_map_offload_update_elem(struct bpf_map *map,
				void *key, void *value, u64 flags)
{
	struct bpf_offloaded_map *offmap = map_to_offmap(map);
	int ret = -ENODEV;

	if (unlikely(flags > BPF_EXIST))
		return -EINVAL;

	down_read(&bpf_devs_lock);
	if (offmap->netdev)
		ret = offmap->dev_ops->map_update_elem(offmap, key, value,
						       flags);
	up_read(&bpf_devs_lock);

	return ret;
}

int bpf_map_offload_delete_elem(struct bpf_map *map, void *key)
{
	struct bpf_offloaded_map *offmap = map_to_offmap(map);
	int ret = -ENODEV;

	down_read(&bpf_devs_lock);
	if (offmap->netdev)
		ret = offmap->dev_ops->map_delete_elem(offmap, key);
	up_read(&bpf_devs_lock);

	return ret;
}

int bpf_map_offload_get_next_key(struct bpf_map *map, void *key, void *next_key)
{
	struct bpf_offloaded_map *offmap = map_to_offmap(map);
	int ret = -ENODEV;

	down_read(&bpf_devs_lock);
	if (offmap->netdev)
		ret = offmap->dev_ops->map_get_next_key(offmap, key, next_key);
	up_read(&bpf_devs_lock);

	return ret;
}

struct ns_get_path_bpf_map_args {
	struct bpf_offloaded_map *offmap;
	struct bpf_map_info *info;
};

static struct ns_common *bpf_map_offload_info_fill_ns(void *private_data)
{
	struct ns_get_path_bpf_map_args *args = private_data;
	struct ns_common *ns;
	struct net *net;

	rtnl_lock();
	down_read(&bpf_devs_lock);

	if (args->offmap->netdev) {
		args->info->ifindex = args->offmap->netdev->ifindex;
		net = dev_net(args->offmap->netdev);
		get_net(net);
		ns = &net->ns;
	} else {
		args->info->ifindex = 0;
		ns = NULL;
	}

	up_read(&bpf_devs_lock);
	rtnl_unlock();

	return ns;
}

int bpf_map_offload_info_fill(struct bpf_map_info *info, struct bpf_map *map)
{
	struct ns_get_path_bpf_map_args args = {
		.offmap	= map_to_offmap(map),
		.info	= info,
	};
	struct inode *ns_inode;
	struct path ns_path;
	int res;

	res = ns_get_path_cb(&ns_path, bpf_map_offload_info_fill_ns, &args);
	if (res) {
		if (!info->ifindex)
			return -ENODEV;
		return res;
	}

	ns_inode = ns_path.dentry->d_inode;
	info->netns_dev = new_encode_dev(ns_inode->i_sb->s_dev);
	info->netns_ino = ns_inode->i_ino;
	path_put(&ns_path);

	return 0;
}

static bool __bpf_offload_dev_match(struct bpf_prog *prog,
				    struct net_device *netdev)
{
	struct bpf_offload_netdev *ondev1, *ondev2;
	struct bpf_prog_offload *offload;

	if (!bpf_prog_is_dev_bound(prog->aux))
		return false;

	offload = prog->aux->offload;
	if (!offload)
		return false;
	if (offload->netdev == netdev)
		return true;

	ondev1 = bpf_offload_find_netdev(offload->netdev);
	ondev2 = bpf_offload_find_netdev(netdev);

	return ondev1 && ondev2 && ondev1->offdev == ondev2->offdev;
}

bool bpf_offload_dev_match(struct bpf_prog *prog, struct net_device *netdev)
{
	bool ret;

	down_read(&bpf_devs_lock);
	ret = __bpf_offload_dev_match(prog, netdev);
	up_read(&bpf_devs_lock);

	return ret;
}
EXPORT_SYMBOL_GPL(bpf_offload_dev_match);

bool bpf_prog_dev_bound_match(const struct bpf_prog *lhs, const struct bpf_prog *rhs)
{
	bool ret;

	if (bpf_prog_is_offloaded(lhs->aux) != bpf_prog_is_offloaded(rhs->aux))
		return false;

	down_read(&bpf_devs_lock);
	ret = lhs->aux->offload && rhs->aux->offload &&
	      lhs->aux->offload->netdev &&
	      lhs->aux->offload->netdev == rhs->aux->offload->netdev;
	up_read(&bpf_devs_lock);

	return ret;
}

bool bpf_offload_prog_map_match(struct bpf_prog *prog, struct bpf_map *map)
{
	struct bpf_offloaded_map *offmap;
	bool ret;

	if (!bpf_map_is_offloaded(map))
		return bpf_map_offload_neutral(map);
	offmap = map_to_offmap(map);

	down_read(&bpf_devs_lock);
	ret = __bpf_offload_dev_match(prog, offmap->netdev);
	up_read(&bpf_devs_lock);

	return ret;
}

int bpf_offload_dev_netdev_register(struct bpf_offload_dev *offdev,
				    struct net_device *netdev)
{
	int err;

	down_write(&bpf_devs_lock);
	err = __bpf_offload_dev_netdev_register(offdev, netdev);
	up_write(&bpf_devs_lock);
	return err;
}
EXPORT_SYMBOL_GPL(bpf_offload_dev_netdev_register);

void bpf_offload_dev_netdev_unregister(struct bpf_offload_dev *offdev,
				       struct net_device *netdev)
{
	down_write(&bpf_devs_lock);
	__bpf_offload_dev_netdev_unregister(offdev, netdev);
	up_write(&bpf_devs_lock);
}
EXPORT_SYMBOL_GPL(bpf_offload_dev_netdev_unregister);

struct bpf_offload_dev *
bpf_offload_dev_create(const struct bpf_prog_offload_ops *ops, void *priv)
{
	struct bpf_offload_dev *offdev;

	offdev = kzalloc(sizeof(*offdev), GFP_KERNEL);
	if (!offdev)
		return ERR_PTR(-ENOMEM);

	offdev->ops = ops;
	offdev->priv = priv;
	INIT_LIST_HEAD(&offdev->netdevs);

	return offdev;
}
EXPORT_SYMBOL_GPL(bpf_offload_dev_create);

void bpf_offload_dev_destroy(struct bpf_offload_dev *offdev)
{
	WARN_ON(!list_empty(&offdev->netdevs));
	kfree(offdev);
}
EXPORT_SYMBOL_GPL(bpf_offload_dev_destroy);

void *bpf_offload_dev_priv(struct bpf_offload_dev *offdev)
{
	return offdev->priv;
}
EXPORT_SYMBOL_GPL(bpf_offload_dev_priv);

void bpf_dev_bound_netdev_unregister(struct net_device *dev)
{
	struct bpf_offload_netdev *ondev;

	ASSERT_RTNL();

	down_write(&bpf_devs_lock);
	ondev = bpf_offload_find_netdev(dev);
	if (ondev && !ondev->offdev)
		__bpf_offload_dev_netdev_unregister(NULL, ondev->netdev);
	up_write(&bpf_devs_lock);
}

int bpf_dev_bound_kfunc_check(struct bpf_verifier_log *log,
			      struct bpf_prog_aux *prog_aux)
{
	if (!bpf_prog_is_dev_bound(prog_aux)) {
		bpf_log(log, "metadata kfuncs require device-bound program\n");
		return -EINVAL;
	}

	if (bpf_prog_is_offloaded(prog_aux)) {
		bpf_log(log, "metadata kfuncs can't be offloaded\n");
		return -EINVAL;
	}

	return 0;
}

void *bpf_dev_bound_resolve_kfunc(struct bpf_prog *prog, u32 func_id)
{
	const struct xdp_metadata_ops *ops;
	void *p = NULL;

	/* We don't hold bpf_devs_lock while resolving several
	 * kfuncs and can race with the unregister_netdevice().
	 * We rely on bpf_dev_bound_match() check at attach
	 * to render this program unusable.
	 */
	down_read(&bpf_devs_lock);
	if (!prog->aux->offload)
		goto out;

	ops = prog->aux->offload->netdev->xdp_metadata_ops;
	if (!ops)
		goto out;

	if (func_id == bpf_xdp_metadata_kfunc_id(XDP_METADATA_KFUNC_RX_TIMESTAMP))
		p = ops->xmo_rx_timestamp;
	else if (func_id == bpf_xdp_metadata_kfunc_id(XDP_METADATA_KFUNC_RX_HASH))
		p = ops->xmo_rx_hash;
out:
	up_read(&bpf_devs_lock);

	return p;
}

static int __init bpf_offload_init(void)
{
	return rhashtable_init(&offdevs, &offdevs_params);
}

late_initcall(bpf_offload_init);<|MERGE_RESOLUTION|>--- conflicted
+++ resolved
@@ -111,9 +111,6 @@
 	if (offload->dev_state)
 		offload->offdev->ops->destroy(prog);
 
-	/* Make sure BPF_PROG_GET_NEXT_ID can't find this dead program */
-	bpf_prog_free_id(prog, true);
-
 	list_del_init(&offload->offloads);
 	kfree(offload);
 	prog->aux->offload = NULL;
@@ -373,20 +370,8 @@
 
 void bpf_prog_dev_bound_destroy(struct bpf_prog *prog)
 {
-<<<<<<< HEAD
-	struct bpf_prog_offload *offload = prog->aux->offload;
-
-	if (offload->dev_state)
-		offload->offdev->ops->destroy(prog);
-
-	list_del_init(&offload->offloads);
-	kfree(offload);
-	prog->aux->offload = NULL;
-}
-=======
 	struct bpf_offload_netdev *ondev;
 	struct net_device *netdev;
->>>>>>> 16809afd
 
 	rtnl_lock();
 	down_write(&bpf_devs_lock);
