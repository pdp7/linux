/* -*- mode: c; c-basic-offset: 8; -*-
 * vim: noexpandtab sw=8 ts=8 sts=0:
 *
 * file.c
 *
 * File open, close, extend, truncate
 *
 * Copyright (C) 2002, 2004 Oracle.  All rights reserved.
 *
 * This program is free software; you can redistribute it and/or
 * modify it under the terms of the GNU General Public
 * License as published by the Free Software Foundation; either
 * version 2 of the License, or (at your option) any later version.
 *
 * This program is distributed in the hope that it will be useful,
 * but WITHOUT ANY WARRANTY; without even the implied warranty of
 * MERCHANTABILITY or FITNESS FOR A PARTICULAR PURPOSE.  See the GNU
 * General Public License for more details.
 *
 * You should have received a copy of the GNU General Public
 * License along with this program; if not, write to the
 * Free Software Foundation, Inc., 59 Temple Place - Suite 330,
 * Boston, MA 021110-1307, USA.
 */

#include <linux/capability.h>
#include <linux/fs.h>
#include <linux/types.h>
#include <linux/slab.h>
#include <linux/highmem.h>
#include <linux/pagemap.h>
#include <linux/uio.h>
#include <linux/sched.h>
#include <linux/splice.h>
#include <linux/mount.h>
#include <linux/writeback.h>
#include <linux/falloc.h>
#include <linux/quotaops.h>
#include <linux/blkdev.h>

#include <cluster/masklog.h>

#include "ocfs2.h"

#include "alloc.h"
#include "aops.h"
#include "dir.h"
#include "dlmglue.h"
#include "extent_map.h"
#include "file.h"
#include "sysfile.h"
#include "inode.h"
#include "ioctl.h"
#include "journal.h"
#include "locks.h"
#include "mmap.h"
#include "suballoc.h"
#include "super.h"
#include "xattr.h"
#include "acl.h"
#include "quota.h"
#include "refcounttree.h"
#include "ocfs2_trace.h"

#include "buffer_head_io.h"

static int ocfs2_init_file_private(struct inode *inode, struct file *file)
{
	struct ocfs2_file_private *fp;

	fp = kzalloc(sizeof(struct ocfs2_file_private), GFP_KERNEL);
	if (!fp)
		return -ENOMEM;

	fp->fp_file = file;
	mutex_init(&fp->fp_mutex);
	ocfs2_file_lock_res_init(&fp->fp_flock, fp);
	file->private_data = fp;

	return 0;
}

static void ocfs2_free_file_private(struct inode *inode, struct file *file)
{
	struct ocfs2_file_private *fp = file->private_data;
	struct ocfs2_super *osb = OCFS2_SB(inode->i_sb);

	if (fp) {
		ocfs2_simple_drop_lockres(osb, &fp->fp_flock);
		ocfs2_lock_res_free(&fp->fp_flock);
		kfree(fp);
		file->private_data = NULL;
	}
}

static int ocfs2_file_open(struct inode *inode, struct file *file)
{
	int status;
	int mode = file->f_flags;
	struct ocfs2_inode_info *oi = OCFS2_I(inode);

	trace_ocfs2_file_open(inode, file, file->f_path.dentry,
			      (unsigned long long)OCFS2_I(inode)->ip_blkno,
			      file->f_path.dentry->d_name.len,
			      file->f_path.dentry->d_name.name, mode);

	if (file->f_mode & FMODE_WRITE)
		dquot_initialize(inode);

	spin_lock(&oi->ip_lock);

	/* Check that the inode hasn't been wiped from disk by another
	 * node. If it hasn't then we're safe as long as we hold the
	 * spin lock until our increment of open count. */
	if (OCFS2_I(inode)->ip_flags & OCFS2_INODE_DELETED) {
		spin_unlock(&oi->ip_lock);

		status = -ENOENT;
		goto leave;
	}

	if (mode & O_DIRECT)
		oi->ip_flags |= OCFS2_INODE_OPEN_DIRECT;

	oi->ip_open_count++;
	spin_unlock(&oi->ip_lock);

	status = ocfs2_init_file_private(inode, file);
	if (status) {
		/*
		 * We want to set open count back if we're failing the
		 * open.
		 */
		spin_lock(&oi->ip_lock);
		oi->ip_open_count--;
		spin_unlock(&oi->ip_lock);
	}

leave:
	return status;
}

static int ocfs2_file_release(struct inode *inode, struct file *file)
{
	struct ocfs2_inode_info *oi = OCFS2_I(inode);

	spin_lock(&oi->ip_lock);
	if (!--oi->ip_open_count)
		oi->ip_flags &= ~OCFS2_INODE_OPEN_DIRECT;

	trace_ocfs2_file_release(inode, file, file->f_path.dentry,
				 oi->ip_blkno,
				 file->f_path.dentry->d_name.len,
				 file->f_path.dentry->d_name.name,
				 oi->ip_open_count);
	spin_unlock(&oi->ip_lock);

	ocfs2_free_file_private(inode, file);

	return 0;
}

static int ocfs2_dir_open(struct inode *inode, struct file *file)
{
	return ocfs2_init_file_private(inode, file);
}

static int ocfs2_dir_release(struct inode *inode, struct file *file)
{
	ocfs2_free_file_private(inode, file);
	return 0;
}

static int ocfs2_sync_file(struct file *file, loff_t start, loff_t end,
			   int datasync)
{
	int err = 0;
	struct inode *inode = file->f_mapping->host;
	struct ocfs2_super *osb = OCFS2_SB(inode->i_sb);
	struct ocfs2_inode_info *oi = OCFS2_I(inode);
	journal_t *journal = osb->journal->j_journal;
	int ret;
	tid_t commit_tid;
	bool needs_barrier = false;

	trace_ocfs2_sync_file(inode, file, file->f_path.dentry,
			      OCFS2_I(inode)->ip_blkno,
			      file->f_path.dentry->d_name.len,
			      file->f_path.dentry->d_name.name,
			      (unsigned long long)datasync);

	if (ocfs2_is_hard_readonly(osb) || ocfs2_is_soft_readonly(osb))
		return -EROFS;

	err = filemap_write_and_wait_range(inode->i_mapping, start, end);
	if (err)
		return err;

	commit_tid = datasync ? oi->i_datasync_tid : oi->i_sync_tid;
	if (journal->j_flags & JBD2_BARRIER &&
	    !jbd2_trans_will_send_data_barrier(journal, commit_tid))
		needs_barrier = true;
	err = jbd2_complete_transaction(journal, commit_tid);
	if (needs_barrier) {
		ret = blkdev_issue_flush(inode->i_sb->s_bdev, GFP_KERNEL, NULL);
		if (!err)
			err = ret;
	}

	if (err)
		mlog_errno(err);

	return (err < 0) ? -EIO : 0;
}

int ocfs2_should_update_atime(struct inode *inode,
			      struct vfsmount *vfsmnt)
{
	struct timespec now;
	struct ocfs2_super *osb = OCFS2_SB(inode->i_sb);

	if (ocfs2_is_hard_readonly(osb) || ocfs2_is_soft_readonly(osb))
		return 0;

	if ((inode->i_flags & S_NOATIME) ||
	    ((inode->i_sb->s_flags & MS_NODIRATIME) && S_ISDIR(inode->i_mode)))
		return 0;

	/*
	 * We can be called with no vfsmnt structure - NFSD will
	 * sometimes do this.
	 *
	 * Note that our action here is different than touch_atime() -
	 * if we can't tell whether this is a noatime mount, then we
	 * don't know whether to trust the value of s_atime_quantum.
	 */
	if (vfsmnt == NULL)
		return 0;

	if ((vfsmnt->mnt_flags & MNT_NOATIME) ||
	    ((vfsmnt->mnt_flags & MNT_NODIRATIME) && S_ISDIR(inode->i_mode)))
		return 0;

	if (vfsmnt->mnt_flags & MNT_RELATIME) {
		if ((timespec_compare(&inode->i_atime, &inode->i_mtime) <= 0) ||
		    (timespec_compare(&inode->i_atime, &inode->i_ctime) <= 0))
			return 1;

		return 0;
	}

	now = CURRENT_TIME;
	if ((now.tv_sec - inode->i_atime.tv_sec <= osb->s_atime_quantum))
		return 0;
	else
		return 1;
}

int ocfs2_update_inode_atime(struct inode *inode,
			     struct buffer_head *bh)
{
	int ret;
	struct ocfs2_super *osb = OCFS2_SB(inode->i_sb);
	handle_t *handle;
	struct ocfs2_dinode *di = (struct ocfs2_dinode *) bh->b_data;

	handle = ocfs2_start_trans(osb, OCFS2_INODE_UPDATE_CREDITS);
	if (IS_ERR(handle)) {
		ret = PTR_ERR(handle);
		mlog_errno(ret);
		goto out;
	}

	ret = ocfs2_journal_access_di(handle, INODE_CACHE(inode), bh,
				      OCFS2_JOURNAL_ACCESS_WRITE);
	if (ret) {
		mlog_errno(ret);
		goto out_commit;
	}

	/*
	 * Don't use ocfs2_mark_inode_dirty() here as we don't always
	 * have i_mutex to guard against concurrent changes to other
	 * inode fields.
	 */
	inode->i_atime = CURRENT_TIME;
	di->i_atime = cpu_to_le64(inode->i_atime.tv_sec);
	di->i_atime_nsec = cpu_to_le32(inode->i_atime.tv_nsec);
	ocfs2_update_inode_fsync_trans(handle, inode, 0);
	ocfs2_journal_dirty(handle, bh);

out_commit:
	ocfs2_commit_trans(OCFS2_SB(inode->i_sb), handle);
out:
	return ret;
}

int ocfs2_set_inode_size(handle_t *handle,
				struct inode *inode,
				struct buffer_head *fe_bh,
				u64 new_i_size)
{
	int status;

	i_size_write(inode, new_i_size);
	inode->i_blocks = ocfs2_inode_sector_count(inode);
	inode->i_ctime = inode->i_mtime = CURRENT_TIME;

	status = ocfs2_mark_inode_dirty(handle, inode, fe_bh);
	if (status < 0) {
		mlog_errno(status);
		goto bail;
	}

bail:
	return status;
}

int ocfs2_simple_size_update(struct inode *inode,
			     struct buffer_head *di_bh,
			     u64 new_i_size)
{
	int ret;
	struct ocfs2_super *osb = OCFS2_SB(inode->i_sb);
	handle_t *handle = NULL;

	handle = ocfs2_start_trans(osb, OCFS2_INODE_UPDATE_CREDITS);
	if (IS_ERR(handle)) {
		ret = PTR_ERR(handle);
		mlog_errno(ret);
		goto out;
	}

	ret = ocfs2_set_inode_size(handle, inode, di_bh,
				   new_i_size);
	if (ret < 0)
		mlog_errno(ret);

	ocfs2_update_inode_fsync_trans(handle, inode, 0);
	ocfs2_commit_trans(osb, handle);
out:
	return ret;
}

static int ocfs2_cow_file_pos(struct inode *inode,
			      struct buffer_head *fe_bh,
			      u64 offset)
{
	int status;
	u32 phys, cpos = offset >> OCFS2_SB(inode->i_sb)->s_clustersize_bits;
	unsigned int num_clusters = 0;
	unsigned int ext_flags = 0;

	/*
	 * If the new offset is aligned to the range of the cluster, there is
	 * no space for ocfs2_zero_range_for_truncate to fill, so no need to
	 * CoW either.
	 */
	if ((offset & (OCFS2_SB(inode->i_sb)->s_clustersize - 1)) == 0)
		return 0;

	status = ocfs2_get_clusters(inode, cpos, &phys,
				    &num_clusters, &ext_flags);
	if (status) {
		mlog_errno(status);
		goto out;
	}

	if (!(ext_flags & OCFS2_EXT_REFCOUNTED))
		goto out;

	return ocfs2_refcount_cow(inode, fe_bh, cpos, 1, cpos+1);

out:
	return status;
}

static int ocfs2_orphan_for_truncate(struct ocfs2_super *osb,
				     struct inode *inode,
				     struct buffer_head *fe_bh,
				     u64 new_i_size)
{
	int status;
	handle_t *handle;
	struct ocfs2_dinode *di;
	u64 cluster_bytes;

	/*
	 * We need to CoW the cluster contains the offset if it is reflinked
	 * since we will call ocfs2_zero_range_for_truncate later which will
	 * write "0" from offset to the end of the cluster.
	 */
	status = ocfs2_cow_file_pos(inode, fe_bh, new_i_size);
	if (status) {
		mlog_errno(status);
		return status;
	}

	/* TODO: This needs to actually orphan the inode in this
	 * transaction. */

	handle = ocfs2_start_trans(osb, OCFS2_INODE_UPDATE_CREDITS);
	if (IS_ERR(handle)) {
		status = PTR_ERR(handle);
		mlog_errno(status);
		goto out;
	}

	status = ocfs2_journal_access_di(handle, INODE_CACHE(inode), fe_bh,
					 OCFS2_JOURNAL_ACCESS_WRITE);
	if (status < 0) {
		mlog_errno(status);
		goto out_commit;
	}

	/*
	 * Do this before setting i_size.
	 */
	cluster_bytes = ocfs2_align_bytes_to_clusters(inode->i_sb, new_i_size);
	status = ocfs2_zero_range_for_truncate(inode, handle, new_i_size,
					       cluster_bytes);
	if (status) {
		mlog_errno(status);
		goto out_commit;
	}

	i_size_write(inode, new_i_size);
	inode->i_ctime = inode->i_mtime = CURRENT_TIME;

	di = (struct ocfs2_dinode *) fe_bh->b_data;
	di->i_size = cpu_to_le64(new_i_size);
	di->i_ctime = di->i_mtime = cpu_to_le64(inode->i_ctime.tv_sec);
	di->i_ctime_nsec = di->i_mtime_nsec = cpu_to_le32(inode->i_ctime.tv_nsec);
	ocfs2_update_inode_fsync_trans(handle, inode, 0);

	ocfs2_journal_dirty(handle, fe_bh);

out_commit:
	ocfs2_commit_trans(osb, handle);
out:
	return status;
}

int ocfs2_truncate_file(struct inode *inode,
			       struct buffer_head *di_bh,
			       u64 new_i_size)
{
	int status = 0;
	struct ocfs2_dinode *fe = NULL;
	struct ocfs2_super *osb = OCFS2_SB(inode->i_sb);

	/* We trust di_bh because it comes from ocfs2_inode_lock(), which
	 * already validated it */
	fe = (struct ocfs2_dinode *) di_bh->b_data;

	trace_ocfs2_truncate_file((unsigned long long)OCFS2_I(inode)->ip_blkno,
				  (unsigned long long)le64_to_cpu(fe->i_size),
				  (unsigned long long)new_i_size);

	mlog_bug_on_msg(le64_to_cpu(fe->i_size) != i_size_read(inode),
			"Inode %llu, inode i_size = %lld != di "
			"i_size = %llu, i_flags = 0x%x\n",
			(unsigned long long)OCFS2_I(inode)->ip_blkno,
			i_size_read(inode),
			(unsigned long long)le64_to_cpu(fe->i_size),
			le32_to_cpu(fe->i_flags));

	if (new_i_size > le64_to_cpu(fe->i_size)) {
		trace_ocfs2_truncate_file_error(
			(unsigned long long)le64_to_cpu(fe->i_size),
			(unsigned long long)new_i_size);
		status = -EINVAL;
		mlog_errno(status);
		goto bail;
	}

	down_write(&OCFS2_I(inode)->ip_alloc_sem);

	ocfs2_resv_discard(&osb->osb_la_resmap,
			   &OCFS2_I(inode)->ip_la_data_resv);

	/*
	 * The inode lock forced other nodes to sync and drop their
	 * pages, which (correctly) happens even if we have a truncate
	 * without allocation change - ocfs2 cluster sizes can be much
	 * greater than page size, so we have to truncate them
	 * anyway.
	 */
	unmap_mapping_range(inode->i_mapping, new_i_size + PAGE_SIZE - 1, 0, 1);
	truncate_inode_pages(inode->i_mapping, new_i_size);

	if (OCFS2_I(inode)->ip_dyn_features & OCFS2_INLINE_DATA_FL) {
		status = ocfs2_truncate_inline(inode, di_bh, new_i_size,
					       i_size_read(inode), 1);
		if (status)
			mlog_errno(status);

		goto bail_unlock_sem;
	}

	/* alright, we're going to need to do a full blown alloc size
	 * change. Orphan the inode so that recovery can complete the
	 * truncate if necessary. This does the task of marking
	 * i_size. */
	status = ocfs2_orphan_for_truncate(osb, inode, di_bh, new_i_size);
	if (status < 0) {
		mlog_errno(status);
		goto bail_unlock_sem;
	}

	status = ocfs2_commit_truncate(osb, inode, di_bh);
	if (status < 0) {
		mlog_errno(status);
		goto bail_unlock_sem;
	}

	/* TODO: orphan dir cleanup here. */
bail_unlock_sem:
	up_write(&OCFS2_I(inode)->ip_alloc_sem);

bail:
	if (!status && OCFS2_I(inode)->ip_clusters == 0)
		status = ocfs2_try_remove_refcount_tree(inode, di_bh);

	return status;
}

/*
 * extend file allocation only here.
 * we'll update all the disk stuff, and oip->alloc_size
 *
 * expect stuff to be locked, a transaction started and enough data /
 * metadata reservations in the contexts.
 *
 * Will return -EAGAIN, and a reason if a restart is needed.
 * If passed in, *reason will always be set, even in error.
 */
int ocfs2_add_inode_data(struct ocfs2_super *osb,
			 struct inode *inode,
			 u32 *logical_offset,
			 u32 clusters_to_add,
			 int mark_unwritten,
			 struct buffer_head *fe_bh,
			 handle_t *handle,
			 struct ocfs2_alloc_context *data_ac,
			 struct ocfs2_alloc_context *meta_ac,
			 enum ocfs2_alloc_restarted *reason_ret)
{
	int ret;
	struct ocfs2_extent_tree et;

	ocfs2_init_dinode_extent_tree(&et, INODE_CACHE(inode), fe_bh);
	ret = ocfs2_add_clusters_in_btree(handle, &et, logical_offset,
					  clusters_to_add, mark_unwritten,
					  data_ac, meta_ac, reason_ret);

	return ret;
}

static int __ocfs2_extend_allocation(struct inode *inode, u32 logical_start,
				     u32 clusters_to_add, int mark_unwritten)
{
	int status = 0;
	int restart_func = 0;
	int credits;
	u32 prev_clusters;
	struct buffer_head *bh = NULL;
	struct ocfs2_dinode *fe = NULL;
	handle_t *handle = NULL;
	struct ocfs2_alloc_context *data_ac = NULL;
	struct ocfs2_alloc_context *meta_ac = NULL;
	enum ocfs2_alloc_restarted why = RESTART_NONE;
	struct ocfs2_super *osb = OCFS2_SB(inode->i_sb);
	struct ocfs2_extent_tree et;
	int did_quota = 0;

	/*
	 * Unwritten extent only exists for file systems which
	 * support holes.
	 */
	BUG_ON(mark_unwritten && !ocfs2_sparse_alloc(osb));

	status = ocfs2_read_inode_block(inode, &bh);
	if (status < 0) {
		mlog_errno(status);
		goto leave;
	}
	fe = (struct ocfs2_dinode *) bh->b_data;

restart_all:
	BUG_ON(le32_to_cpu(fe->i_clusters) != OCFS2_I(inode)->ip_clusters);

	ocfs2_init_dinode_extent_tree(&et, INODE_CACHE(inode), bh);
	status = ocfs2_lock_allocators(inode, &et, clusters_to_add, 0,
				       &data_ac, &meta_ac);
	if (status) {
		mlog_errno(status);
		goto leave;
	}

	credits = ocfs2_calc_extend_credits(osb->sb, &fe->id2.i_list);
	handle = ocfs2_start_trans(osb, credits);
	if (IS_ERR(handle)) {
		status = PTR_ERR(handle);
		handle = NULL;
		mlog_errno(status);
		goto leave;
	}

restarted_transaction:
	trace_ocfs2_extend_allocation(
		(unsigned long long)OCFS2_I(inode)->ip_blkno,
		(unsigned long long)i_size_read(inode),
		le32_to_cpu(fe->i_clusters), clusters_to_add,
		why, restart_func);

	status = dquot_alloc_space_nodirty(inode,
			ocfs2_clusters_to_bytes(osb->sb, clusters_to_add));
	if (status)
		goto leave;
	did_quota = 1;

	/* reserve a write to the file entry early on - that we if we
	 * run out of credits in the allocation path, we can still
	 * update i_size. */
	status = ocfs2_journal_access_di(handle, INODE_CACHE(inode), bh,
					 OCFS2_JOURNAL_ACCESS_WRITE);
	if (status < 0) {
		mlog_errno(status);
		goto leave;
	}

	prev_clusters = OCFS2_I(inode)->ip_clusters;

	status = ocfs2_add_inode_data(osb,
				      inode,
				      &logical_start,
				      clusters_to_add,
				      mark_unwritten,
				      bh,
				      handle,
				      data_ac,
				      meta_ac,
				      &why);
	if ((status < 0) && (status != -EAGAIN)) {
		if (status != -ENOSPC)
			mlog_errno(status);
		goto leave;
	}
	ocfs2_update_inode_fsync_trans(handle, inode, 1);
	ocfs2_journal_dirty(handle, bh);

	spin_lock(&OCFS2_I(inode)->ip_lock);
	clusters_to_add -= (OCFS2_I(inode)->ip_clusters - prev_clusters);
	spin_unlock(&OCFS2_I(inode)->ip_lock);
	/* Release unused quota reservation */
	dquot_free_space(inode,
			ocfs2_clusters_to_bytes(osb->sb, clusters_to_add));
	did_quota = 0;

	if (why != RESTART_NONE && clusters_to_add) {
		if (why == RESTART_META) {
			restart_func = 1;
			status = 0;
		} else {
			BUG_ON(why != RESTART_TRANS);

			status = ocfs2_allocate_extend_trans(handle, 1);
			if (status < 0) {
				/* handle still has to be committed at
				 * this point. */
				status = -ENOMEM;
				mlog_errno(status);
				goto leave;
			}
			goto restarted_transaction;
		}
	}

	trace_ocfs2_extend_allocation_end(OCFS2_I(inode)->ip_blkno,
	     le32_to_cpu(fe->i_clusters),
	     (unsigned long long)le64_to_cpu(fe->i_size),
	     OCFS2_I(inode)->ip_clusters,
	     (unsigned long long)i_size_read(inode));

leave:
	if (status < 0 && did_quota)
		dquot_free_space(inode,
			ocfs2_clusters_to_bytes(osb->sb, clusters_to_add));
	if (handle) {
		ocfs2_commit_trans(osb, handle);
		handle = NULL;
	}
	if (data_ac) {
		ocfs2_free_alloc_context(data_ac);
		data_ac = NULL;
	}
	if (meta_ac) {
		ocfs2_free_alloc_context(meta_ac);
		meta_ac = NULL;
	}
	if ((!status) && restart_func) {
		restart_func = 0;
		goto restart_all;
	}
	brelse(bh);
	bh = NULL;

	return status;
}

int ocfs2_extend_allocation(struct inode *inode, u32 logical_start,
		u32 clusters_to_add, int mark_unwritten)
{
	return __ocfs2_extend_allocation(inode, logical_start,
			clusters_to_add, mark_unwritten);
}

/*
 * While a write will already be ordering the data, a truncate will not.
 * Thus, we need to explicitly order the zeroed pages.
 */
static handle_t *ocfs2_zero_start_ordered_transaction(struct inode *inode,
						struct buffer_head *di_bh)
{
	struct ocfs2_super *osb = OCFS2_SB(inode->i_sb);
	handle_t *handle = NULL;
	int ret = 0;

	if (!ocfs2_should_order_data(inode))
		goto out;

	handle = ocfs2_start_trans(osb, OCFS2_INODE_UPDATE_CREDITS);
	if (IS_ERR(handle)) {
		ret = -ENOMEM;
		mlog_errno(ret);
		goto out;
	}

	ret = ocfs2_jbd2_file_inode(handle, inode);
	if (ret < 0) {
		mlog_errno(ret);
		goto out;
	}

	ret = ocfs2_journal_access_di(handle, INODE_CACHE(inode), di_bh,
				      OCFS2_JOURNAL_ACCESS_WRITE);
	if (ret)
		mlog_errno(ret);
	ocfs2_update_inode_fsync_trans(handle, inode, 1);

out:
	if (ret) {
		if (!IS_ERR(handle))
			ocfs2_commit_trans(osb, handle);
		handle = ERR_PTR(ret);
	}
	return handle;
}

/* Some parts of this taken from generic_cont_expand, which turned out
 * to be too fragile to do exactly what we need without us having to
 * worry about recursive locking in ->write_begin() and ->write_end(). */
static int ocfs2_write_zero_page(struct inode *inode, u64 abs_from,
				 u64 abs_to, struct buffer_head *di_bh)
{
	struct address_space *mapping = inode->i_mapping;
	struct page *page;
	unsigned long index = abs_from >> PAGE_CACHE_SHIFT;
	handle_t *handle;
	int ret = 0;
	unsigned zero_from, zero_to, block_start, block_end;
	struct ocfs2_dinode *di = (struct ocfs2_dinode *)di_bh->b_data;

	BUG_ON(abs_from >= abs_to);
	BUG_ON(abs_to > (((u64)index + 1) << PAGE_CACHE_SHIFT));
	BUG_ON(abs_from & (inode->i_blkbits - 1));

	handle = ocfs2_zero_start_ordered_transaction(inode, di_bh);
	if (IS_ERR(handle)) {
		ret = PTR_ERR(handle);
		goto out;
	}

	page = find_or_create_page(mapping, index, GFP_NOFS);
	if (!page) {
		ret = -ENOMEM;
		mlog_errno(ret);
		goto out_commit_trans;
	}

	/* Get the offsets within the page that we want to zero */
	zero_from = abs_from & (PAGE_CACHE_SIZE - 1);
	zero_to = abs_to & (PAGE_CACHE_SIZE - 1);
	if (!zero_to)
		zero_to = PAGE_CACHE_SIZE;

	trace_ocfs2_write_zero_page(
			(unsigned long long)OCFS2_I(inode)->ip_blkno,
			(unsigned long long)abs_from,
			(unsigned long long)abs_to,
			index, zero_from, zero_to);

	/* We know that zero_from is block aligned */
	for (block_start = zero_from; block_start < zero_to;
	     block_start = block_end) {
		block_end = block_start + (1 << inode->i_blkbits);

		/*
		 * block_start is block-aligned.  Bump it by one to force
		 * __block_write_begin and block_commit_write to zero the
		 * whole block.
		 */
		ret = __block_write_begin(page, block_start + 1, 0,
					  ocfs2_get_block);
		if (ret < 0) {
			mlog_errno(ret);
			goto out_unlock;
		}


		/* must not update i_size! */
		ret = block_commit_write(page, block_start + 1,
					 block_start + 1);
		if (ret < 0)
			mlog_errno(ret);
		else
			ret = 0;
	}

	/*
	 * fs-writeback will release the dirty pages without page lock
	 * whose offset are over inode size, the release happens at
	 * block_write_full_page().
	 */
	i_size_write(inode, abs_to);
	inode->i_blocks = ocfs2_inode_sector_count(inode);
	di->i_size = cpu_to_le64((u64)i_size_read(inode));
	inode->i_mtime = inode->i_ctime = CURRENT_TIME;
	di->i_mtime = di->i_ctime = cpu_to_le64(inode->i_mtime.tv_sec);
	di->i_ctime_nsec = cpu_to_le32(inode->i_mtime.tv_nsec);
	di->i_mtime_nsec = di->i_ctime_nsec;
	if (handle) {
		ocfs2_journal_dirty(handle, di_bh);
		ocfs2_update_inode_fsync_trans(handle, inode, 1);
	}

out_unlock:
	unlock_page(page);
	page_cache_release(page);
out_commit_trans:
	if (handle)
		ocfs2_commit_trans(OCFS2_SB(inode->i_sb), handle);
out:
	return ret;
}

/*
 * Find the next range to zero.  We do this in terms of bytes because
 * that's what ocfs2_zero_extend() wants, and it is dealing with the
 * pagecache.  We may return multiple extents.
 *
 * zero_start and zero_end are ocfs2_zero_extend()s current idea of what
 * needs to be zeroed.  range_start and range_end return the next zeroing
 * range.  A subsequent call should pass the previous range_end as its
 * zero_start.  If range_end is 0, there's nothing to do.
 *
 * Unwritten extents are skipped over.  Refcounted extents are CoWd.
 */
static int ocfs2_zero_extend_get_range(struct inode *inode,
				       struct buffer_head *di_bh,
				       u64 zero_start, u64 zero_end,
				       u64 *range_start, u64 *range_end)
{
	int rc = 0, needs_cow = 0;
	u32 p_cpos, zero_clusters = 0;
	u32 zero_cpos =
		zero_start >> OCFS2_SB(inode->i_sb)->s_clustersize_bits;
	u32 last_cpos = ocfs2_clusters_for_bytes(inode->i_sb, zero_end);
	unsigned int num_clusters = 0;
	unsigned int ext_flags = 0;

	while (zero_cpos < last_cpos) {
		rc = ocfs2_get_clusters(inode, zero_cpos, &p_cpos,
					&num_clusters, &ext_flags);
		if (rc) {
			mlog_errno(rc);
			goto out;
		}

		if (p_cpos && !(ext_flags & OCFS2_EXT_UNWRITTEN)) {
			zero_clusters = num_clusters;
			if (ext_flags & OCFS2_EXT_REFCOUNTED)
				needs_cow = 1;
			break;
		}

		zero_cpos += num_clusters;
	}
	if (!zero_clusters) {
		*range_end = 0;
		goto out;
	}

	while ((zero_cpos + zero_clusters) < last_cpos) {
		rc = ocfs2_get_clusters(inode, zero_cpos + zero_clusters,
					&p_cpos, &num_clusters,
					&ext_flags);
		if (rc) {
			mlog_errno(rc);
			goto out;
		}

		if (!p_cpos || (ext_flags & OCFS2_EXT_UNWRITTEN))
			break;
		if (ext_flags & OCFS2_EXT_REFCOUNTED)
			needs_cow = 1;
		zero_clusters += num_clusters;
	}
	if ((zero_cpos + zero_clusters) > last_cpos)
		zero_clusters = last_cpos - zero_cpos;

	if (needs_cow) {
		rc = ocfs2_refcount_cow(inode, di_bh, zero_cpos,
					zero_clusters, UINT_MAX);
		if (rc) {
			mlog_errno(rc);
			goto out;
		}
	}

	*range_start = ocfs2_clusters_to_bytes(inode->i_sb, zero_cpos);
	*range_end = ocfs2_clusters_to_bytes(inode->i_sb,
					     zero_cpos + zero_clusters);

out:
	return rc;
}

/*
 * Zero one range returned from ocfs2_zero_extend_get_range().  The caller
 * has made sure that the entire range needs zeroing.
 */
static int ocfs2_zero_extend_range(struct inode *inode, u64 range_start,
				   u64 range_end, struct buffer_head *di_bh)
{
	int rc = 0;
	u64 next_pos;
	u64 zero_pos = range_start;

	trace_ocfs2_zero_extend_range(
			(unsigned long long)OCFS2_I(inode)->ip_blkno,
			(unsigned long long)range_start,
			(unsigned long long)range_end);
	BUG_ON(range_start >= range_end);

	while (zero_pos < range_end) {
		next_pos = (zero_pos & PAGE_CACHE_MASK) + PAGE_CACHE_SIZE;
		if (next_pos > range_end)
			next_pos = range_end;
		rc = ocfs2_write_zero_page(inode, zero_pos, next_pos, di_bh);
		if (rc < 0) {
			mlog_errno(rc);
			break;
		}
		zero_pos = next_pos;

		/*
		 * Very large extends have the potential to lock up
		 * the cpu for extended periods of time.
		 */
		cond_resched();
	}

	return rc;
}

int ocfs2_zero_extend(struct inode *inode, struct buffer_head *di_bh,
		      loff_t zero_to_size)
{
	int ret = 0;
	u64 zero_start, range_start = 0, range_end = 0;
	struct super_block *sb = inode->i_sb;

	zero_start = ocfs2_align_bytes_to_blocks(sb, i_size_read(inode));
	trace_ocfs2_zero_extend((unsigned long long)OCFS2_I(inode)->ip_blkno,
				(unsigned long long)zero_start,
				(unsigned long long)i_size_read(inode));
	while (zero_start < zero_to_size) {
		ret = ocfs2_zero_extend_get_range(inode, di_bh, zero_start,
						  zero_to_size,
						  &range_start,
						  &range_end);
		if (ret) {
			mlog_errno(ret);
			break;
		}
		if (!range_end)
			break;
		/* Trim the ends */
		if (range_start < zero_start)
			range_start = zero_start;
		if (range_end > zero_to_size)
			range_end = zero_to_size;

		ret = ocfs2_zero_extend_range(inode, range_start,
					      range_end, di_bh);
		if (ret) {
			mlog_errno(ret);
			break;
		}
		zero_start = range_end;
	}

	return ret;
}

int ocfs2_extend_no_holes(struct inode *inode, struct buffer_head *di_bh,
			  u64 new_i_size, u64 zero_to)
{
	int ret;
	u32 clusters_to_add;
	struct ocfs2_inode_info *oi = OCFS2_I(inode);

	/*
	 * Only quota files call this without a bh, and they can't be
	 * refcounted.
	 */
	BUG_ON(!di_bh && (oi->ip_dyn_features & OCFS2_HAS_REFCOUNT_FL));
	BUG_ON(!di_bh && !(oi->ip_flags & OCFS2_INODE_SYSTEM_FILE));

	clusters_to_add = ocfs2_clusters_for_bytes(inode->i_sb, new_i_size);
	if (clusters_to_add < oi->ip_clusters)
		clusters_to_add = 0;
	else
		clusters_to_add -= oi->ip_clusters;

	if (clusters_to_add) {
		ret = __ocfs2_extend_allocation(inode, oi->ip_clusters,
						clusters_to_add, 0);
		if (ret) {
			mlog_errno(ret);
			goto out;
		}
	}

	/*
	 * Call this even if we don't add any clusters to the tree. We
	 * still need to zero the area between the old i_size and the
	 * new i_size.
	 */
	ret = ocfs2_zero_extend(inode, di_bh, zero_to);
	if (ret < 0)
		mlog_errno(ret);

out:
	return ret;
}

static int ocfs2_extend_file(struct inode *inode,
			     struct buffer_head *di_bh,
			     u64 new_i_size)
{
	int ret = 0;
	struct ocfs2_inode_info *oi = OCFS2_I(inode);

	BUG_ON(!di_bh);

	/* setattr sometimes calls us like this. */
	if (new_i_size == 0)
		goto out;

	if (i_size_read(inode) == new_i_size)
		goto out;
	BUG_ON(new_i_size < i_size_read(inode));

	/*
	 * The alloc sem blocks people in read/write from reading our
	 * allocation until we're done changing it. We depend on
	 * i_mutex to block other extend/truncate calls while we're
	 * here.  We even have to hold it for sparse files because there
	 * might be some tail zeroing.
	 */
	down_write(&oi->ip_alloc_sem);

	if (oi->ip_dyn_features & OCFS2_INLINE_DATA_FL) {
		/*
		 * We can optimize small extends by keeping the inodes
		 * inline data.
		 */
		if (ocfs2_size_fits_inline_data(di_bh, new_i_size)) {
			up_write(&oi->ip_alloc_sem);
			goto out_update_size;
		}

		ret = ocfs2_convert_inline_data_to_extents(inode, di_bh);
		if (ret) {
			up_write(&oi->ip_alloc_sem);
			mlog_errno(ret);
			goto out;
		}
	}

	if (ocfs2_sparse_alloc(OCFS2_SB(inode->i_sb)))
		ret = ocfs2_zero_extend(inode, di_bh, new_i_size);
	else
		ret = ocfs2_extend_no_holes(inode, di_bh, new_i_size,
					    new_i_size);

	up_write(&oi->ip_alloc_sem);

	if (ret < 0) {
		mlog_errno(ret);
		goto out;
	}

out_update_size:
	ret = ocfs2_simple_size_update(inode, di_bh, new_i_size);
	if (ret < 0)
		mlog_errno(ret);

out:
	return ret;
}

int ocfs2_setattr(struct dentry *dentry, struct iattr *attr)
{
	int status = 0, size_change;
	struct inode *inode = dentry->d_inode;
	struct super_block *sb = inode->i_sb;
	struct ocfs2_super *osb = OCFS2_SB(sb);
	struct buffer_head *bh = NULL;
	handle_t *handle = NULL;
	struct dquot *transfer_to[MAXQUOTAS] = { };
	int qtype;

	trace_ocfs2_setattr(inode, dentry,
			    (unsigned long long)OCFS2_I(inode)->ip_blkno,
			    dentry->d_name.len, dentry->d_name.name,
			    attr->ia_valid, attr->ia_mode,
			    from_kuid(&init_user_ns, attr->ia_uid),
			    from_kgid(&init_user_ns, attr->ia_gid));

	/* ensuring we don't even attempt to truncate a symlink */
	if (S_ISLNK(inode->i_mode))
		attr->ia_valid &= ~ATTR_SIZE;

#define OCFS2_VALID_ATTRS (ATTR_ATIME | ATTR_MTIME | ATTR_CTIME | ATTR_SIZE \
			   | ATTR_GID | ATTR_UID | ATTR_MODE)
	if (!(attr->ia_valid & OCFS2_VALID_ATTRS))
		return 0;

	status = inode_change_ok(inode, attr);
	if (status)
		return status;

	if (is_quota_modification(inode, attr))
		dquot_initialize(inode);
	size_change = S_ISREG(inode->i_mode) && attr->ia_valid & ATTR_SIZE;
	if (size_change) {
		status = ocfs2_rw_lock(inode, 1);
		if (status < 0) {
			mlog_errno(status);
			goto bail;
		}
	}

	status = ocfs2_inode_lock(inode, &bh, 1);
	if (status < 0) {
		if (status != -ENOENT)
			mlog_errno(status);
		goto bail_unlock_rw;
	}

	if (size_change) {
		status = inode_newsize_ok(inode, attr->ia_size);
		if (status)
			goto bail_unlock;

		inode_dio_wait(inode);

		if (i_size_read(inode) >= attr->ia_size) {
			if (ocfs2_should_order_data(inode)) {
				status = ocfs2_begin_ordered_truncate(inode,
								      attr->ia_size);
				if (status)
					goto bail_unlock;
			}
			status = ocfs2_truncate_file(inode, bh, attr->ia_size);
		} else
			status = ocfs2_extend_file(inode, bh, attr->ia_size);
		if (status < 0) {
			if (status != -ENOSPC)
				mlog_errno(status);
			status = -ENOSPC;
			goto bail_unlock;
		}
	}

	if ((attr->ia_valid & ATTR_UID && !uid_eq(attr->ia_uid, inode->i_uid)) ||
	    (attr->ia_valid & ATTR_GID && !gid_eq(attr->ia_gid, inode->i_gid))) {
		/*
		 * Gather pointers to quota structures so that allocation /
		 * freeing of quota structures happens here and not inside
		 * dquot_transfer() where we have problems with lock ordering
		 */
		if (attr->ia_valid & ATTR_UID && !uid_eq(attr->ia_uid, inode->i_uid)
		    && OCFS2_HAS_RO_COMPAT_FEATURE(sb,
		    OCFS2_FEATURE_RO_COMPAT_USRQUOTA)) {
			transfer_to[USRQUOTA] = dqget(sb, make_kqid_uid(attr->ia_uid));
			if (!transfer_to[USRQUOTA]) {
				status = -ESRCH;
				goto bail_unlock;
			}
		}
		if (attr->ia_valid & ATTR_GID && !gid_eq(attr->ia_gid, inode->i_gid)
		    && OCFS2_HAS_RO_COMPAT_FEATURE(sb,
		    OCFS2_FEATURE_RO_COMPAT_GRPQUOTA)) {
			transfer_to[GRPQUOTA] = dqget(sb, make_kqid_gid(attr->ia_gid));
			if (!transfer_to[GRPQUOTA]) {
				status = -ESRCH;
				goto bail_unlock;
			}
		}
		handle = ocfs2_start_trans(osb, OCFS2_INODE_UPDATE_CREDITS +
					   2 * ocfs2_quota_trans_credits(sb));
		if (IS_ERR(handle)) {
			status = PTR_ERR(handle);
			mlog_errno(status);
			goto bail_unlock;
		}
		status = __dquot_transfer(inode, transfer_to);
		if (status < 0)
			goto bail_commit;
	} else {
		handle = ocfs2_start_trans(osb, OCFS2_INODE_UPDATE_CREDITS);
		if (IS_ERR(handle)) {
			status = PTR_ERR(handle);
			mlog_errno(status);
			goto bail_unlock;
		}
	}

	setattr_copy(inode, attr);
	mark_inode_dirty(inode);

	status = ocfs2_mark_inode_dirty(handle, inode, bh);
	if (status < 0)
		mlog_errno(status);

bail_commit:
	ocfs2_commit_trans(osb, handle);
bail_unlock:
	ocfs2_inode_unlock(inode, 1);
bail_unlock_rw:
	if (size_change)
		ocfs2_rw_unlock(inode, 1);
bail:
	brelse(bh);

	/* Release quota pointers in case we acquired them */
	for (qtype = 0; qtype < OCFS2_MAXQUOTAS; qtype++)
		dqput(transfer_to[qtype]);

	if (!status && attr->ia_valid & ATTR_MODE) {
		status = posix_acl_chmod(inode, inode->i_mode);
		if (status < 0)
			mlog_errno(status);
	}

	return status;
}

int ocfs2_getattr(struct vfsmount *mnt,
		  struct dentry *dentry,
		  struct kstat *stat)
{
	struct inode *inode = dentry->d_inode;
	struct super_block *sb = dentry->d_inode->i_sb;
	struct ocfs2_super *osb = sb->s_fs_info;
	int err;

	err = ocfs2_inode_revalidate(dentry);
	if (err) {
		if (err != -ENOENT)
			mlog_errno(err);
		goto bail;
	}

	generic_fillattr(inode, stat);

	/* We set the blksize from the cluster size for performance */
	stat->blksize = osb->s_clustersize;

bail:
	return err;
}

int ocfs2_permission(struct inode *inode, int mask)
{
	int ret;

	if (mask & MAY_NOT_BLOCK)
		return -ECHILD;

	ret = ocfs2_inode_lock(inode, NULL, 0);
	if (ret) {
		if (ret != -ENOENT)
			mlog_errno(ret);
		goto out;
	}

	ret = generic_permission(inode, mask);

	ocfs2_inode_unlock(inode, 0);
out:
	return ret;
}

static int __ocfs2_write_remove_suid(struct inode *inode,
				     struct buffer_head *bh)
{
	int ret;
	handle_t *handle;
	struct ocfs2_super *osb = OCFS2_SB(inode->i_sb);
	struct ocfs2_dinode *di;

	trace_ocfs2_write_remove_suid(
			(unsigned long long)OCFS2_I(inode)->ip_blkno,
			inode->i_mode);

	handle = ocfs2_start_trans(osb, OCFS2_INODE_UPDATE_CREDITS);
	if (IS_ERR(handle)) {
		ret = PTR_ERR(handle);
		mlog_errno(ret);
		goto out;
	}

	ret = ocfs2_journal_access_di(handle, INODE_CACHE(inode), bh,
				      OCFS2_JOURNAL_ACCESS_WRITE);
	if (ret < 0) {
		mlog_errno(ret);
		goto out_trans;
	}

	inode->i_mode &= ~S_ISUID;
	if ((inode->i_mode & S_ISGID) && (inode->i_mode & S_IXGRP))
		inode->i_mode &= ~S_ISGID;

	di = (struct ocfs2_dinode *) bh->b_data;
	di->i_mode = cpu_to_le16(inode->i_mode);
	ocfs2_update_inode_fsync_trans(handle, inode, 0);

	ocfs2_journal_dirty(handle, bh);

out_trans:
	ocfs2_commit_trans(osb, handle);
out:
	return ret;
}

/*
 * Will look for holes and unwritten extents in the range starting at
 * pos for count bytes (inclusive).
 */
static int ocfs2_check_range_for_holes(struct inode *inode, loff_t pos,
				       size_t count)
{
	int ret = 0;
	unsigned int extent_flags;
	u32 cpos, clusters, extent_len, phys_cpos;
	struct super_block *sb = inode->i_sb;

	cpos = pos >> OCFS2_SB(sb)->s_clustersize_bits;
	clusters = ocfs2_clusters_for_bytes(sb, pos + count) - cpos;

	while (clusters) {
		ret = ocfs2_get_clusters(inode, cpos, &phys_cpos, &extent_len,
					 &extent_flags);
		if (ret < 0) {
			mlog_errno(ret);
			goto out;
		}

		if (phys_cpos == 0 || (extent_flags & OCFS2_EXT_UNWRITTEN)) {
			ret = 1;
			break;
		}

		if (extent_len > clusters)
			extent_len = clusters;

		clusters -= extent_len;
		cpos += extent_len;
	}
out:
	return ret;
}

static int ocfs2_write_remove_suid(struct inode *inode)
{
	int ret;
	struct buffer_head *bh = NULL;

	ret = ocfs2_read_inode_block(inode, &bh);
	if (ret < 0) {
		mlog_errno(ret);
		goto out;
	}

	ret =  __ocfs2_write_remove_suid(inode, bh);
out:
	brelse(bh);
	return ret;
}

/*
 * Allocate enough extents to cover the region starting at byte offset
 * start for len bytes. Existing extents are skipped, any extents
 * added are marked as "unwritten".
 */
static int ocfs2_allocate_unwritten_extents(struct inode *inode,
					    u64 start, u64 len)
{
	int ret;
	u32 cpos, phys_cpos, clusters, alloc_size;
	u64 end = start + len;
	struct buffer_head *di_bh = NULL;

	if (OCFS2_I(inode)->ip_dyn_features & OCFS2_INLINE_DATA_FL) {
		ret = ocfs2_read_inode_block(inode, &di_bh);
		if (ret) {
			mlog_errno(ret);
			goto out;
		}

		/*
		 * Nothing to do if the requested reservation range
		 * fits within the inode.
		 */
		if (ocfs2_size_fits_inline_data(di_bh, end))
			goto out;

		ret = ocfs2_convert_inline_data_to_extents(inode, di_bh);
		if (ret) {
			mlog_errno(ret);
			goto out;
		}
	}

	/*
	 * We consider both start and len to be inclusive.
	 */
	cpos = start >> OCFS2_SB(inode->i_sb)->s_clustersize_bits;
	clusters = ocfs2_clusters_for_bytes(inode->i_sb, start + len);
	clusters -= cpos;

	while (clusters) {
		ret = ocfs2_get_clusters(inode, cpos, &phys_cpos,
					 &alloc_size, NULL);
		if (ret) {
			mlog_errno(ret);
			goto out;
		}

		/*
		 * Hole or existing extent len can be arbitrary, so
		 * cap it to our own allocation request.
		 */
		if (alloc_size > clusters)
			alloc_size = clusters;

		if (phys_cpos) {
			/*
			 * We already have an allocation at this
			 * region so we can safely skip it.
			 */
			goto next;
		}

		ret = __ocfs2_extend_allocation(inode, cpos, alloc_size, 1);
		if (ret) {
			if (ret != -ENOSPC)
				mlog_errno(ret);
			goto out;
		}

next:
		cpos += alloc_size;
		clusters -= alloc_size;
	}

	ret = 0;
out:

	brelse(di_bh);
	return ret;
}

/*
 * Truncate a byte range, avoiding pages within partial clusters. This
 * preserves those pages for the zeroing code to write to.
 */
static void ocfs2_truncate_cluster_pages(struct inode *inode, u64 byte_start,
					 u64 byte_len)
{
	struct ocfs2_super *osb = OCFS2_SB(inode->i_sb);
	loff_t start, end;
	struct address_space *mapping = inode->i_mapping;

	start = (loff_t)ocfs2_align_bytes_to_clusters(inode->i_sb, byte_start);
	end = byte_start + byte_len;
	end = end & ~(osb->s_clustersize - 1);

	if (start < end) {
		unmap_mapping_range(mapping, start, end - start, 0);
		truncate_inode_pages_range(mapping, start, end - 1);
	}
}

static int ocfs2_zero_partial_clusters(struct inode *inode,
				       u64 start, u64 len)
{
	int ret = 0;
	u64 tmpend, end = start + len;
	struct ocfs2_super *osb = OCFS2_SB(inode->i_sb);
	unsigned int csize = osb->s_clustersize;
	handle_t *handle;

	/*
	 * The "start" and "end" values are NOT necessarily part of
	 * the range whose allocation is being deleted. Rather, this
	 * is what the user passed in with the request. We must zero
	 * partial clusters here. There's no need to worry about
	 * physical allocation - the zeroing code knows to skip holes.
	 */
	trace_ocfs2_zero_partial_clusters(
		(unsigned long long)OCFS2_I(inode)->ip_blkno,
		(unsigned long long)start, (unsigned long long)end);

	/*
	 * If both edges are on a cluster boundary then there's no
	 * zeroing required as the region is part of the allocation to
	 * be truncated.
	 */
	if ((start & (csize - 1)) == 0 && (end & (csize - 1)) == 0)
		goto out;

	handle = ocfs2_start_trans(osb, OCFS2_INODE_UPDATE_CREDITS);
	if (IS_ERR(handle)) {
		ret = PTR_ERR(handle);
		mlog_errno(ret);
		goto out;
	}

	/*
	 * We want to get the byte offset of the end of the 1st cluster.
	 */
	tmpend = (u64)osb->s_clustersize + (start & ~(osb->s_clustersize - 1));
	if (tmpend > end)
		tmpend = end;

	trace_ocfs2_zero_partial_clusters_range1((unsigned long long)start,
						 (unsigned long long)tmpend);

	ret = ocfs2_zero_range_for_truncate(inode, handle, start, tmpend);
	if (ret)
		mlog_errno(ret);

	if (tmpend < end) {
		/*
		 * This may make start and end equal, but the zeroing
		 * code will skip any work in that case so there's no
		 * need to catch it up here.
		 */
		start = end & ~(osb->s_clustersize - 1);

		trace_ocfs2_zero_partial_clusters_range2(
			(unsigned long long)start, (unsigned long long)end);

		ret = ocfs2_zero_range_for_truncate(inode, handle, start, end);
		if (ret)
			mlog_errno(ret);
	}
	ocfs2_update_inode_fsync_trans(handle, inode, 1);

	ocfs2_commit_trans(osb, handle);
out:
	return ret;
}

static int ocfs2_find_rec(struct ocfs2_extent_list *el, u32 pos)
{
	int i;
	struct ocfs2_extent_rec *rec = NULL;

	for (i = le16_to_cpu(el->l_next_free_rec) - 1; i >= 0; i--) {

		rec = &el->l_recs[i];

		if (le32_to_cpu(rec->e_cpos) < pos)
			break;
	}

	return i;
}

/*
 * Helper to calculate the punching pos and length in one run, we handle the
 * following three cases in order:
 *
 * - remove the entire record
 * - remove a partial record
 * - no record needs to be removed (hole-punching completed)
*/
static void ocfs2_calc_trunc_pos(struct inode *inode,
				 struct ocfs2_extent_list *el,
				 struct ocfs2_extent_rec *rec,
				 u32 trunc_start, u32 *trunc_cpos,
				 u32 *trunc_len, u32 *trunc_end,
				 u64 *blkno, int *done)
{
	int ret = 0;
	u32 coff, range;

	range = le32_to_cpu(rec->e_cpos) + ocfs2_rec_clusters(el, rec);

	if (le32_to_cpu(rec->e_cpos) >= trunc_start) {
		/*
		 * remove an entire extent record.
		 */
		*trunc_cpos = le32_to_cpu(rec->e_cpos);
		/*
		 * Skip holes if any.
		 */
		if (range < *trunc_end)
			*trunc_end = range;
		*trunc_len = *trunc_end - le32_to_cpu(rec->e_cpos);
		*blkno = le64_to_cpu(rec->e_blkno);
		*trunc_end = le32_to_cpu(rec->e_cpos);
	} else if (range > trunc_start) {
		/*
		 * remove a partial extent record, which means we're
		 * removing the last extent record.
		 */
		*trunc_cpos = trunc_start;
		/*
		 * skip hole if any.
		 */
		if (range < *trunc_end)
			*trunc_end = range;
		*trunc_len = *trunc_end - trunc_start;
		coff = trunc_start - le32_to_cpu(rec->e_cpos);
		*blkno = le64_to_cpu(rec->e_blkno) +
				ocfs2_clusters_to_blocks(inode->i_sb, coff);
		*trunc_end = trunc_start;
	} else {
		/*
		 * It may have two following possibilities:
		 *
		 * - last record has been removed
		 * - trunc_start was within a hole
		 *
		 * both two cases mean the completion of hole punching.
		 */
		ret = 1;
	}

	*done = ret;
}

static int ocfs2_remove_inode_range(struct inode *inode,
				    struct buffer_head *di_bh, u64 byte_start,
				    u64 byte_len)
{
	int ret = 0, flags = 0, done = 0, i;
	u32 trunc_start, trunc_len, trunc_end, trunc_cpos, phys_cpos;
	u32 cluster_in_el;
	struct ocfs2_super *osb = OCFS2_SB(inode->i_sb);
	struct ocfs2_cached_dealloc_ctxt dealloc;
	struct address_space *mapping = inode->i_mapping;
	struct ocfs2_extent_tree et;
	struct ocfs2_path *path = NULL;
	struct ocfs2_extent_list *el = NULL;
	struct ocfs2_extent_rec *rec = NULL;
	struct ocfs2_dinode *di = (struct ocfs2_dinode *)di_bh->b_data;
	u64 blkno, refcount_loc = le64_to_cpu(di->i_refcount_loc);

	ocfs2_init_dinode_extent_tree(&et, INODE_CACHE(inode), di_bh);
	ocfs2_init_dealloc_ctxt(&dealloc);

	trace_ocfs2_remove_inode_range(
			(unsigned long long)OCFS2_I(inode)->ip_blkno,
			(unsigned long long)byte_start,
			(unsigned long long)byte_len);

	if (byte_len == 0)
		return 0;

	if (OCFS2_I(inode)->ip_dyn_features & OCFS2_INLINE_DATA_FL) {
		ret = ocfs2_truncate_inline(inode, di_bh, byte_start,
					    byte_start + byte_len, 0);
		if (ret) {
			mlog_errno(ret);
			goto out;
		}
		/*
		 * There's no need to get fancy with the page cache
		 * truncate of an inline-data inode. We're talking
		 * about less than a page here, which will be cached
		 * in the dinode buffer anyway.
		 */
		unmap_mapping_range(mapping, 0, 0, 0);
		truncate_inode_pages(mapping, 0);
		goto out;
	}

	/*
	 * For reflinks, we may need to CoW 2 clusters which might be
	 * partially zero'd later, if hole's start and end offset were
	 * within one cluster(means is not exactly aligned to clustersize).
	 */

	if (OCFS2_I(inode)->ip_dyn_features & OCFS2_HAS_REFCOUNT_FL) {

		ret = ocfs2_cow_file_pos(inode, di_bh, byte_start);
		if (ret) {
			mlog_errno(ret);
			goto out;
		}

		ret = ocfs2_cow_file_pos(inode, di_bh, byte_start + byte_len);
		if (ret) {
			mlog_errno(ret);
			goto out;
		}
	}

	trunc_start = ocfs2_clusters_for_bytes(osb->sb, byte_start);
	trunc_end = (byte_start + byte_len) >> osb->s_clustersize_bits;
	cluster_in_el = trunc_end;

	ret = ocfs2_zero_partial_clusters(inode, byte_start, byte_len);
	if (ret) {
		mlog_errno(ret);
		goto out;
	}

	path = ocfs2_new_path_from_et(&et);
	if (!path) {
		ret = -ENOMEM;
		mlog_errno(ret);
		goto out;
	}

	while (trunc_end > trunc_start) {

		ret = ocfs2_find_path(INODE_CACHE(inode), path,
				      cluster_in_el);
		if (ret) {
			mlog_errno(ret);
			goto out;
		}

		el = path_leaf_el(path);

		i = ocfs2_find_rec(el, trunc_end);
		/*
		 * Need to go to previous extent block.
		 */
		if (i < 0) {
			if (path->p_tree_depth == 0)
				break;

			ret = ocfs2_find_cpos_for_left_leaf(inode->i_sb,
							    path,
							    &cluster_in_el);
			if (ret) {
				mlog_errno(ret);
				goto out;
			}

			/*
			 * We've reached the leftmost extent block,
			 * it's safe to leave.
			 */
			if (cluster_in_el == 0)
				break;

			/*
			 * The 'pos' searched for previous extent block is
			 * always one cluster less than actual trunc_end.
			 */
			trunc_end = cluster_in_el + 1;

			ocfs2_reinit_path(path, 1);

			continue;

		} else
			rec = &el->l_recs[i];

		ocfs2_calc_trunc_pos(inode, el, rec, trunc_start, &trunc_cpos,
				     &trunc_len, &trunc_end, &blkno, &done);
		if (done)
			break;

		flags = rec->e_flags;
		phys_cpos = ocfs2_blocks_to_clusters(inode->i_sb, blkno);

		ret = ocfs2_remove_btree_range(inode, &et, trunc_cpos,
					       phys_cpos, trunc_len, flags,
					       &dealloc, refcount_loc, false);
		if (ret < 0) {
			mlog_errno(ret);
			goto out;
		}

		cluster_in_el = trunc_end;

		ocfs2_reinit_path(path, 1);
	}

	ocfs2_truncate_cluster_pages(inode, byte_start, byte_len);

out:
	ocfs2_free_path(path);
	ocfs2_schedule_truncate_log_flush(osb, 1);
	ocfs2_run_deallocs(osb, &dealloc);

	return ret;
}

/*
 * Parts of this function taken from xfs_change_file_space()
 */
static int __ocfs2_change_file_space(struct file *file, struct inode *inode,
				     loff_t f_pos, unsigned int cmd,
				     struct ocfs2_space_resv *sr,
				     int change_size)
{
	int ret;
	s64 llen;
	loff_t size;
	struct ocfs2_super *osb = OCFS2_SB(inode->i_sb);
	struct buffer_head *di_bh = NULL;
	handle_t *handle;
	unsigned long long max_off = inode->i_sb->s_maxbytes;

	if (ocfs2_is_hard_readonly(osb) || ocfs2_is_soft_readonly(osb))
		return -EROFS;

	mutex_lock(&inode->i_mutex);

	/*
	 * This prevents concurrent writes on other nodes
	 */
	ret = ocfs2_rw_lock(inode, 1);
	if (ret) {
		mlog_errno(ret);
		goto out;
	}

	ret = ocfs2_inode_lock(inode, &di_bh, 1);
	if (ret) {
		mlog_errno(ret);
		goto out_rw_unlock;
	}

	if (inode->i_flags & (S_IMMUTABLE|S_APPEND)) {
		ret = -EPERM;
		goto out_inode_unlock;
	}

	switch (sr->l_whence) {
	case 0: /*SEEK_SET*/
		break;
	case 1: /*SEEK_CUR*/
		sr->l_start += f_pos;
		break;
	case 2: /*SEEK_END*/
		sr->l_start += i_size_read(inode);
		break;
	default:
		ret = -EINVAL;
		goto out_inode_unlock;
	}
	sr->l_whence = 0;

	llen = sr->l_len > 0 ? sr->l_len - 1 : sr->l_len;

	if (sr->l_start < 0
	    || sr->l_start > max_off
	    || (sr->l_start + llen) < 0
	    || (sr->l_start + llen) > max_off) {
		ret = -EINVAL;
		goto out_inode_unlock;
	}
	size = sr->l_start + sr->l_len;

	if (cmd == OCFS2_IOC_RESVSP || cmd == OCFS2_IOC_RESVSP64 ||
	    cmd == OCFS2_IOC_UNRESVSP || cmd == OCFS2_IOC_UNRESVSP64) {
		if (sr->l_len <= 0) {
			ret = -EINVAL;
			goto out_inode_unlock;
		}
	}

	if (file && should_remove_suid(file->f_path.dentry)) {
		ret = __ocfs2_write_remove_suid(inode, di_bh);
		if (ret) {
			mlog_errno(ret);
			goto out_inode_unlock;
		}
	}

	down_write(&OCFS2_I(inode)->ip_alloc_sem);
	switch (cmd) {
	case OCFS2_IOC_RESVSP:
	case OCFS2_IOC_RESVSP64:
		/*
		 * This takes unsigned offsets, but the signed ones we
		 * pass have been checked against overflow above.
		 */
		ret = ocfs2_allocate_unwritten_extents(inode, sr->l_start,
						       sr->l_len);
		break;
	case OCFS2_IOC_UNRESVSP:
	case OCFS2_IOC_UNRESVSP64:
		ret = ocfs2_remove_inode_range(inode, di_bh, sr->l_start,
					       sr->l_len);
		break;
	default:
		ret = -EINVAL;
	}
	up_write(&OCFS2_I(inode)->ip_alloc_sem);
	if (ret) {
		mlog_errno(ret);
		goto out_inode_unlock;
	}

	/*
	 * We update c/mtime for these changes
	 */
	handle = ocfs2_start_trans(osb, OCFS2_INODE_UPDATE_CREDITS);
	if (IS_ERR(handle)) {
		ret = PTR_ERR(handle);
		mlog_errno(ret);
		goto out_inode_unlock;
	}

	if (change_size && i_size_read(inode) < size)
		i_size_write(inode, size);

	inode->i_ctime = inode->i_mtime = CURRENT_TIME;
	ret = ocfs2_mark_inode_dirty(handle, inode, di_bh);
	if (ret < 0)
		mlog_errno(ret);

	if (file && (file->f_flags & O_SYNC))
		handle->h_sync = 1;

	ocfs2_commit_trans(osb, handle);

out_inode_unlock:
	brelse(di_bh);
	ocfs2_inode_unlock(inode, 1);
out_rw_unlock:
	ocfs2_rw_unlock(inode, 1);

out:
	mutex_unlock(&inode->i_mutex);
	return ret;
}

int ocfs2_change_file_space(struct file *file, unsigned int cmd,
			    struct ocfs2_space_resv *sr)
{
	struct inode *inode = file_inode(file);
	struct ocfs2_super *osb = OCFS2_SB(inode->i_sb);
	int ret;

	if ((cmd == OCFS2_IOC_RESVSP || cmd == OCFS2_IOC_RESVSP64) &&
	    !ocfs2_writes_unwritten_extents(osb))
		return -ENOTTY;
	else if ((cmd == OCFS2_IOC_UNRESVSP || cmd == OCFS2_IOC_UNRESVSP64) &&
		 !ocfs2_sparse_alloc(osb))
		return -ENOTTY;

	if (!S_ISREG(inode->i_mode))
		return -EINVAL;

	if (!(file->f_mode & FMODE_WRITE))
		return -EBADF;

	ret = mnt_want_write_file(file);
	if (ret)
		return ret;
	ret = __ocfs2_change_file_space(file, inode, file->f_pos, cmd, sr, 0);
	mnt_drop_write_file(file);
	return ret;
}

static long ocfs2_fallocate(struct file *file, int mode, loff_t offset,
			    loff_t len)
{
	struct inode *inode = file_inode(file);
	struct ocfs2_super *osb = OCFS2_SB(inode->i_sb);
	struct ocfs2_space_resv sr;
	int change_size = 1;
	int cmd = OCFS2_IOC_RESVSP64;

	if (mode & ~(FALLOC_FL_KEEP_SIZE | FALLOC_FL_PUNCH_HOLE))
		return -EOPNOTSUPP;
	if (!ocfs2_writes_unwritten_extents(osb))
		return -EOPNOTSUPP;

	if (mode & FALLOC_FL_KEEP_SIZE)
		change_size = 0;

	if (mode & FALLOC_FL_PUNCH_HOLE)
		cmd = OCFS2_IOC_UNRESVSP64;

	sr.l_whence = 0;
	sr.l_start = (s64)offset;
	sr.l_len = (s64)len;

	return __ocfs2_change_file_space(NULL, inode, offset, cmd, &sr,
					 change_size);
}

int ocfs2_check_range_for_refcount(struct inode *inode, loff_t pos,
				   size_t count)
{
	int ret = 0;
	unsigned int extent_flags;
	u32 cpos, clusters, extent_len, phys_cpos;
	struct super_block *sb = inode->i_sb;

	if (!ocfs2_refcount_tree(OCFS2_SB(inode->i_sb)) ||
	    !(OCFS2_I(inode)->ip_dyn_features & OCFS2_HAS_REFCOUNT_FL) ||
	    OCFS2_I(inode)->ip_dyn_features & OCFS2_INLINE_DATA_FL)
		return 0;

	cpos = pos >> OCFS2_SB(sb)->s_clustersize_bits;
	clusters = ocfs2_clusters_for_bytes(sb, pos + count) - cpos;

	while (clusters) {
		ret = ocfs2_get_clusters(inode, cpos, &phys_cpos, &extent_len,
					 &extent_flags);
		if (ret < 0) {
			mlog_errno(ret);
			goto out;
		}

		if (phys_cpos && (extent_flags & OCFS2_EXT_REFCOUNTED)) {
			ret = 1;
			break;
		}

		if (extent_len > clusters)
			extent_len = clusters;

		clusters -= extent_len;
		cpos += extent_len;
	}
out:
	return ret;
}

static int ocfs2_is_io_unaligned(struct inode *inode, size_t count, loff_t pos)
{
	int blockmask = inode->i_sb->s_blocksize - 1;
	loff_t final_size = pos + count;

	if ((pos & blockmask) || (final_size & blockmask))
		return 1;
	return 0;
}

static int ocfs2_prepare_inode_for_refcount(struct inode *inode,
					    struct file *file,
					    loff_t pos, size_t count,
					    int *meta_level)
{
	int ret;
	struct buffer_head *di_bh = NULL;
	u32 cpos = pos >> OCFS2_SB(inode->i_sb)->s_clustersize_bits;
	u32 clusters =
		ocfs2_clusters_for_bytes(inode->i_sb, pos + count) - cpos;

	ret = ocfs2_inode_lock(inode, &di_bh, 1);
	if (ret) {
		mlog_errno(ret);
		goto out;
	}

	*meta_level = 1;

	ret = ocfs2_refcount_cow(inode, di_bh, cpos, clusters, UINT_MAX);
	if (ret)
		mlog_errno(ret);
out:
	brelse(di_bh);
	return ret;
}

static int ocfs2_prepare_inode_for_write(struct file *file,
					 loff_t pos,
					 size_t count,
					 int appending,
					 int *direct_io,
					 int *has_refcount)
{
	int ret = 0, meta_level = 0;
	struct dentry *dentry = file->f_path.dentry;
	struct inode *inode = dentry->d_inode;
	loff_t end;
	struct ocfs2_super *osb = OCFS2_SB(inode->i_sb);
	int full_coherency = !(osb->s_mount_opt &
		OCFS2_MOUNT_COHERENCY_BUFFERED);

	/*
	 * We start with a read level meta lock and only jump to an ex
	 * if we need to make modifications here.
	 */
	for(;;) {
		ret = ocfs2_inode_lock(inode, NULL, meta_level);
		if (ret < 0) {
			meta_level = -1;
			mlog_errno(ret);
			goto out;
		}

		/* Clear suid / sgid if necessary. We do this here
		 * instead of later in the write path because
		 * remove_suid() calls ->setattr without any hint that
		 * we may have already done our cluster locking. Since
		 * ocfs2_setattr() *must* take cluster locks to
		 * proceed, this will lead us to recursively lock the
		 * inode. There's also the dinode i_size state which
		 * can be lost via setattr during extending writes (we
		 * set inode->i_size at the end of a write. */
		if (should_remove_suid(dentry)) {
			if (meta_level == 0) {
				ocfs2_inode_unlock(inode, meta_level);
				meta_level = 1;
				continue;
			}

			ret = ocfs2_write_remove_suid(inode);
			if (ret < 0) {
				mlog_errno(ret);
				goto out_unlock;
			}
		}

		end = pos + count;

		ret = ocfs2_check_range_for_refcount(inode, pos, count);
		if (ret == 1) {
			ocfs2_inode_unlock(inode, meta_level);
			meta_level = -1;

			ret = ocfs2_prepare_inode_for_refcount(inode,
							       file,
							       pos,
							       count,
							       &meta_level);
			if (has_refcount)
				*has_refcount = 1;
			if (direct_io)
				*direct_io = 0;
		}

		if (ret < 0) {
			mlog_errno(ret);
			goto out_unlock;
		}

		/*
		 * Skip the O_DIRECT checks if we don't need
		 * them.
		 */
		if (!direct_io || !(*direct_io))
			break;

		/*
		 * There's no sane way to do direct writes to an inode
		 * with inline data.
		 */
		if (OCFS2_I(inode)->ip_dyn_features & OCFS2_INLINE_DATA_FL) {
			*direct_io = 0;
			break;
		}

		/*
		 * Allowing concurrent direct writes means
		 * i_size changes wouldn't be synchronized, so
		 * one node could wind up truncating another
		 * nodes writes.
		 */
		if (end > i_size_read(inode) && !full_coherency) {
			*direct_io = 0;
			break;
		}

		/*
		 * Fallback to old way if the feature bit is not set.
		 */
		if (end > i_size_read(inode) &&
				!ocfs2_supports_append_dio(osb)) {
			*direct_io = 0;
			break;
		}

		/*
		 * We don't fill holes during direct io, so
		 * check for them here. If any are found, the
		 * caller will have to retake some cluster
		 * locks and initiate the io as buffered.
		 */
		ret = ocfs2_check_range_for_holes(inode, pos, count);
		if (ret == 1) {
			/*
			 * Fallback to old way if the feature bit is not set.
			 * Otherwise try dio first and then complete the rest
			 * request through buffer io.
			 */
			if (!ocfs2_supports_append_dio(osb))
				*direct_io = 0;
			ret = 0;
		} else if (ret < 0)
			mlog_errno(ret);
		break;
	}

out_unlock:
	trace_ocfs2_prepare_inode_for_write(OCFS2_I(inode)->ip_blkno,
					    pos, appending, count,
					    direct_io, has_refcount);

	if (meta_level >= 0)
		ocfs2_inode_unlock(inode, meta_level);

out:
	return ret;
}

static ssize_t ocfs2_file_write_iter(struct kiocb *iocb,
				    struct iov_iter *from)
{
	int direct_io, appending, rw_level, have_alloc_sem  = 0;
	int can_do_direct, has_refcount = 0;
	ssize_t written = 0;
	ssize_t ret;
	size_t count = iov_iter_count(from), orig_count;
	loff_t old_size;
	u32 old_clusters;
	struct file *file = iocb->ki_filp;
	struct inode *inode = file_inode(file);
	struct ocfs2_super *osb = OCFS2_SB(inode->i_sb);
	int full_coherency = !(osb->s_mount_opt &
			       OCFS2_MOUNT_COHERENCY_BUFFERED);
	int unaligned_dio = 0;
	int dropped_dio = 0;

	trace_ocfs2_file_aio_write(inode, file, file->f_path.dentry,
		(unsigned long long)OCFS2_I(inode)->ip_blkno,
		file->f_path.dentry->d_name.len,
		file->f_path.dentry->d_name.name,
		(unsigned int)from->nr_segs);	/* GRRRRR */

	if (count == 0)
		return 0;

	appending = iocb->ki_flags & IOCB_APPEND ? 1 : 0;
	direct_io = iocb->ki_flags & IOCB_DIRECT ? 1 : 0;

	mutex_lock(&inode->i_mutex);

	ocfs2_iocb_clear_sem_locked(iocb);

relock:
	/* to match setattr's i_mutex -> rw_lock ordering */
	if (direct_io) {
		have_alloc_sem = 1;
		/* communicate with ocfs2_dio_end_io */
		ocfs2_iocb_set_sem_locked(iocb);
	}

	/*
	 * Concurrent O_DIRECT writes are allowed with
	 * mount_option "coherency=buffered".
	 */
	rw_level = (!direct_io || full_coherency);

	ret = ocfs2_rw_lock(inode, rw_level);
	if (ret < 0) {
		mlog_errno(ret);
		goto out_sems;
	}

	/*
	 * O_DIRECT writes with "coherency=full" need to take EX cluster
	 * inode_lock to guarantee coherency.
	 */
	if (direct_io && full_coherency) {
		/*
		 * We need to take and drop the inode lock to force
		 * other nodes to drop their caches.  Buffered I/O
		 * already does this in write_begin().
		 */
		ret = ocfs2_inode_lock(inode, NULL, 1);
		if (ret < 0) {
			mlog_errno(ret);
			goto out;
		}

		ocfs2_inode_unlock(inode, 1);
	}

	orig_count = iov_iter_count(from);
	ret = generic_write_checks(iocb, from);
	if (ret <= 0) {
		if (ret)
			mlog_errno(ret);
		goto out;
	}
	count = ret;

	can_do_direct = direct_io;
	ret = ocfs2_prepare_inode_for_write(file, iocb->ki_pos, count, appending,
					    &can_do_direct, &has_refcount);
	if (ret < 0) {
		mlog_errno(ret);
		goto out;
	}

	if (direct_io && !is_sync_kiocb(iocb))
		unaligned_dio = ocfs2_is_io_unaligned(inode, count, iocb->ki_pos);

	/*
	 * We can't complete the direct I/O as requested, fall back to
	 * buffered I/O.
	 */
	if (direct_io && !can_do_direct) {
		ocfs2_rw_unlock(inode, rw_level);

		have_alloc_sem = 0;
		rw_level = -1;

		direct_io = 0;
		iocb->ki_flags &= ~IOCB_DIRECT;
		iov_iter_reexpand(from, orig_count);
		dropped_dio = 1;
		goto relock;
	}

	if (unaligned_dio) {
		/*
		 * Wait on previous unaligned aio to complete before
		 * proceeding.
		 */
		mutex_lock(&OCFS2_I(inode)->ip_unaligned_aio);
		/* Mark the iocb as needing an unlock in ocfs2_dio_end_io */
		ocfs2_iocb_set_unaligned_aio(iocb);
	}

	/*
	 * To later detect whether a journal commit for sync writes is
	 * necessary, we sample i_size, and cluster count here.
	 */
	old_size = i_size_read(inode);
	old_clusters = OCFS2_I(inode)->ip_clusters;

	/* communicate with ocfs2_dio_end_io */
	ocfs2_iocb_set_rw_locked(iocb, rw_level);

<<<<<<< HEAD
	ret = generic_write_checks(file, ppos, &count,
				   S_ISBLK(inode->i_mode));
	if (ret)
		goto out_dio;

	iov_iter_truncate(from, count);
	if (direct_io) {
		loff_t endbyte;
		ssize_t written_buffered;
		written = generic_file_direct_write(iocb, from, *ppos);
		if (written < 0 || written == count) {
			ret = written;
			goto out_dio;
		}

		/*
		 * for completing the rest of the request.
		 */
		count -= written;
		written_buffered = generic_perform_write(file, from, *ppos);
		/*
		 * If generic_file_buffered_write() returned a synchronous error
		 * then we want to return the number of bytes which were
		 * direct-written, or the error code if that was zero. Note
		 * that this differs from normal direct-io semantics, which
		 * will return -EFOO even if some bytes were written.
		 */
		if (written_buffered < 0) {
			ret = written_buffered;
			goto out_dio;
		}

		/* We need to ensure that the page cache pages are written to
		 * disk and invalidated to preserve the expected O_DIRECT
		 * semantics.
		 */
		endbyte = *ppos + written_buffered - 1;
		ret = filemap_write_and_wait_range(file->f_mapping, *ppos,
				endbyte);
		if (ret == 0) {
			iocb->ki_pos = *ppos + written_buffered;
			written += written_buffered;
			invalidate_mapping_pages(mapping,
					*ppos >> PAGE_CACHE_SHIFT,
					endbyte >> PAGE_CACHE_SHIFT);
		} else {
			/*
			 * We don't know how much we wrote, so just return
			 * the number of bytes which were direct-written
			 */
		}
	} else {
		current->backing_dev_info = inode_to_bdi(inode);
		written = generic_perform_write(file, from, *ppos);
		if (likely(written >= 0))
			iocb->ki_pos = *ppos + written;
		current->backing_dev_info = NULL;
	}

out_dio:
=======
	written = __generic_file_write_iter(iocb, from);
>>>>>>> aa4d8616
	/* buffered aio wouldn't have proper lock coverage today */
	BUG_ON(written == -EIOCBQUEUED && !(iocb->ki_flags & IOCB_DIRECT));

	if (unlikely(written <= 0))
		goto no_sync;

<<<<<<< HEAD
	if (unlikely(written <= 0))
		goto no_sync;

	if (((file->f_flags & O_DSYNC) && !direct_io) || IS_SYNC(inode) ||
	    ((file->f_flags & O_DIRECT) && !direct_io)) {
=======
	if (((file->f_flags & O_DSYNC) && !direct_io) ||
	    IS_SYNC(inode) || dropped_dio) {
>>>>>>> aa4d8616
		ret = filemap_fdatawrite_range(file->f_mapping,
					       iocb->ki_pos - written,
					       iocb->ki_pos - 1);
		if (ret < 0)
			written = ret;

		if (!ret) {
			ret = jbd2_journal_force_commit(osb->journal->j_journal);
			if (ret < 0)
				written = ret;
		}

		if (!ret)
			ret = filemap_fdatawait_range(file->f_mapping,
						      iocb->ki_pos - written,
						      iocb->ki_pos - 1);
	}

no_sync:
	/*
	 * deep in g_f_a_w_n()->ocfs2_direct_IO we pass in a ocfs2_dio_end_io
	 * function pointer which is called when o_direct io completes so that
	 * it can unlock our rw lock.
	 * Unfortunately there are error cases which call end_io and others
	 * that don't.  so we don't have to unlock the rw_lock if either an
	 * async dio is going to do it in the future or an end_io after an
	 * error has already done it.
	 */
	if ((ret == -EIOCBQUEUED) || (!ocfs2_iocb_is_rw_locked(iocb))) {
		rw_level = -1;
		have_alloc_sem = 0;
		unaligned_dio = 0;
	}

	if (unaligned_dio) {
		ocfs2_iocb_clear_unaligned_aio(iocb);
		mutex_unlock(&OCFS2_I(inode)->ip_unaligned_aio);
	}

out:
	if (rw_level != -1)
		ocfs2_rw_unlock(inode, rw_level);

out_sems:
	if (have_alloc_sem)
		ocfs2_iocb_clear_sem_locked(iocb);

	mutex_unlock(&inode->i_mutex);

	if (written)
		ret = written;
	return ret;
}

static ssize_t ocfs2_file_splice_read(struct file *in,
				      loff_t *ppos,
				      struct pipe_inode_info *pipe,
				      size_t len,
				      unsigned int flags)
{
	int ret = 0, lock_level = 0;
	struct inode *inode = file_inode(in);

	trace_ocfs2_file_splice_read(inode, in, in->f_path.dentry,
			(unsigned long long)OCFS2_I(inode)->ip_blkno,
			in->f_path.dentry->d_name.len,
			in->f_path.dentry->d_name.name, len);

	/*
	 * See the comment in ocfs2_file_read_iter()
	 */
	ret = ocfs2_inode_lock_atime(inode, in->f_path.mnt, &lock_level);
	if (ret < 0) {
		mlog_errno(ret);
		goto bail;
	}
	ocfs2_inode_unlock(inode, lock_level);

	ret = generic_file_splice_read(in, ppos, pipe, len, flags);

bail:
	return ret;
}

static ssize_t ocfs2_file_read_iter(struct kiocb *iocb,
				   struct iov_iter *to)
{
	int ret = 0, rw_level = -1, have_alloc_sem = 0, lock_level = 0;
	struct file *filp = iocb->ki_filp;
	struct inode *inode = file_inode(filp);

	trace_ocfs2_file_aio_read(inode, filp, filp->f_path.dentry,
			(unsigned long long)OCFS2_I(inode)->ip_blkno,
			filp->f_path.dentry->d_name.len,
			filp->f_path.dentry->d_name.name,
			to->nr_segs);	/* GRRRRR */


	if (!inode) {
		ret = -EINVAL;
		mlog_errno(ret);
		goto bail;
	}

	ocfs2_iocb_clear_sem_locked(iocb);

	/*
	 * buffered reads protect themselves in ->readpage().  O_DIRECT reads
	 * need locks to protect pending reads from racing with truncate.
	 */
	if (iocb->ki_flags & IOCB_DIRECT) {
		have_alloc_sem = 1;
		ocfs2_iocb_set_sem_locked(iocb);

		ret = ocfs2_rw_lock(inode, 0);
		if (ret < 0) {
			mlog_errno(ret);
			goto bail;
		}
		rw_level = 0;
		/* communicate with ocfs2_dio_end_io */
		ocfs2_iocb_set_rw_locked(iocb, rw_level);
	}

	/*
	 * We're fine letting folks race truncates and extending
	 * writes with read across the cluster, just like they can
	 * locally. Hence no rw_lock during read.
	 *
	 * Take and drop the meta data lock to update inode fields
	 * like i_size. This allows the checks down below
	 * generic_file_aio_read() a chance of actually working.
	 */
	ret = ocfs2_inode_lock_atime(inode, filp->f_path.mnt, &lock_level);
	if (ret < 0) {
		mlog_errno(ret);
		goto bail;
	}
	ocfs2_inode_unlock(inode, lock_level);

	ret = generic_file_read_iter(iocb, to);
	trace_generic_file_aio_read_ret(ret);

	/* buffered aio wouldn't have proper lock coverage today */
	BUG_ON(ret == -EIOCBQUEUED && !(iocb->ki_flags & IOCB_DIRECT));

	/* see ocfs2_file_write_iter */
	if (ret == -EIOCBQUEUED || !ocfs2_iocb_is_rw_locked(iocb)) {
		rw_level = -1;
		have_alloc_sem = 0;
	}

bail:
	if (have_alloc_sem)
		ocfs2_iocb_clear_sem_locked(iocb);

	if (rw_level != -1)
		ocfs2_rw_unlock(inode, rw_level);

	return ret;
}

/* Refer generic_file_llseek_unlocked() */
static loff_t ocfs2_file_llseek(struct file *file, loff_t offset, int whence)
{
	struct inode *inode = file->f_mapping->host;
	int ret = 0;

	mutex_lock(&inode->i_mutex);

	switch (whence) {
	case SEEK_SET:
		break;
	case SEEK_END:
		/* SEEK_END requires the OCFS2 inode lock for the file
		 * because it references the file's size.
		 */
		ret = ocfs2_inode_lock(inode, NULL, 0);
		if (ret < 0) {
			mlog_errno(ret);
			goto out;
		}
		offset += i_size_read(inode);
		ocfs2_inode_unlock(inode, 0);
		break;
	case SEEK_CUR:
		if (offset == 0) {
			offset = file->f_pos;
			goto out;
		}
		offset += file->f_pos;
		break;
	case SEEK_DATA:
	case SEEK_HOLE:
		ret = ocfs2_seek_data_hole_offset(file, &offset, whence);
		if (ret)
			goto out;
		break;
	default:
		ret = -EINVAL;
		goto out;
	}

	offset = vfs_setpos(file, offset, inode->i_sb->s_maxbytes);

out:
	mutex_unlock(&inode->i_mutex);
	if (ret)
		return ret;
	return offset;
}

const struct inode_operations ocfs2_file_iops = {
	.setattr	= ocfs2_setattr,
	.getattr	= ocfs2_getattr,
	.permission	= ocfs2_permission,
	.setxattr	= generic_setxattr,
	.getxattr	= generic_getxattr,
	.listxattr	= ocfs2_listxattr,
	.removexattr	= generic_removexattr,
	.fiemap		= ocfs2_fiemap,
	.get_acl	= ocfs2_iop_get_acl,
	.set_acl	= ocfs2_iop_set_acl,
};

const struct inode_operations ocfs2_special_file_iops = {
	.setattr	= ocfs2_setattr,
	.getattr	= ocfs2_getattr,
	.permission	= ocfs2_permission,
	.get_acl	= ocfs2_iop_get_acl,
	.set_acl	= ocfs2_iop_set_acl,
};

/*
 * Other than ->lock, keep ocfs2_fops and ocfs2_dops in sync with
 * ocfs2_fops_no_plocks and ocfs2_dops_no_plocks!
 */
const struct file_operations ocfs2_fops = {
	.llseek		= ocfs2_file_llseek,
	.mmap		= ocfs2_mmap,
	.fsync		= ocfs2_sync_file,
	.release	= ocfs2_file_release,
	.open		= ocfs2_file_open,
	.read_iter	= ocfs2_file_read_iter,
	.write_iter	= ocfs2_file_write_iter,
	.unlocked_ioctl	= ocfs2_ioctl,
#ifdef CONFIG_COMPAT
	.compat_ioctl   = ocfs2_compat_ioctl,
#endif
	.lock		= ocfs2_lock,
	.flock		= ocfs2_flock,
	.splice_read	= ocfs2_file_splice_read,
	.splice_write	= iter_file_splice_write,
	.fallocate	= ocfs2_fallocate,
};

const struct file_operations ocfs2_dops = {
	.llseek		= generic_file_llseek,
	.read		= generic_read_dir,
	.iterate	= ocfs2_readdir,
	.fsync		= ocfs2_sync_file,
	.release	= ocfs2_dir_release,
	.open		= ocfs2_dir_open,
	.unlocked_ioctl	= ocfs2_ioctl,
#ifdef CONFIG_COMPAT
	.compat_ioctl   = ocfs2_compat_ioctl,
#endif
	.lock		= ocfs2_lock,
	.flock		= ocfs2_flock,
};

/*
 * POSIX-lockless variants of our file_operations.
 *
 * These will be used if the underlying cluster stack does not support
 * posix file locking, if the user passes the "localflocks" mount
 * option, or if we have a local-only fs.
 *
 * ocfs2_flock is in here because all stacks handle UNIX file locks,
 * so we still want it in the case of no stack support for
 * plocks. Internally, it will do the right thing when asked to ignore
 * the cluster.
 */
const struct file_operations ocfs2_fops_no_plocks = {
	.llseek		= ocfs2_file_llseek,
	.mmap		= ocfs2_mmap,
	.fsync		= ocfs2_sync_file,
	.release	= ocfs2_file_release,
	.open		= ocfs2_file_open,
	.read_iter	= ocfs2_file_read_iter,
	.write_iter	= ocfs2_file_write_iter,
	.unlocked_ioctl	= ocfs2_ioctl,
#ifdef CONFIG_COMPAT
	.compat_ioctl   = ocfs2_compat_ioctl,
#endif
	.flock		= ocfs2_flock,
	.splice_read	= ocfs2_file_splice_read,
	.splice_write	= iter_file_splice_write,
	.fallocate	= ocfs2_fallocate,
};

const struct file_operations ocfs2_dops_no_plocks = {
	.llseek		= generic_file_llseek,
	.read		= generic_read_dir,
	.iterate	= ocfs2_readdir,
	.fsync		= ocfs2_sync_file,
	.release	= ocfs2_dir_release,
	.open		= ocfs2_dir_open,
	.unlocked_ioctl	= ocfs2_ioctl,
#ifdef CONFIG_COMPAT
	.compat_ioctl   = ocfs2_compat_ioctl,
#endif
	.flock		= ocfs2_flock,
};<|MERGE_RESOLUTION|>--- conflicted
+++ resolved
@@ -2377,86 +2377,15 @@
 	/* communicate with ocfs2_dio_end_io */
 	ocfs2_iocb_set_rw_locked(iocb, rw_level);
 
-<<<<<<< HEAD
-	ret = generic_write_checks(file, ppos, &count,
-				   S_ISBLK(inode->i_mode));
-	if (ret)
-		goto out_dio;
-
-	iov_iter_truncate(from, count);
-	if (direct_io) {
-		loff_t endbyte;
-		ssize_t written_buffered;
-		written = generic_file_direct_write(iocb, from, *ppos);
-		if (written < 0 || written == count) {
-			ret = written;
-			goto out_dio;
-		}
-
-		/*
-		 * for completing the rest of the request.
-		 */
-		count -= written;
-		written_buffered = generic_perform_write(file, from, *ppos);
-		/*
-		 * If generic_file_buffered_write() returned a synchronous error
-		 * then we want to return the number of bytes which were
-		 * direct-written, or the error code if that was zero. Note
-		 * that this differs from normal direct-io semantics, which
-		 * will return -EFOO even if some bytes were written.
-		 */
-		if (written_buffered < 0) {
-			ret = written_buffered;
-			goto out_dio;
-		}
-
-		/* We need to ensure that the page cache pages are written to
-		 * disk and invalidated to preserve the expected O_DIRECT
-		 * semantics.
-		 */
-		endbyte = *ppos + written_buffered - 1;
-		ret = filemap_write_and_wait_range(file->f_mapping, *ppos,
-				endbyte);
-		if (ret == 0) {
-			iocb->ki_pos = *ppos + written_buffered;
-			written += written_buffered;
-			invalidate_mapping_pages(mapping,
-					*ppos >> PAGE_CACHE_SHIFT,
-					endbyte >> PAGE_CACHE_SHIFT);
-		} else {
-			/*
-			 * We don't know how much we wrote, so just return
-			 * the number of bytes which were direct-written
-			 */
-		}
-	} else {
-		current->backing_dev_info = inode_to_bdi(inode);
-		written = generic_perform_write(file, from, *ppos);
-		if (likely(written >= 0))
-			iocb->ki_pos = *ppos + written;
-		current->backing_dev_info = NULL;
-	}
-
-out_dio:
-=======
 	written = __generic_file_write_iter(iocb, from);
->>>>>>> aa4d8616
 	/* buffered aio wouldn't have proper lock coverage today */
 	BUG_ON(written == -EIOCBQUEUED && !(iocb->ki_flags & IOCB_DIRECT));
 
 	if (unlikely(written <= 0))
 		goto no_sync;
 
-<<<<<<< HEAD
-	if (unlikely(written <= 0))
-		goto no_sync;
-
-	if (((file->f_flags & O_DSYNC) && !direct_io) || IS_SYNC(inode) ||
-	    ((file->f_flags & O_DIRECT) && !direct_io)) {
-=======
 	if (((file->f_flags & O_DSYNC) && !direct_io) ||
 	    IS_SYNC(inode) || dropped_dio) {
->>>>>>> aa4d8616
 		ret = filemap_fdatawrite_range(file->f_mapping,
 					       iocb->ki_pos - written,
 					       iocb->ki_pos - 1);
