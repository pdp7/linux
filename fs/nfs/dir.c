// SPDX-License-Identifier: GPL-2.0-only
/*
 *  linux/fs/nfs/dir.c
 *
 *  Copyright (C) 1992  Rick Sladkey
 *
 *  nfs directory handling functions
 *
 * 10 Apr 1996	Added silly rename for unlink	--okir
 * 28 Sep 1996	Improved directory cache --okir
 * 23 Aug 1997  Claus Heine claus@momo.math.rwth-aachen.de 
 *              Re-implemented silly rename for unlink, newly implemented
 *              silly rename for nfs_rename() following the suggestions
 *              of Olaf Kirch (okir) found in this file.
 *              Following Linus comments on my original hack, this version
 *              depends only on the dcache stuff and doesn't touch the inode
 *              layer (iput() and friends).
 *  6 Jun 1999	Cache readdir lookups in the page cache. -DaveM
 */

#include <linux/compat.h>
#include <linux/module.h>
#include <linux/time.h>
#include <linux/errno.h>
#include <linux/stat.h>
#include <linux/fcntl.h>
#include <linux/string.h>
#include <linux/kernel.h>
#include <linux/slab.h>
#include <linux/mm.h>
#include <linux/sunrpc/clnt.h>
#include <linux/nfs_fs.h>
#include <linux/nfs_mount.h>
#include <linux/pagemap.h>
#include <linux/pagevec.h>
#include <linux/namei.h>
#include <linux/mount.h>
#include <linux/swap.h>
#include <linux/sched.h>
#include <linux/kmemleak.h>
#include <linux/xattr.h>
#include <linux/hash.h>

#include "delegation.h"
#include "iostat.h"
#include "internal.h"
#include "fscache.h"

#include "nfstrace.h"

/* #define NFS_DEBUG_VERBOSE 1 */

static int nfs_opendir(struct inode *, struct file *);
static int nfs_closedir(struct inode *, struct file *);
static int nfs_readdir(struct file *, struct dir_context *);
static int nfs_fsync_dir(struct file *, loff_t, loff_t, int);
static loff_t nfs_llseek_dir(struct file *, loff_t, int);
static void nfs_readdir_free_folio(struct folio *);

const struct file_operations nfs_dir_operations = {
	.llseek		= nfs_llseek_dir,
	.read		= generic_read_dir,
	.iterate_shared	= nfs_readdir,
	.open		= nfs_opendir,
	.release	= nfs_closedir,
	.fsync		= nfs_fsync_dir,
};

const struct address_space_operations nfs_dir_aops = {
	.free_folio = nfs_readdir_free_folio,
};

#define NFS_INIT_DTSIZE PAGE_SIZE

static struct nfs_open_dir_context *
alloc_nfs_open_dir_context(struct inode *dir)
{
	struct nfs_inode *nfsi = NFS_I(dir);
	struct nfs_open_dir_context *ctx;

	ctx = kzalloc(sizeof(*ctx), GFP_KERNEL_ACCOUNT);
	if (ctx != NULL) {
		ctx->attr_gencount = nfsi->attr_gencount;
		ctx->dtsize = NFS_INIT_DTSIZE;
		spin_lock(&dir->i_lock);
		if (list_empty(&nfsi->open_files) &&
		    (nfsi->cache_validity & NFS_INO_DATA_INVAL_DEFER))
			nfs_set_cache_invalid(dir,
					      NFS_INO_INVALID_DATA |
						      NFS_INO_REVAL_FORCED);
		list_add_tail_rcu(&ctx->list, &nfsi->open_files);
		memcpy(ctx->verf, nfsi->cookieverf, sizeof(ctx->verf));
		spin_unlock(&dir->i_lock);
		return ctx;
	}
	return  ERR_PTR(-ENOMEM);
}

static void put_nfs_open_dir_context(struct inode *dir, struct nfs_open_dir_context *ctx)
{
	spin_lock(&dir->i_lock);
	list_del_rcu(&ctx->list);
	spin_unlock(&dir->i_lock);
	kfree_rcu(ctx, rcu_head);
}

/*
 * Open file
 */
static int
nfs_opendir(struct inode *inode, struct file *filp)
{
	int res = 0;
	struct nfs_open_dir_context *ctx;

	dfprintk(FILE, "NFS: open dir(%pD2)\n", filp);

	nfs_inc_stats(inode, NFSIOS_VFSOPEN);

	ctx = alloc_nfs_open_dir_context(inode);
	if (IS_ERR(ctx)) {
		res = PTR_ERR(ctx);
		goto out;
	}
	filp->private_data = ctx;
out:
	return res;
}

static int
nfs_closedir(struct inode *inode, struct file *filp)
{
	put_nfs_open_dir_context(file_inode(filp), filp->private_data);
	return 0;
}

struct nfs_cache_array_entry {
	u64 cookie;
	u64 ino;
	const char *name;
	unsigned int name_len;
	unsigned char d_type;
};

struct nfs_cache_array {
	u64 change_attr;
	u64 last_cookie;
	unsigned int size;
	unsigned char page_full : 1,
		      page_is_eof : 1,
		      cookies_are_ordered : 1;
	struct nfs_cache_array_entry array[];
};

struct nfs_readdir_descriptor {
	struct file	*file;
	struct page	*page;
	struct dir_context *ctx;
	pgoff_t		page_index;
	pgoff_t		page_index_max;
	u64		dir_cookie;
	u64		last_cookie;
	loff_t		current_index;

	__be32		verf[NFS_DIR_VERIFIER_SIZE];
	unsigned long	dir_verifier;
	unsigned long	timestamp;
	unsigned long	gencount;
	unsigned long	attr_gencount;
	unsigned int	cache_entry_index;
	unsigned int	buffer_fills;
	unsigned int	dtsize;
	bool clear_cache;
	bool plus;
	bool eob;
	bool eof;
};

static void nfs_set_dtsize(struct nfs_readdir_descriptor *desc, unsigned int sz)
<<<<<<< HEAD
{
	struct nfs_server *server = NFS_SERVER(file_inode(desc->file));
	unsigned int maxsize = server->dtsize;

	if (sz > maxsize)
		sz = maxsize;
	if (sz < NFS_MIN_FILE_IO_SIZE)
		sz = NFS_MIN_FILE_IO_SIZE;
	desc->dtsize = sz;
}

static void nfs_shrink_dtsize(struct nfs_readdir_descriptor *desc)
{
	nfs_set_dtsize(desc, desc->dtsize >> 1);
}

=======
{
	struct nfs_server *server = NFS_SERVER(file_inode(desc->file));
	unsigned int maxsize = server->dtsize;

	if (sz > maxsize)
		sz = maxsize;
	if (sz < NFS_MIN_FILE_IO_SIZE)
		sz = NFS_MIN_FILE_IO_SIZE;
	desc->dtsize = sz;
}

static void nfs_shrink_dtsize(struct nfs_readdir_descriptor *desc)
{
	nfs_set_dtsize(desc, desc->dtsize >> 1);
}

>>>>>>> 88084a3d
static void nfs_grow_dtsize(struct nfs_readdir_descriptor *desc)
{
	nfs_set_dtsize(desc, desc->dtsize << 1);
}

static void nfs_readdir_page_init_array(struct page *page, u64 last_cookie,
					u64 change_attr)
{
	struct nfs_cache_array *array;

	array = kmap_atomic(page);
	array->change_attr = change_attr;
	array->last_cookie = last_cookie;
	array->size = 0;
	array->page_full = 0;
	array->page_is_eof = 0;
	array->cookies_are_ordered = 1;
	kunmap_atomic(array);
}

/*
 * we are freeing strings created by nfs_add_to_readdir_array()
 */
static void nfs_readdir_clear_array(struct page *page)
{
	struct nfs_cache_array *array;
	unsigned int i;

	array = kmap_atomic(page);
	for (i = 0; i < array->size; i++)
		kfree(array->array[i].name);
	array->size = 0;
	kunmap_atomic(array);
}

<<<<<<< HEAD
=======
static void nfs_readdir_free_folio(struct folio *folio)
{
	nfs_readdir_clear_array(&folio->page);
}

>>>>>>> 88084a3d
static void nfs_readdir_page_reinit_array(struct page *page, u64 last_cookie,
					  u64 change_attr)
{
	nfs_readdir_clear_array(page);
	nfs_readdir_page_init_array(page, last_cookie, change_attr);
}

static struct page *
nfs_readdir_page_array_alloc(u64 last_cookie, gfp_t gfp_flags)
{
	struct page *page = alloc_page(gfp_flags);
	if (page)
		nfs_readdir_page_init_array(page, last_cookie, 0);
	return page;
}

static void nfs_readdir_page_array_free(struct page *page)
{
	if (page) {
		nfs_readdir_clear_array(page);
		put_page(page);
	}
}

static u64 nfs_readdir_array_index_cookie(struct nfs_cache_array *array)
{
	return array->size == 0 ? array->last_cookie : array->array[0].cookie;
}

static void nfs_readdir_array_set_eof(struct nfs_cache_array *array)
{
	array->page_is_eof = 1;
	array->page_full = 1;
}

static bool nfs_readdir_array_is_full(struct nfs_cache_array *array)
{
	return array->page_full;
}

/*
 * the caller is responsible for freeing qstr.name
 * when called by nfs_readdir_add_to_array, the strings will be freed in
 * nfs_clear_readdir_array()
 */
static const char *nfs_readdir_copy_name(const char *name, unsigned int len)
{
	const char *ret = kmemdup_nul(name, len, GFP_KERNEL);

	/*
	 * Avoid a kmemleak false positive. The pointer to the name is stored
	 * in a page cache page which kmemleak does not scan.
	 */
	if (ret != NULL)
		kmemleak_not_leak(ret);
	return ret;
}

static size_t nfs_readdir_array_maxentries(void)
{
	return (PAGE_SIZE - sizeof(struct nfs_cache_array)) /
	       sizeof(struct nfs_cache_array_entry);
}

/*
 * Check that the next array entry lies entirely within the page bounds
 */
static int nfs_readdir_array_can_expand(struct nfs_cache_array *array)
{
	if (array->page_full)
		return -ENOSPC;
	if (array->size == nfs_readdir_array_maxentries()) {
		array->page_full = 1;
		return -ENOSPC;
	}
	return 0;
}

static int nfs_readdir_page_array_append(struct page *page,
					 const struct nfs_entry *entry,
					 u64 *cookie)
{
	struct nfs_cache_array *array;
	struct nfs_cache_array_entry *cache_entry;
	const char *name;
	int ret = -ENOMEM;

	name = nfs_readdir_copy_name(entry->name, entry->len);

	array = kmap_atomic(page);
	if (!name)
		goto out;
	ret = nfs_readdir_array_can_expand(array);
	if (ret) {
		kfree(name);
		goto out;
	}

	cache_entry = &array->array[array->size];
	cache_entry->cookie = array->last_cookie;
	cache_entry->ino = entry->ino;
	cache_entry->d_type = entry->d_type;
	cache_entry->name_len = entry->len;
	cache_entry->name = name;
	array->last_cookie = entry->cookie;
	if (array->last_cookie <= cache_entry->cookie)
		array->cookies_are_ordered = 0;
	array->size++;
	if (entry->eof != 0)
		nfs_readdir_array_set_eof(array);
out:
	*cookie = array->last_cookie;
	kunmap_atomic(array);
	return ret;
}

#define NFS_READDIR_COOKIE_MASK (U32_MAX >> 14)
/*
 * Hash algorithm allowing content addressible access to sequences
 * of directory cookies. Content is addressed by the value of the
 * cookie index of the first readdir entry in a page.
 *
 * We select only the first 18 bits to avoid issues with excessive
 * memory use for the page cache XArray. 18 bits should allow the caching
 * of 262144 pages of sequences of readdir entries. Since each page holds
 * 127 readdir entries for a typical 64-bit system, that works out to a
 * cache of ~ 33 million entries per directory.
 */
static pgoff_t nfs_readdir_page_cookie_hash(u64 cookie)
{
	if (cookie == 0)
		return 0;
	return hash_64(cookie, 18);
}

static bool nfs_readdir_page_validate(struct page *page, u64 last_cookie,
				      u64 change_attr)
{
	struct nfs_cache_array *array = kmap_atomic(page);
	int ret = true;

	if (array->change_attr != change_attr)
		ret = false;
	if (nfs_readdir_array_index_cookie(array) != last_cookie)
		ret = false;
	kunmap_atomic(array);
	return ret;
}

static void nfs_readdir_page_unlock_and_put(struct page *page)
{
	unlock_page(page);
	put_page(page);
}

static void nfs_readdir_page_init_and_validate(struct page *page, u64 cookie,
					       u64 change_attr)
{
	if (PageUptodate(page)) {
		if (nfs_readdir_page_validate(page, cookie, change_attr))
			return;
		nfs_readdir_clear_array(page);
	}
	nfs_readdir_page_init_array(page, cookie, change_attr);
	SetPageUptodate(page);
}

static struct page *nfs_readdir_page_get_locked(struct address_space *mapping,
						u64 cookie, u64 change_attr)
{
	pgoff_t index = nfs_readdir_page_cookie_hash(cookie);
	struct page *page;

	page = grab_cache_page(mapping, index);
	if (!page)
		return NULL;
	nfs_readdir_page_init_and_validate(page, cookie, change_attr);
	return page;
}

static u64 nfs_readdir_page_last_cookie(struct page *page)
{
	struct nfs_cache_array *array;
	u64 ret;

	array = kmap_atomic(page);
	ret = array->last_cookie;
	kunmap_atomic(array);
	return ret;
}

static bool nfs_readdir_page_needs_filling(struct page *page)
{
	struct nfs_cache_array *array;
	bool ret;

	array = kmap_atomic(page);
	ret = !nfs_readdir_array_is_full(array);
	kunmap_atomic(array);
	return ret;
}

static void nfs_readdir_page_set_eof(struct page *page)
{
	struct nfs_cache_array *array;

	array = kmap_atomic(page);
	nfs_readdir_array_set_eof(array);
	kunmap_atomic(array);
}

static struct page *nfs_readdir_page_get_next(struct address_space *mapping,
					      u64 cookie, u64 change_attr)
{
	pgoff_t index = nfs_readdir_page_cookie_hash(cookie);
	struct page *page;

	page = grab_cache_page_nowait(mapping, index);
	if (!page)
		return NULL;
	nfs_readdir_page_init_and_validate(page, cookie, change_attr);
	if (nfs_readdir_page_last_cookie(page) != cookie)
		nfs_readdir_page_reinit_array(page, cookie, change_attr);
	return page;
}

static inline
int is_32bit_api(void)
{
#ifdef CONFIG_COMPAT
	return in_compat_syscall();
#else
	return (BITS_PER_LONG == 32);
#endif
}

static
bool nfs_readdir_use_cookie(const struct file *filp)
{
	if ((filp->f_mode & FMODE_32BITHASH) ||
	    (!(filp->f_mode & FMODE_64BITHASH) && is_32bit_api()))
		return false;
	return true;
}

static void nfs_readdir_seek_next_array(struct nfs_cache_array *array,
					struct nfs_readdir_descriptor *desc)
{
	if (array->page_full) {
		desc->last_cookie = array->last_cookie;
		desc->current_index += array->size;
		desc->cache_entry_index = 0;
		desc->page_index++;
	} else
		desc->last_cookie = nfs_readdir_array_index_cookie(array);
}

static void nfs_readdir_rewind_search(struct nfs_readdir_descriptor *desc)
{
	desc->current_index = 0;
	desc->last_cookie = 0;
	desc->page_index = 0;
}

static int nfs_readdir_search_for_pos(struct nfs_cache_array *array,
				      struct nfs_readdir_descriptor *desc)
{
	loff_t diff = desc->ctx->pos - desc->current_index;
	unsigned int index;

	if (diff < 0)
		goto out_eof;
	if (diff >= array->size) {
		if (array->page_is_eof)
			goto out_eof;
		nfs_readdir_seek_next_array(array, desc);
		return -EAGAIN;
	}

	index = (unsigned int)diff;
	desc->dir_cookie = array->array[index].cookie;
	desc->cache_entry_index = index;
	return 0;
out_eof:
	desc->eof = true;
	return -EBADCOOKIE;
}

static bool nfs_readdir_array_cookie_in_range(struct nfs_cache_array *array,
					      u64 cookie)
{
	if (!array->cookies_are_ordered)
		return true;
	/* Optimisation for monotonically increasing cookies */
	if (cookie >= array->last_cookie)
		return false;
	if (array->size && cookie < array->array[0].cookie)
		return false;
	return true;
}

static int nfs_readdir_search_for_cookie(struct nfs_cache_array *array,
					 struct nfs_readdir_descriptor *desc)
{
	unsigned int i;
	int status = -EAGAIN;

	if (!nfs_readdir_array_cookie_in_range(array, desc->dir_cookie))
		goto check_eof;

	for (i = 0; i < array->size; i++) {
		if (array->array[i].cookie == desc->dir_cookie) {
			if (nfs_readdir_use_cookie(desc->file))
				desc->ctx->pos = desc->dir_cookie;
			else
				desc->ctx->pos = desc->current_index + i;
			desc->cache_entry_index = i;
			return 0;
		}
	}
check_eof:
	if (array->page_is_eof) {
		status = -EBADCOOKIE;
		if (desc->dir_cookie == array->last_cookie)
			desc->eof = true;
	} else
		nfs_readdir_seek_next_array(array, desc);
	return status;
}

static int nfs_readdir_search_array(struct nfs_readdir_descriptor *desc)
{
	struct nfs_cache_array *array;
	int status;

	array = kmap_atomic(desc->page);

	if (desc->dir_cookie == 0)
		status = nfs_readdir_search_for_pos(array, desc);
	else
		status = nfs_readdir_search_for_cookie(array, desc);

	kunmap_atomic(array);
	return status;
}

/* Fill a page with xdr information before transferring to the cache page */
static int nfs_readdir_xdr_filler(struct nfs_readdir_descriptor *desc,
				  __be32 *verf, u64 cookie,
				  struct page **pages, size_t bufsize,
				  __be32 *verf_res)
{
	struct inode *inode = file_inode(desc->file);
	struct nfs_readdir_arg arg = {
		.dentry = file_dentry(desc->file),
		.cred = desc->file->f_cred,
		.verf = verf,
		.cookie = cookie,
		.pages = pages,
		.page_len = bufsize,
		.plus = desc->plus,
	};
	struct nfs_readdir_res res = {
		.verf = verf_res,
	};
	unsigned long	timestamp, gencount;
	int		error;

 again:
	timestamp = jiffies;
	gencount = nfs_inc_attr_generation_counter();
	desc->dir_verifier = nfs_save_change_attribute(inode);
	error = NFS_PROTO(inode)->readdir(&arg, &res);
	if (error < 0) {
		/* We requested READDIRPLUS, but the server doesn't grok it */
		if (error == -ENOTSUPP && desc->plus) {
			NFS_SERVER(inode)->caps &= ~NFS_CAP_READDIRPLUS;
			desc->plus = arg.plus = false;
			goto again;
		}
		goto error;
	}
	desc->timestamp = timestamp;
	desc->gencount = gencount;
error:
	return error;
}

static int xdr_decode(struct nfs_readdir_descriptor *desc,
		      struct nfs_entry *entry, struct xdr_stream *xdr)
{
	struct inode *inode = file_inode(desc->file);
	int error;

	error = NFS_PROTO(inode)->decode_dirent(xdr, entry, desc->plus);
	if (error)
		return error;
	entry->fattr->time_start = desc->timestamp;
	entry->fattr->gencount = desc->gencount;
	return 0;
}

/* Match file and dirent using either filehandle or fileid
 * Note: caller is responsible for checking the fsid
 */
static
int nfs_same_file(struct dentry *dentry, struct nfs_entry *entry)
{
	struct inode *inode;
	struct nfs_inode *nfsi;

	if (d_really_is_negative(dentry))
		return 0;

	inode = d_inode(dentry);
	if (is_bad_inode(inode) || NFS_STALE(inode))
		return 0;

	nfsi = NFS_I(inode);
	if (entry->fattr->fileid != nfsi->fileid)
		return 0;
	if (entry->fh->size && nfs_compare_fh(entry->fh, &nfsi->fh) != 0)
		return 0;
	return 1;
}

#define NFS_READDIR_CACHE_USAGE_THRESHOLD (8UL)

static bool nfs_use_readdirplus(struct inode *dir, struct dir_context *ctx,
				unsigned int cache_hits,
				unsigned int cache_misses)
{
	if (!nfs_server_capable(dir, NFS_CAP_READDIRPLUS))
		return false;
	if (ctx->pos == 0 ||
	    cache_hits + cache_misses > NFS_READDIR_CACHE_USAGE_THRESHOLD)
		return true;
	return false;
}

/*
 * This function is called by the getattr code to request the
 * use of readdirplus to accelerate any future lookups in the same
 * directory.
 */
void nfs_readdir_record_entry_cache_hit(struct inode *dir)
{
	struct nfs_inode *nfsi = NFS_I(dir);
	struct nfs_open_dir_context *ctx;

	if (nfs_server_capable(dir, NFS_CAP_READDIRPLUS) &&
	    S_ISDIR(dir->i_mode)) {
		rcu_read_lock();
		list_for_each_entry_rcu (ctx, &nfsi->open_files, list)
			atomic_inc(&ctx->cache_hits);
		rcu_read_unlock();
	}
}

/*
 * This function is mainly for use by nfs_getattr().
 *
 * If this is an 'ls -l', we want to force use of readdirplus.
 */
void nfs_readdir_record_entry_cache_miss(struct inode *dir)
{
	struct nfs_inode *nfsi = NFS_I(dir);
	struct nfs_open_dir_context *ctx;

	if (nfs_server_capable(dir, NFS_CAP_READDIRPLUS) &&
	    S_ISDIR(dir->i_mode)) {
		rcu_read_lock();
		list_for_each_entry_rcu (ctx, &nfsi->open_files, list)
			atomic_inc(&ctx->cache_misses);
		rcu_read_unlock();
	}
}

static void nfs_lookup_advise_force_readdirplus(struct inode *dir,
						unsigned int flags)
{
	if (nfs_server_capable(dir, NFS_CAP_CASE_INSENSITIVE))
		return;
	if (flags & (LOOKUP_EXCL | LOOKUP_PARENT | LOOKUP_REVAL))
		return;
	nfs_readdir_record_entry_cache_miss(dir);
}

static
void nfs_prime_dcache(struct dentry *parent, struct nfs_entry *entry,
		unsigned long dir_verifier)
{
	struct qstr filename = QSTR_INIT(entry->name, entry->len);
	DECLARE_WAIT_QUEUE_HEAD_ONSTACK(wq);
	struct dentry *dentry;
	struct dentry *alias;
	struct inode *inode;
	int status;

	if (!(entry->fattr->valid & NFS_ATTR_FATTR_FILEID))
		return;
	if (!(entry->fattr->valid & NFS_ATTR_FATTR_FSID))
		return;
	if (filename.len == 0)
		return;
	/* Validate that the name doesn't contain any illegal '\0' */
	if (strnlen(filename.name, filename.len) != filename.len)
		return;
	/* ...or '/' */
	if (strnchr(filename.name, filename.len, '/'))
		return;
	if (filename.name[0] == '.') {
		if (filename.len == 1)
			return;
		if (filename.len == 2 && filename.name[1] == '.')
			return;
	}
	filename.hash = full_name_hash(parent, filename.name, filename.len);

	dentry = d_lookup(parent, &filename);
again:
	if (!dentry) {
		dentry = d_alloc_parallel(parent, &filename, &wq);
		if (IS_ERR(dentry))
			return;
	}
	if (!d_in_lookup(dentry)) {
		/* Is there a mountpoint here? If so, just exit */
		if (!nfs_fsid_equal(&NFS_SB(dentry->d_sb)->fsid,
					&entry->fattr->fsid))
			goto out;
		if (nfs_same_file(dentry, entry)) {
			if (!entry->fh->size)
				goto out;
			nfs_set_verifier(dentry, dir_verifier);
			status = nfs_refresh_inode(d_inode(dentry), entry->fattr);
			if (!status)
				nfs_setsecurity(d_inode(dentry), entry->fattr);
			trace_nfs_readdir_lookup_revalidate(d_inode(parent),
							    dentry, 0, status);
			goto out;
		} else {
			trace_nfs_readdir_lookup_revalidate_failed(
				d_inode(parent), dentry, 0);
			d_invalidate(dentry);
			dput(dentry);
			dentry = NULL;
			goto again;
		}
	}
	if (!entry->fh->size) {
		d_lookup_done(dentry);
		goto out;
	}

	inode = nfs_fhget(dentry->d_sb, entry->fh, entry->fattr);
	alias = d_splice_alias(inode, dentry);
	d_lookup_done(dentry);
	if (alias) {
		if (IS_ERR(alias))
			goto out;
		dput(dentry);
		dentry = alias;
	}
	nfs_set_verifier(dentry, dir_verifier);
	trace_nfs_readdir_lookup(d_inode(parent), dentry, 0);
out:
	dput(dentry);
}

static int nfs_readdir_entry_decode(struct nfs_readdir_descriptor *desc,
				    struct nfs_entry *entry,
				    struct xdr_stream *stream)
{
	int ret;

	if (entry->fattr->label)
		entry->fattr->label->len = NFS4_MAXLABELLEN;
	ret = xdr_decode(desc, entry, stream);
	if (ret || !desc->plus)
		return ret;
	nfs_prime_dcache(file_dentry(desc->file), entry, desc->dir_verifier);
	return 0;
}

/* Perform conversion from xdr to cache array */
static int nfs_readdir_page_filler(struct nfs_readdir_descriptor *desc,
				   struct nfs_entry *entry,
				   struct page **xdr_pages, unsigned int buflen,
				   struct page **arrays, size_t narrays,
				   u64 change_attr)
{
	struct address_space *mapping = desc->file->f_mapping;
	struct xdr_stream stream;
	struct xdr_buf buf;
	struct page *scratch, *new, *page = *arrays;
	u64 cookie;
	int status;

	scratch = alloc_page(GFP_KERNEL);
	if (scratch == NULL)
		return -ENOMEM;

	xdr_init_decode_pages(&stream, &buf, xdr_pages, buflen);
	xdr_set_scratch_page(&stream, scratch);

	do {
		status = nfs_readdir_entry_decode(desc, entry, &stream);
		if (status != 0)
			break;

		status = nfs_readdir_page_array_append(page, entry, &cookie);
		if (status != -ENOSPC)
			continue;

		if (page->mapping != mapping) {
			if (!--narrays)
				break;
			new = nfs_readdir_page_array_alloc(cookie, GFP_KERNEL);
			if (!new)
				break;
			arrays++;
			*arrays = page = new;
		} else {
			new = nfs_readdir_page_get_next(mapping, cookie,
							change_attr);
			if (!new)
				break;
			if (page != *arrays)
				nfs_readdir_page_unlock_and_put(page);
			page = new;
		}
		desc->page_index_max++;
		status = nfs_readdir_page_array_append(page, entry, &cookie);
	} while (!status && !entry->eof);

	switch (status) {
	case -EBADCOOKIE:
		if (!entry->eof)
			break;
		nfs_readdir_page_set_eof(page);
		fallthrough;
	case -EAGAIN:
		status = 0;
		break;
	case -ENOSPC:
		status = 0;
		if (!desc->plus)
			break;
		while (!nfs_readdir_entry_decode(desc, entry, &stream))
			;
	}

	if (page != *arrays)
		nfs_readdir_page_unlock_and_put(page);

	put_page(scratch);
	return status;
}

static void nfs_readdir_free_pages(struct page **pages, size_t npages)
{
	while (npages--)
		put_page(pages[npages]);
	kfree(pages);
}

/*
 * nfs_readdir_alloc_pages() will allocate pages that must be freed with a call
 * to nfs_readdir_free_pages()
 */
static struct page **nfs_readdir_alloc_pages(size_t npages)
{
	struct page **pages;
	size_t i;

	pages = kmalloc_array(npages, sizeof(*pages), GFP_KERNEL);
	if (!pages)
		return NULL;
	for (i = 0; i < npages; i++) {
		struct page *page = alloc_page(GFP_KERNEL);
		if (page == NULL)
			goto out_freepages;
		pages[i] = page;
	}
	return pages;

out_freepages:
	nfs_readdir_free_pages(pages, i);
	return NULL;
}

static int nfs_readdir_xdr_to_array(struct nfs_readdir_descriptor *desc,
				    __be32 *verf_arg, __be32 *verf_res,
				    struct page **arrays, size_t narrays)
{
	u64 change_attr;
	struct page **pages;
	struct page *page = *arrays;
	struct nfs_entry *entry;
	size_t array_size;
	struct inode *inode = file_inode(desc->file);
	unsigned int dtsize = desc->dtsize;
	unsigned int pglen;
	int status = -ENOMEM;

	entry = kzalloc(sizeof(*entry), GFP_KERNEL);
	if (!entry)
		return -ENOMEM;
	entry->cookie = nfs_readdir_page_last_cookie(page);
	entry->fh = nfs_alloc_fhandle();
	entry->fattr = nfs_alloc_fattr_with_label(NFS_SERVER(inode));
	entry->server = NFS_SERVER(inode);
	if (entry->fh == NULL || entry->fattr == NULL)
		goto out;

	array_size = (dtsize + PAGE_SIZE - 1) >> PAGE_SHIFT;
	pages = nfs_readdir_alloc_pages(array_size);
	if (!pages)
		goto out;

	change_attr = inode_peek_iversion_raw(inode);
	status = nfs_readdir_xdr_filler(desc, verf_arg, entry->cookie, pages,
					dtsize, verf_res);
	if (status < 0)
		goto free_pages;

	pglen = status;
	if (pglen != 0)
		status = nfs_readdir_page_filler(desc, entry, pages, pglen,
						 arrays, narrays, change_attr);
	else
		nfs_readdir_page_set_eof(page);
	desc->buffer_fills++;

free_pages:
	nfs_readdir_free_pages(pages, array_size);
out:
	nfs_free_fattr(entry->fattr);
	nfs_free_fhandle(entry->fh);
	kfree(entry);
	return status;
}

static void nfs_readdir_page_put(struct nfs_readdir_descriptor *desc)
{
	put_page(desc->page);
	desc->page = NULL;
}

static void
nfs_readdir_page_unlock_and_put_cached(struct nfs_readdir_descriptor *desc)
{
	unlock_page(desc->page);
	nfs_readdir_page_put(desc);
}

static struct page *
nfs_readdir_page_get_cached(struct nfs_readdir_descriptor *desc)
{
	struct address_space *mapping = desc->file->f_mapping;
	u64 change_attr = inode_peek_iversion_raw(mapping->host);
	u64 cookie = desc->last_cookie;
	struct page *page;

	page = nfs_readdir_page_get_locked(mapping, cookie, change_attr);
	if (!page)
		return NULL;
	if (desc->clear_cache && !nfs_readdir_page_needs_filling(page))
		nfs_readdir_page_reinit_array(page, cookie, change_attr);
	return page;
}

/*
 * Returns 0 if desc->dir_cookie was found on page desc->page_index
 * and locks the page to prevent removal from the page cache.
 */
static int find_and_lock_cache_page(struct nfs_readdir_descriptor *desc)
{
	struct inode *inode = file_inode(desc->file);
	struct nfs_inode *nfsi = NFS_I(inode);
	__be32 verf[NFS_DIR_VERIFIER_SIZE];
	int res;

	desc->page = nfs_readdir_page_get_cached(desc);
	if (!desc->page)
		return -ENOMEM;
	if (nfs_readdir_page_needs_filling(desc->page)) {
		/* Grow the dtsize if we had to go back for more pages */
		if (desc->page_index == desc->page_index_max)
			nfs_grow_dtsize(desc);
		desc->page_index_max = desc->page_index;
		trace_nfs_readdir_cache_fill(desc->file, nfsi->cookieverf,
					     desc->last_cookie,
					     desc->page->index, desc->dtsize);
		res = nfs_readdir_xdr_to_array(desc, nfsi->cookieverf, verf,
					       &desc->page, 1);
		if (res < 0) {
			nfs_readdir_page_unlock_and_put_cached(desc);
			trace_nfs_readdir_cache_fill_done(inode, res);
			if (res == -EBADCOOKIE || res == -ENOTSYNC) {
				invalidate_inode_pages2(desc->file->f_mapping);
				nfs_readdir_rewind_search(desc);
				trace_nfs_readdir_invalidate_cache_range(
					inode, 0, MAX_LFS_FILESIZE);
				return -EAGAIN;
			}
			return res;
		}
		/*
		 * Set the cookie verifier if the page cache was empty
		 */
		if (desc->last_cookie == 0 &&
		    memcmp(nfsi->cookieverf, verf, sizeof(nfsi->cookieverf))) {
			memcpy(nfsi->cookieverf, verf,
			       sizeof(nfsi->cookieverf));
			invalidate_inode_pages2_range(desc->file->f_mapping, 1,
						      -1);
			trace_nfs_readdir_invalidate_cache_range(
				inode, 1, MAX_LFS_FILESIZE);
		}
		desc->clear_cache = false;
	}
	res = nfs_readdir_search_array(desc);
	if (res == 0)
		return 0;
	nfs_readdir_page_unlock_and_put_cached(desc);
	return res;
}

/* Search for desc->dir_cookie from the beginning of the page cache */
static int readdir_search_pagecache(struct nfs_readdir_descriptor *desc)
{
	int res;

	do {
		res = find_and_lock_cache_page(desc);
	} while (res == -EAGAIN);
	return res;
}

/*
 * Once we've found the start of the dirent within a page: fill 'er up...
 */
static void nfs_do_filldir(struct nfs_readdir_descriptor *desc,
			   const __be32 *verf)
{
	struct file	*file = desc->file;
	struct nfs_cache_array *array;
	unsigned int i;

	array = kmap(desc->page);
	for (i = desc->cache_entry_index; i < array->size; i++) {
		struct nfs_cache_array_entry *ent;

		ent = &array->array[i];
		if (!dir_emit(desc->ctx, ent->name, ent->name_len,
		    nfs_compat_user_ino64(ent->ino), ent->d_type)) {
			desc->eob = true;
			break;
		}
		memcpy(desc->verf, verf, sizeof(desc->verf));
		if (i == array->size - 1) {
			desc->dir_cookie = array->last_cookie;
			nfs_readdir_seek_next_array(array, desc);
		} else {
			desc->dir_cookie = array->array[i + 1].cookie;
			desc->last_cookie = array->array[0].cookie;
		}
		if (nfs_readdir_use_cookie(file))
			desc->ctx->pos = desc->dir_cookie;
		else
			desc->ctx->pos++;
	}
	if (array->page_is_eof)
		desc->eof = !desc->eob;

	kunmap(desc->page);
	dfprintk(DIRCACHE, "NFS: nfs_do_filldir() filling ended @ cookie %llu\n",
			(unsigned long long)desc->dir_cookie);
}

/*
 * If we cannot find a cookie in our cache, we suspect that this is
 * because it points to a deleted file, so we ask the server to return
 * whatever it thinks is the next entry. We then feed this to filldir.
 * If all goes well, we should then be able to find our way round the
 * cache on the next call to readdir_search_pagecache();
 *
 * NOTE: we cannot add the anonymous page to the pagecache because
 *	 the data it contains might not be page aligned. Besides,
 *	 we should already have a complete representation of the
 *	 directory in the page cache by the time we get here.
 */
static int uncached_readdir(struct nfs_readdir_descriptor *desc)
{
	struct page	**arrays;
	size_t		i, sz = 512;
	__be32		verf[NFS_DIR_VERIFIER_SIZE];
	int		status = -ENOMEM;

	dfprintk(DIRCACHE, "NFS: uncached_readdir() searching for cookie %llu\n",
			(unsigned long long)desc->dir_cookie);

	arrays = kcalloc(sz, sizeof(*arrays), GFP_KERNEL);
	if (!arrays)
		goto out;
	arrays[0] = nfs_readdir_page_array_alloc(desc->dir_cookie, GFP_KERNEL);
	if (!arrays[0])
		goto out;

	desc->page_index = 0;
	desc->cache_entry_index = 0;
	desc->last_cookie = desc->dir_cookie;
	desc->page_index_max = 0;

	trace_nfs_readdir_uncached(desc->file, desc->verf, desc->last_cookie,
				   -1, desc->dtsize);

	status = nfs_readdir_xdr_to_array(desc, desc->verf, verf, arrays, sz);
	if (status < 0) {
		trace_nfs_readdir_uncached_done(file_inode(desc->file), status);
		goto out_free;
	}

	for (i = 0; !desc->eob && i < sz && arrays[i]; i++) {
		desc->page = arrays[i];
		nfs_do_filldir(desc, verf);
	}
	desc->page = NULL;

	/*
	 * Grow the dtsize if we have to go back for more pages,
	 * or shrink it if we're reading too many.
	 */
	if (!desc->eof) {
		if (!desc->eob)
			nfs_grow_dtsize(desc);
		else if (desc->buffer_fills == 1 &&
			 i < (desc->page_index_max >> 1))
			nfs_shrink_dtsize(desc);
	}
out_free:
	for (i = 0; i < sz && arrays[i]; i++)
		nfs_readdir_page_array_free(arrays[i]);
out:
	if (!nfs_readdir_use_cookie(desc->file))
		nfs_readdir_rewind_search(desc);
	desc->page_index_max = -1;
	kfree(arrays);
	dfprintk(DIRCACHE, "NFS: %s: returns %d\n", __func__, status);
	return status;
}

#define NFS_READDIR_CACHE_MISS_THRESHOLD (16UL)

static bool nfs_readdir_handle_cache_misses(struct inode *inode,
					    struct nfs_readdir_descriptor *desc,
					    unsigned int cache_misses,
					    bool force_clear)
{
	if (desc->ctx->pos == 0 || !desc->plus)
		return false;
	if (cache_misses <= NFS_READDIR_CACHE_MISS_THRESHOLD && !force_clear)
		return false;
	trace_nfs_readdir_force_readdirplus(inode);
	return true;
}

/* The file offset position represents the dirent entry number.  A
   last cookie cache takes care of the common case of reading the
   whole directory.
 */
static int nfs_readdir(struct file *file, struct dir_context *ctx)
{
	struct dentry	*dentry = file_dentry(file);
	struct inode	*inode = d_inode(dentry);
	struct nfs_inode *nfsi = NFS_I(inode);
	struct nfs_open_dir_context *dir_ctx = file->private_data;
	struct nfs_readdir_descriptor *desc;
	unsigned int cache_hits, cache_misses;
	bool force_clear;
	int res;

	dfprintk(FILE, "NFS: readdir(%pD2) starting at cookie %llu\n",
			file, (long long)ctx->pos);
	nfs_inc_stats(inode, NFSIOS_VFSGETDENTS);

	/*
	 * ctx->pos points to the dirent entry number.
	 * *desc->dir_cookie has the cookie for the next entry. We have
	 * to either find the entry with the appropriate number or
	 * revalidate the cookie.
	 */
	nfs_revalidate_mapping(inode, file->f_mapping);

	res = -ENOMEM;
	desc = kzalloc(sizeof(*desc), GFP_KERNEL);
	if (!desc)
		goto out;
	desc->file = file;
	desc->ctx = ctx;
	desc->page_index_max = -1;

	spin_lock(&file->f_lock);
	desc->dir_cookie = dir_ctx->dir_cookie;
	desc->page_index = dir_ctx->page_index;
	desc->last_cookie = dir_ctx->last_cookie;
	desc->attr_gencount = dir_ctx->attr_gencount;
	desc->eof = dir_ctx->eof;
	nfs_set_dtsize(desc, dir_ctx->dtsize);
	memcpy(desc->verf, dir_ctx->verf, sizeof(desc->verf));
	cache_hits = atomic_xchg(&dir_ctx->cache_hits, 0);
	cache_misses = atomic_xchg(&dir_ctx->cache_misses, 0);
	force_clear = dir_ctx->force_clear;
	spin_unlock(&file->f_lock);

	if (desc->eof) {
		res = 0;
		goto out_free;
	}

	desc->plus = nfs_use_readdirplus(inode, ctx, cache_hits, cache_misses);
	force_clear = nfs_readdir_handle_cache_misses(inode, desc, cache_misses,
						      force_clear);
	desc->clear_cache = force_clear;

	do {
		res = readdir_search_pagecache(desc);

		if (res == -EBADCOOKIE) {
			res = 0;
			/* This means either end of directory */
			if (desc->dir_cookie && !desc->eof) {
				/* Or that the server has 'lost' a cookie */
				res = uncached_readdir(desc);
				if (res == 0)
					continue;
				if (res == -EBADCOOKIE || res == -ENOTSYNC)
					res = 0;
			}
			break;
		}
		if (res == -ETOOSMALL && desc->plus) {
			nfs_zap_caches(inode);
			desc->plus = false;
			desc->eof = false;
			continue;
		}
		if (res < 0)
			break;

		nfs_do_filldir(desc, nfsi->cookieverf);
		nfs_readdir_page_unlock_and_put_cached(desc);
		if (desc->page_index == desc->page_index_max)
			desc->clear_cache = force_clear;
	} while (!desc->eob && !desc->eof);

	spin_lock(&file->f_lock);
	dir_ctx->dir_cookie = desc->dir_cookie;
	dir_ctx->last_cookie = desc->last_cookie;
	dir_ctx->attr_gencount = desc->attr_gencount;
	dir_ctx->page_index = desc->page_index;
	dir_ctx->force_clear = force_clear;
	dir_ctx->eof = desc->eof;
	dir_ctx->dtsize = desc->dtsize;
	memcpy(dir_ctx->verf, desc->verf, sizeof(dir_ctx->verf));
	spin_unlock(&file->f_lock);
out_free:
	kfree(desc);

out:
	dfprintk(FILE, "NFS: readdir(%pD2) returns %d\n", file, res);
	return res;
}

static loff_t nfs_llseek_dir(struct file *filp, loff_t offset, int whence)
{
	struct nfs_open_dir_context *dir_ctx = filp->private_data;

	dfprintk(FILE, "NFS: llseek dir(%pD2, %lld, %d)\n",
			filp, offset, whence);

	switch (whence) {
	default:
		return -EINVAL;
	case SEEK_SET:
		if (offset < 0)
			return -EINVAL;
		spin_lock(&filp->f_lock);
		break;
	case SEEK_CUR:
		if (offset == 0)
			return filp->f_pos;
		spin_lock(&filp->f_lock);
		offset += filp->f_pos;
		if (offset < 0) {
			spin_unlock(&filp->f_lock);
			return -EINVAL;
		}
	}
	if (offset != filp->f_pos) {
		filp->f_pos = offset;
		dir_ctx->page_index = 0;
		if (!nfs_readdir_use_cookie(filp)) {
			dir_ctx->dir_cookie = 0;
			dir_ctx->last_cookie = 0;
		} else {
			dir_ctx->dir_cookie = offset;
			dir_ctx->last_cookie = offset;
		}
		dir_ctx->eof = false;
	}
	spin_unlock(&filp->f_lock);
	return offset;
}

/*
 * All directory operations under NFS are synchronous, so fsync()
 * is a dummy operation.
 */
static int nfs_fsync_dir(struct file *filp, loff_t start, loff_t end,
			 int datasync)
{
	dfprintk(FILE, "NFS: fsync dir(%pD2) datasync %d\n", filp, datasync);

	nfs_inc_stats(file_inode(filp), NFSIOS_VFSFSYNC);
	return 0;
}

/**
 * nfs_force_lookup_revalidate - Mark the directory as having changed
 * @dir: pointer to directory inode
 *
 * This forces the revalidation code in nfs_lookup_revalidate() to do a
 * full lookup on all child dentries of 'dir' whenever a change occurs
 * on the server that might have invalidated our dcache.
 *
 * Note that we reserve bit '0' as a tag to let us know when a dentry
 * was revalidated while holding a delegation on its inode.
 *
 * The caller should be holding dir->i_lock
 */
void nfs_force_lookup_revalidate(struct inode *dir)
{
	NFS_I(dir)->cache_change_attribute += 2;
}
EXPORT_SYMBOL_GPL(nfs_force_lookup_revalidate);

/**
 * nfs_verify_change_attribute - Detects NFS remote directory changes
 * @dir: pointer to parent directory inode
 * @verf: previously saved change attribute
 *
 * Return "false" if the verifiers doesn't match the change attribute.
 * This would usually indicate that the directory contents have changed on
 * the server, and that any dentries need revalidating.
 */
static bool nfs_verify_change_attribute(struct inode *dir, unsigned long verf)
{
	return (verf & ~1UL) == nfs_save_change_attribute(dir);
}

static void nfs_set_verifier_delegated(unsigned long *verf)
{
	*verf |= 1UL;
}

#if IS_ENABLED(CONFIG_NFS_V4)
static void nfs_unset_verifier_delegated(unsigned long *verf)
{
	*verf &= ~1UL;
}
#endif /* IS_ENABLED(CONFIG_NFS_V4) */

static bool nfs_test_verifier_delegated(unsigned long verf)
{
	return verf & 1;
}

static bool nfs_verifier_is_delegated(struct dentry *dentry)
{
	return nfs_test_verifier_delegated(dentry->d_time);
}

static void nfs_set_verifier_locked(struct dentry *dentry, unsigned long verf)
{
	struct inode *inode = d_inode(dentry);
	struct inode *dir = d_inode(dentry->d_parent);

	if (!nfs_verify_change_attribute(dir, verf))
		return;
	if (inode && NFS_PROTO(inode)->have_delegation(inode, FMODE_READ))
		nfs_set_verifier_delegated(&verf);
	dentry->d_time = verf;
}

/**
 * nfs_set_verifier - save a parent directory verifier in the dentry
 * @dentry: pointer to dentry
 * @verf: verifier to save
 *
 * Saves the parent directory verifier in @dentry. If the inode has
 * a delegation, we also tag the dentry as having been revalidated
 * while holding a delegation so that we know we don't have to
 * look it up again after a directory change.
 */
void nfs_set_verifier(struct dentry *dentry, unsigned long verf)
{

	spin_lock(&dentry->d_lock);
	nfs_set_verifier_locked(dentry, verf);
	spin_unlock(&dentry->d_lock);
}
EXPORT_SYMBOL_GPL(nfs_set_verifier);

#if IS_ENABLED(CONFIG_NFS_V4)
/**
 * nfs_clear_verifier_delegated - clear the dir verifier delegation tag
 * @inode: pointer to inode
 *
 * Iterates through the dentries in the inode alias list and clears
 * the tag used to indicate that the dentry has been revalidated
 * while holding a delegation.
 * This function is intended for use when the delegation is being
 * returned or revoked.
 */
void nfs_clear_verifier_delegated(struct inode *inode)
{
	struct dentry *alias;

	if (!inode)
		return;
	spin_lock(&inode->i_lock);
	hlist_for_each_entry(alias, &inode->i_dentry, d_u.d_alias) {
		spin_lock(&alias->d_lock);
		nfs_unset_verifier_delegated(&alias->d_time);
		spin_unlock(&alias->d_lock);
	}
	spin_unlock(&inode->i_lock);
}
EXPORT_SYMBOL_GPL(nfs_clear_verifier_delegated);
#endif /* IS_ENABLED(CONFIG_NFS_V4) */

static int nfs_dentry_verify_change(struct inode *dir, struct dentry *dentry)
{
	if (nfs_server_capable(dir, NFS_CAP_CASE_INSENSITIVE) &&
	    d_really_is_negative(dentry))
		return dentry->d_time == inode_peek_iversion_raw(dir);
	return nfs_verify_change_attribute(dir, dentry->d_time);
}

/*
 * A check for whether or not the parent directory has changed.
 * In the case it has, we assume that the dentries are untrustworthy
 * and may need to be looked up again.
 * If rcu_walk prevents us from performing a full check, return 0.
 */
static int nfs_check_verifier(struct inode *dir, struct dentry *dentry,
			      int rcu_walk)
{
	if (IS_ROOT(dentry))
		return 1;
	if (NFS_SERVER(dir)->flags & NFS_MOUNT_LOOKUP_CACHE_NONE)
		return 0;
	if (!nfs_dentry_verify_change(dir, dentry))
		return 0;
	/* Revalidate nfsi->cache_change_attribute before we declare a match */
	if (nfs_mapping_need_revalidate_inode(dir)) {
		if (rcu_walk)
			return 0;
		if (__nfs_revalidate_inode(NFS_SERVER(dir), dir) < 0)
			return 0;
	}
	if (!nfs_dentry_verify_change(dir, dentry))
		return 0;
	return 1;
}

/*
 * Use intent information to check whether or not we're going to do
 * an O_EXCL create using this path component.
 */
static int nfs_is_exclusive_create(struct inode *dir, unsigned int flags)
{
	if (NFS_PROTO(dir)->version == 2)
		return 0;
	return flags & LOOKUP_EXCL;
}

/*
 * Inode and filehandle revalidation for lookups.
 *
 * We force revalidation in the cases where the VFS sets LOOKUP_REVAL,
 * or if the intent information indicates that we're about to open this
 * particular file and the "nocto" mount flag is not set.
 *
 */
static
int nfs_lookup_verify_inode(struct inode *inode, unsigned int flags)
{
	struct nfs_server *server = NFS_SERVER(inode);
	int ret;

	if (IS_AUTOMOUNT(inode))
		return 0;

	if (flags & LOOKUP_OPEN) {
		switch (inode->i_mode & S_IFMT) {
		case S_IFREG:
			/* A NFSv4 OPEN will revalidate later */
			if (server->caps & NFS_CAP_ATOMIC_OPEN)
				goto out;
			fallthrough;
		case S_IFDIR:
			if (server->flags & NFS_MOUNT_NOCTO)
				break;
			/* NFS close-to-open cache consistency validation */
			goto out_force;
		}
	}

	/* VFS wants an on-the-wire revalidation */
	if (flags & LOOKUP_REVAL)
		goto out_force;
out:
	if (inode->i_nlink > 0 ||
	    (inode->i_nlink == 0 &&
	     test_bit(NFS_INO_PRESERVE_UNLINKED, &NFS_I(inode)->flags)))
		return 0;
	else
		return -ESTALE;
out_force:
	if (flags & LOOKUP_RCU)
		return -ECHILD;
	ret = __nfs_revalidate_inode(server, inode);
	if (ret != 0)
		return ret;
	goto out;
}

static void nfs_mark_dir_for_revalidate(struct inode *inode)
{
	spin_lock(&inode->i_lock);
	nfs_set_cache_invalid(inode, NFS_INO_INVALID_CHANGE);
	spin_unlock(&inode->i_lock);
}

/*
 * We judge how long we want to trust negative
 * dentries by looking at the parent inode mtime.
 *
 * If parent mtime has changed, we revalidate, else we wait for a
 * period corresponding to the parent's attribute cache timeout value.
 *
 * If LOOKUP_RCU prevents us from performing a full check, return 1
 * suggesting a reval is needed.
 *
 * Note that when creating a new file, or looking up a rename target,
 * then it shouldn't be necessary to revalidate a negative dentry.
 */
static inline
int nfs_neg_need_reval(struct inode *dir, struct dentry *dentry,
		       unsigned int flags)
{
	if (flags & (LOOKUP_CREATE | LOOKUP_RENAME_TARGET))
		return 0;
	if (NFS_SERVER(dir)->flags & NFS_MOUNT_LOOKUP_CACHE_NONEG)
		return 1;
	/* Case insensitive server? Revalidate negative dentries */
	if (nfs_server_capable(dir, NFS_CAP_CASE_INSENSITIVE))
		return 1;
	return !nfs_check_verifier(dir, dentry, flags & LOOKUP_RCU);
}

static int
nfs_lookup_revalidate_done(struct inode *dir, struct dentry *dentry,
			   struct inode *inode, int error)
{
	switch (error) {
	case 1:
		break;
	case 0:
		/*
		 * We can't d_drop the root of a disconnected tree:
		 * its d_hash is on the s_anon list and d_drop() would hide
		 * it from shrink_dcache_for_unmount(), leading to busy
		 * inodes on unmount and further oopses.
		 */
		if (inode && IS_ROOT(dentry))
			error = 1;
		break;
	}
	trace_nfs_lookup_revalidate_exit(dir, dentry, 0, error);
	return error;
}

static int
nfs_lookup_revalidate_negative(struct inode *dir, struct dentry *dentry,
			       unsigned int flags)
{
	int ret = 1;
	if (nfs_neg_need_reval(dir, dentry, flags)) {
		if (flags & LOOKUP_RCU)
			return -ECHILD;
		ret = 0;
	}
	return nfs_lookup_revalidate_done(dir, dentry, NULL, ret);
}

static int
nfs_lookup_revalidate_delegated(struct inode *dir, struct dentry *dentry,
				struct inode *inode)
{
	nfs_set_verifier(dentry, nfs_save_change_attribute(dir));
	return nfs_lookup_revalidate_done(dir, dentry, inode, 1);
}

static int nfs_lookup_revalidate_dentry(struct inode *dir,
					struct dentry *dentry,
					struct inode *inode, unsigned int flags)
{
	struct nfs_fh *fhandle;
	struct nfs_fattr *fattr;
	unsigned long dir_verifier;
	int ret;

	trace_nfs_lookup_revalidate_enter(dir, dentry, flags);

	ret = -ENOMEM;
	fhandle = nfs_alloc_fhandle();
	fattr = nfs_alloc_fattr_with_label(NFS_SERVER(inode));
	if (fhandle == NULL || fattr == NULL)
		goto out;

	dir_verifier = nfs_save_change_attribute(dir);
	ret = NFS_PROTO(dir)->lookup(dir, dentry, fhandle, fattr);
	if (ret < 0) {
		switch (ret) {
		case -ESTALE:
		case -ENOENT:
			ret = 0;
			break;
		case -ETIMEDOUT:
			if (NFS_SERVER(inode)->flags & NFS_MOUNT_SOFTREVAL)
				ret = 1;
		}
		goto out;
	}

	/* Request help from readdirplus */
	nfs_lookup_advise_force_readdirplus(dir, flags);

	ret = 0;
	if (nfs_compare_fh(NFS_FH(inode), fhandle))
		goto out;
	if (nfs_refresh_inode(inode, fattr) < 0)
		goto out;

	nfs_setsecurity(inode, fattr);
	nfs_set_verifier(dentry, dir_verifier);

	ret = 1;
out:
	nfs_free_fattr(fattr);
	nfs_free_fhandle(fhandle);

	/*
	 * If the lookup failed despite the dentry change attribute being
	 * a match, then we should revalidate the directory cache.
	 */
	if (!ret && nfs_dentry_verify_change(dir, dentry))
		nfs_mark_dir_for_revalidate(dir);
	return nfs_lookup_revalidate_done(dir, dentry, inode, ret);
}

/*
 * This is called every time the dcache has a lookup hit,
 * and we should check whether we can really trust that
 * lookup.
 *
 * NOTE! The hit can be a negative hit too, don't assume
 * we have an inode!
 *
 * If the parent directory is seen to have changed, we throw out the
 * cached dentry and do a new lookup.
 */
static int
nfs_do_lookup_revalidate(struct inode *dir, struct dentry *dentry,
			 unsigned int flags)
{
	struct inode *inode;
	int error;

	nfs_inc_stats(dir, NFSIOS_DENTRYREVALIDATE);
	inode = d_inode(dentry);

	if (!inode)
		return nfs_lookup_revalidate_negative(dir, dentry, flags);

	if (is_bad_inode(inode)) {
		dfprintk(LOOKUPCACHE, "%s: %pd2 has dud inode\n",
				__func__, dentry);
		goto out_bad;
	}

	if (nfs_verifier_is_delegated(dentry))
		return nfs_lookup_revalidate_delegated(dir, dentry, inode);

	/* Force a full look up iff the parent directory has changed */
	if (!(flags & (LOOKUP_EXCL | LOOKUP_REVAL)) &&
	    nfs_check_verifier(dir, dentry, flags & LOOKUP_RCU)) {
		error = nfs_lookup_verify_inode(inode, flags);
		if (error) {
			if (error == -ESTALE)
				nfs_mark_dir_for_revalidate(dir);
			goto out_bad;
		}
		goto out_valid;
	}

	if (flags & LOOKUP_RCU)
		return -ECHILD;

	if (NFS_STALE(inode))
		goto out_bad;

	return nfs_lookup_revalidate_dentry(dir, dentry, inode, flags);
out_valid:
	return nfs_lookup_revalidate_done(dir, dentry, inode, 1);
out_bad:
	if (flags & LOOKUP_RCU)
		return -ECHILD;
	return nfs_lookup_revalidate_done(dir, dentry, inode, 0);
}

static int
__nfs_lookup_revalidate(struct dentry *dentry, unsigned int flags,
			int (*reval)(struct inode *, struct dentry *, unsigned int))
{
	struct dentry *parent;
	struct inode *dir;
	int ret;

	if (flags & LOOKUP_RCU) {
		parent = READ_ONCE(dentry->d_parent);
		dir = d_inode_rcu(parent);
		if (!dir)
			return -ECHILD;
		ret = reval(dir, dentry, flags);
		if (parent != READ_ONCE(dentry->d_parent))
			return -ECHILD;
	} else {
		parent = dget_parent(dentry);
		ret = reval(d_inode(parent), dentry, flags);
		dput(parent);
	}
	return ret;
}

static int nfs_lookup_revalidate(struct dentry *dentry, unsigned int flags)
{
	return __nfs_lookup_revalidate(dentry, flags, nfs_do_lookup_revalidate);
}

/*
 * A weaker form of d_revalidate for revalidating just the d_inode(dentry)
 * when we don't really care about the dentry name. This is called when a
 * pathwalk ends on a dentry that was not found via a normal lookup in the
 * parent dir (e.g.: ".", "..", procfs symlinks or mountpoint traversals).
 *
 * In this situation, we just want to verify that the inode itself is OK
 * since the dentry might have changed on the server.
 */
static int nfs_weak_revalidate(struct dentry *dentry, unsigned int flags)
{
	struct inode *inode = d_inode(dentry);
	int error = 0;

	/*
	 * I believe we can only get a negative dentry here in the case of a
	 * procfs-style symlink. Just assume it's correct for now, but we may
	 * eventually need to do something more here.
	 */
	if (!inode) {
		dfprintk(LOOKUPCACHE, "%s: %pd2 has negative inode\n",
				__func__, dentry);
		return 1;
	}

	if (is_bad_inode(inode)) {
		dfprintk(LOOKUPCACHE, "%s: %pd2 has dud inode\n",
				__func__, dentry);
		return 0;
	}

	error = nfs_lookup_verify_inode(inode, flags);
	dfprintk(LOOKUPCACHE, "NFS: %s: inode %lu is %s\n",
			__func__, inode->i_ino, error ? "invalid" : "valid");
	return !error;
}

/*
 * This is called from dput() when d_count is going to 0.
 */
static int nfs_dentry_delete(const struct dentry *dentry)
{
	dfprintk(VFS, "NFS: dentry_delete(%pd2, %x)\n",
		dentry, dentry->d_flags);

	/* Unhash any dentry with a stale inode */
	if (d_really_is_positive(dentry) && NFS_STALE(d_inode(dentry)))
		return 1;

	if (dentry->d_flags & DCACHE_NFSFS_RENAMED) {
		/* Unhash it, so that ->d_iput() would be called */
		return 1;
	}
	if (!(dentry->d_sb->s_flags & SB_ACTIVE)) {
		/* Unhash it, so that ancestors of killed async unlink
		 * files will be cleaned up during umount */
		return 1;
	}
	return 0;

}

/* Ensure that we revalidate inode->i_nlink */
static void nfs_drop_nlink(struct inode *inode)
{
	spin_lock(&inode->i_lock);
	/* drop the inode if we're reasonably sure this is the last link */
	if (inode->i_nlink > 0)
		drop_nlink(inode);
	NFS_I(inode)->attr_gencount = nfs_inc_attr_generation_counter();
	nfs_set_cache_invalid(
		inode, NFS_INO_INVALID_CHANGE | NFS_INO_INVALID_CTIME |
			       NFS_INO_INVALID_NLINK);
	spin_unlock(&inode->i_lock);
}

/*
 * Called when the dentry loses inode.
 * We use it to clean up silly-renamed files.
 */
static void nfs_dentry_iput(struct dentry *dentry, struct inode *inode)
{
	if (dentry->d_flags & DCACHE_NFSFS_RENAMED) {
		nfs_complete_unlink(dentry, inode);
		nfs_drop_nlink(inode);
	}
	iput(inode);
}

static void nfs_d_release(struct dentry *dentry)
{
	/* free cached devname value, if it survived that far */
	if (unlikely(dentry->d_fsdata)) {
		if (dentry->d_flags & DCACHE_NFSFS_RENAMED)
			WARN_ON(1);
		else
			kfree(dentry->d_fsdata);
	}
}

const struct dentry_operations nfs_dentry_operations = {
	.d_revalidate	= nfs_lookup_revalidate,
	.d_weak_revalidate	= nfs_weak_revalidate,
	.d_delete	= nfs_dentry_delete,
	.d_iput		= nfs_dentry_iput,
	.d_automount	= nfs_d_automount,
	.d_release	= nfs_d_release,
};
EXPORT_SYMBOL_GPL(nfs_dentry_operations);

struct dentry *nfs_lookup(struct inode *dir, struct dentry * dentry, unsigned int flags)
{
	struct dentry *res;
	struct inode *inode = NULL;
	struct nfs_fh *fhandle = NULL;
	struct nfs_fattr *fattr = NULL;
	unsigned long dir_verifier;
	int error;

	dfprintk(VFS, "NFS: lookup(%pd2)\n", dentry);
	nfs_inc_stats(dir, NFSIOS_VFSLOOKUP);

	if (unlikely(dentry->d_name.len > NFS_SERVER(dir)->namelen))
		return ERR_PTR(-ENAMETOOLONG);

	/*
	 * If we're doing an exclusive create, optimize away the lookup
	 * but don't hash the dentry.
	 */
	if (nfs_is_exclusive_create(dir, flags) || flags & LOOKUP_RENAME_TARGET)
		return NULL;

	res = ERR_PTR(-ENOMEM);
	fhandle = nfs_alloc_fhandle();
	fattr = nfs_alloc_fattr_with_label(NFS_SERVER(dir));
	if (fhandle == NULL || fattr == NULL)
		goto out;

	dir_verifier = nfs_save_change_attribute(dir);
	trace_nfs_lookup_enter(dir, dentry, flags);
	error = NFS_PROTO(dir)->lookup(dir, dentry, fhandle, fattr);
	if (error == -ENOENT) {
		if (nfs_server_capable(dir, NFS_CAP_CASE_INSENSITIVE))
			dir_verifier = inode_peek_iversion_raw(dir);
		goto no_entry;
	}
	if (error < 0) {
		res = ERR_PTR(error);
		goto out;
	}
	inode = nfs_fhget(dentry->d_sb, fhandle, fattr);
	res = ERR_CAST(inode);
	if (IS_ERR(res))
		goto out;

	/* Notify readdir to use READDIRPLUS */
	nfs_lookup_advise_force_readdirplus(dir, flags);

no_entry:
	res = d_splice_alias(inode, dentry);
	if (res != NULL) {
		if (IS_ERR(res))
			goto out;
		dentry = res;
	}
	nfs_set_verifier(dentry, dir_verifier);
out:
	trace_nfs_lookup_exit(dir, dentry, flags, PTR_ERR_OR_ZERO(res));
	nfs_free_fattr(fattr);
	nfs_free_fhandle(fhandle);
	return res;
}
EXPORT_SYMBOL_GPL(nfs_lookup);

void nfs_d_prune_case_insensitive_aliases(struct inode *inode)
{
	/* Case insensitive server? Revalidate dentries */
	if (inode && nfs_server_capable(inode, NFS_CAP_CASE_INSENSITIVE))
		d_prune_aliases(inode);
}
EXPORT_SYMBOL_GPL(nfs_d_prune_case_insensitive_aliases);

#if IS_ENABLED(CONFIG_NFS_V4)
static int nfs4_lookup_revalidate(struct dentry *, unsigned int);

const struct dentry_operations nfs4_dentry_operations = {
	.d_revalidate	= nfs4_lookup_revalidate,
	.d_weak_revalidate	= nfs_weak_revalidate,
	.d_delete	= nfs_dentry_delete,
	.d_iput		= nfs_dentry_iput,
	.d_automount	= nfs_d_automount,
	.d_release	= nfs_d_release,
};
EXPORT_SYMBOL_GPL(nfs4_dentry_operations);

static struct nfs_open_context *create_nfs_open_context(struct dentry *dentry, int open_flags, struct file *filp)
{
	return alloc_nfs_open_context(dentry, flags_to_mode(open_flags), filp);
}

static int do_open(struct inode *inode, struct file *filp)
{
	nfs_fscache_open_file(inode, filp);
	return 0;
}

static int nfs_finish_open(struct nfs_open_context *ctx,
			   struct dentry *dentry,
			   struct file *file, unsigned open_flags)
{
	int err;

	err = finish_open(file, dentry, do_open);
	if (err)
		goto out;
	if (S_ISREG(file->f_path.dentry->d_inode->i_mode))
		nfs_file_set_open_context(file, ctx);
	else
		err = -EOPENSTALE;
out:
	return err;
}

int nfs_atomic_open(struct inode *dir, struct dentry *dentry,
		    struct file *file, unsigned open_flags,
		    umode_t mode)
{
	DECLARE_WAIT_QUEUE_HEAD_ONSTACK(wq);
	struct nfs_open_context *ctx;
	struct dentry *res;
	struct iattr attr = { .ia_valid = ATTR_OPEN };
	struct inode *inode;
	unsigned int lookup_flags = 0;
	unsigned long dir_verifier;
	bool switched = false;
	int created = 0;
	int err;

	/* Expect a negative dentry */
	BUG_ON(d_inode(dentry));

	dfprintk(VFS, "NFS: atomic_open(%s/%lu), %pd\n",
			dir->i_sb->s_id, dir->i_ino, dentry);

	err = nfs_check_flags(open_flags);
	if (err)
		return err;

	/* NFS only supports OPEN on regular files */
	if ((open_flags & O_DIRECTORY)) {
		if (!d_in_lookup(dentry)) {
			/*
			 * Hashed negative dentry with O_DIRECTORY: dentry was
			 * revalidated and is fine, no need to perform lookup
			 * again
			 */
			return -ENOENT;
		}
		lookup_flags = LOOKUP_OPEN|LOOKUP_DIRECTORY;
		goto no_open;
	}

	if (dentry->d_name.len > NFS_SERVER(dir)->namelen)
		return -ENAMETOOLONG;

	if (open_flags & O_CREAT) {
		struct nfs_server *server = NFS_SERVER(dir);

		if (!(server->attr_bitmask[2] & FATTR4_WORD2_MODE_UMASK))
			mode &= ~current_umask();

		attr.ia_valid |= ATTR_MODE;
		attr.ia_mode = mode;
	}
	if (open_flags & O_TRUNC) {
		attr.ia_valid |= ATTR_SIZE;
		attr.ia_size = 0;
	}

	if (!(open_flags & O_CREAT) && !d_in_lookup(dentry)) {
		d_drop(dentry);
		switched = true;
		dentry = d_alloc_parallel(dentry->d_parent,
					  &dentry->d_name, &wq);
		if (IS_ERR(dentry))
			return PTR_ERR(dentry);
		if (unlikely(!d_in_lookup(dentry)))
			return finish_no_open(file, dentry);
	}

	ctx = create_nfs_open_context(dentry, open_flags, file);
	err = PTR_ERR(ctx);
	if (IS_ERR(ctx))
		goto out;

	trace_nfs_atomic_open_enter(dir, ctx, open_flags);
	inode = NFS_PROTO(dir)->open_context(dir, ctx, open_flags, &attr, &created);
	if (created)
		file->f_mode |= FMODE_CREATED;
	if (IS_ERR(inode)) {
		err = PTR_ERR(inode);
		trace_nfs_atomic_open_exit(dir, ctx, open_flags, err);
		put_nfs_open_context(ctx);
		d_drop(dentry);
		switch (err) {
		case -ENOENT:
			d_splice_alias(NULL, dentry);
			if (nfs_server_capable(dir, NFS_CAP_CASE_INSENSITIVE))
				dir_verifier = inode_peek_iversion_raw(dir);
			else
				dir_verifier = nfs_save_change_attribute(dir);
			nfs_set_verifier(dentry, dir_verifier);
			break;
		case -EISDIR:
		case -ENOTDIR:
			goto no_open;
		case -ELOOP:
			if (!(open_flags & O_NOFOLLOW))
				goto no_open;
			break;
			/* case -EINVAL: */
		default:
			break;
		}
		goto out;
	}
	file->f_mode |= FMODE_CAN_ODIRECT;

	err = nfs_finish_open(ctx, ctx->dentry, file, open_flags);
	trace_nfs_atomic_open_exit(dir, ctx, open_flags, err);
	put_nfs_open_context(ctx);
out:
	if (unlikely(switched)) {
		d_lookup_done(dentry);
		dput(dentry);
	}
	return err;

no_open:
	res = nfs_lookup(dir, dentry, lookup_flags);
	if (!res) {
		inode = d_inode(dentry);
		if ((lookup_flags & LOOKUP_DIRECTORY) && inode &&
		    !(S_ISDIR(inode->i_mode) || S_ISLNK(inode->i_mode)))
			res = ERR_PTR(-ENOTDIR);
		else if (inode && S_ISREG(inode->i_mode))
			res = ERR_PTR(-EOPENSTALE);
	} else if (!IS_ERR(res)) {
		inode = d_inode(res);
		if ((lookup_flags & LOOKUP_DIRECTORY) && inode &&
		    !(S_ISDIR(inode->i_mode) || S_ISLNK(inode->i_mode))) {
			dput(res);
			res = ERR_PTR(-ENOTDIR);
		} else if (inode && S_ISREG(inode->i_mode)) {
			dput(res);
			res = ERR_PTR(-EOPENSTALE);
		}
	}
	if (switched) {
		d_lookup_done(dentry);
		if (!res)
			res = dentry;
		else
			dput(dentry);
	}
	if (IS_ERR(res))
		return PTR_ERR(res);
	return finish_no_open(file, res);
}
EXPORT_SYMBOL_GPL(nfs_atomic_open);

static int
nfs4_do_lookup_revalidate(struct inode *dir, struct dentry *dentry,
			  unsigned int flags)
{
	struct inode *inode;

	if (!(flags & LOOKUP_OPEN) || (flags & LOOKUP_DIRECTORY))
		goto full_reval;
	if (d_mountpoint(dentry))
		goto full_reval;

	inode = d_inode(dentry);

	/* We can't create new files in nfs_open_revalidate(), so we
	 * optimize away revalidation of negative dentries.
	 */
	if (inode == NULL)
		goto full_reval;

	if (nfs_verifier_is_delegated(dentry))
		return nfs_lookup_revalidate_delegated(dir, dentry, inode);

	/* NFS only supports OPEN on regular files */
	if (!S_ISREG(inode->i_mode))
		goto full_reval;

	/* We cannot do exclusive creation on a positive dentry */
	if (flags & (LOOKUP_EXCL | LOOKUP_REVAL))
		goto reval_dentry;

	/* Check if the directory changed */
	if (!nfs_check_verifier(dir, dentry, flags & LOOKUP_RCU))
		goto reval_dentry;

	/* Let f_op->open() actually open (and revalidate) the file */
	return 1;
reval_dentry:
	if (flags & LOOKUP_RCU)
		return -ECHILD;
	return nfs_lookup_revalidate_dentry(dir, dentry, inode, flags);

full_reval:
	return nfs_do_lookup_revalidate(dir, dentry, flags);
}

static int nfs4_lookup_revalidate(struct dentry *dentry, unsigned int flags)
{
	return __nfs_lookup_revalidate(dentry, flags,
			nfs4_do_lookup_revalidate);
}

#endif /* CONFIG_NFSV4 */

struct dentry *
nfs_add_or_obtain(struct dentry *dentry, struct nfs_fh *fhandle,
				struct nfs_fattr *fattr)
{
	struct dentry *parent = dget_parent(dentry);
	struct inode *dir = d_inode(parent);
	struct inode *inode;
	struct dentry *d;
	int error;

	d_drop(dentry);

	if (fhandle->size == 0) {
		error = NFS_PROTO(dir)->lookup(dir, dentry, fhandle, fattr);
		if (error)
			goto out_error;
	}
	nfs_set_verifier(dentry, nfs_save_change_attribute(dir));
	if (!(fattr->valid & NFS_ATTR_FATTR)) {
		struct nfs_server *server = NFS_SB(dentry->d_sb);
		error = server->nfs_client->rpc_ops->getattr(server, fhandle,
				fattr, NULL);
		if (error < 0)
			goto out_error;
	}
	inode = nfs_fhget(dentry->d_sb, fhandle, fattr);
	d = d_splice_alias(inode, dentry);
out:
	dput(parent);
	return d;
out_error:
	d = ERR_PTR(error);
	goto out;
}
EXPORT_SYMBOL_GPL(nfs_add_or_obtain);

/*
 * Code common to create, mkdir, and mknod.
 */
int nfs_instantiate(struct dentry *dentry, struct nfs_fh *fhandle,
				struct nfs_fattr *fattr)
{
	struct dentry *d;

	d = nfs_add_or_obtain(dentry, fhandle, fattr);
	if (IS_ERR(d))
		return PTR_ERR(d);

	/* Callers don't care */
	dput(d);
	return 0;
}
EXPORT_SYMBOL_GPL(nfs_instantiate);

/*
 * Following a failed create operation, we drop the dentry rather
 * than retain a negative dentry. This avoids a problem in the event
 * that the operation succeeded on the server, but an error in the
 * reply path made it appear to have failed.
 */
int nfs_create(struct user_namespace *mnt_userns, struct inode *dir,
	       struct dentry *dentry, umode_t mode, bool excl)
{
	struct iattr attr;
	int open_flags = excl ? O_CREAT | O_EXCL : O_CREAT;
	int error;

	dfprintk(VFS, "NFS: create(%s/%lu), %pd\n",
			dir->i_sb->s_id, dir->i_ino, dentry);

	attr.ia_mode = mode;
	attr.ia_valid = ATTR_MODE;

	trace_nfs_create_enter(dir, dentry, open_flags);
	error = NFS_PROTO(dir)->create(dir, dentry, &attr, open_flags);
	trace_nfs_create_exit(dir, dentry, open_flags, error);
	if (error != 0)
		goto out_err;
	return 0;
out_err:
	d_drop(dentry);
	return error;
}
EXPORT_SYMBOL_GPL(nfs_create);

/*
 * See comments for nfs_proc_create regarding failed operations.
 */
int
nfs_mknod(struct user_namespace *mnt_userns, struct inode *dir,
	  struct dentry *dentry, umode_t mode, dev_t rdev)
{
	struct iattr attr;
	int status;

	dfprintk(VFS, "NFS: mknod(%s/%lu), %pd\n",
			dir->i_sb->s_id, dir->i_ino, dentry);

	attr.ia_mode = mode;
	attr.ia_valid = ATTR_MODE;

	trace_nfs_mknod_enter(dir, dentry);
	status = NFS_PROTO(dir)->mknod(dir, dentry, &attr, rdev);
	trace_nfs_mknod_exit(dir, dentry, status);
	if (status != 0)
		goto out_err;
	return 0;
out_err:
	d_drop(dentry);
	return status;
}
EXPORT_SYMBOL_GPL(nfs_mknod);

/*
 * See comments for nfs_proc_create regarding failed operations.
 */
int nfs_mkdir(struct user_namespace *mnt_userns, struct inode *dir,
	      struct dentry *dentry, umode_t mode)
{
	struct iattr attr;
	int error;

	dfprintk(VFS, "NFS: mkdir(%s/%lu), %pd\n",
			dir->i_sb->s_id, dir->i_ino, dentry);

	attr.ia_valid = ATTR_MODE;
	attr.ia_mode = mode | S_IFDIR;

	trace_nfs_mkdir_enter(dir, dentry);
	error = NFS_PROTO(dir)->mkdir(dir, dentry, &attr);
	trace_nfs_mkdir_exit(dir, dentry, error);
	if (error != 0)
		goto out_err;
	return 0;
out_err:
	d_drop(dentry);
	return error;
}
EXPORT_SYMBOL_GPL(nfs_mkdir);

static void nfs_dentry_handle_enoent(struct dentry *dentry)
{
	if (simple_positive(dentry))
		d_delete(dentry);
}

static void nfs_dentry_remove_handle_error(struct inode *dir,
					   struct dentry *dentry, int error)
{
	switch (error) {
	case -ENOENT:
		d_delete(dentry);
		nfs_set_verifier(dentry, nfs_save_change_attribute(dir));
		break;
	case 0:
		nfs_d_prune_case_insensitive_aliases(d_inode(dentry));
		nfs_set_verifier(dentry, nfs_save_change_attribute(dir));
	}
}

int nfs_rmdir(struct inode *dir, struct dentry *dentry)
{
	int error;

	dfprintk(VFS, "NFS: rmdir(%s/%lu), %pd\n",
			dir->i_sb->s_id, dir->i_ino, dentry);

	trace_nfs_rmdir_enter(dir, dentry);
	if (d_really_is_positive(dentry)) {
		down_write(&NFS_I(d_inode(dentry))->rmdir_sem);
		error = NFS_PROTO(dir)->rmdir(dir, &dentry->d_name);
		/* Ensure the VFS deletes this inode */
		switch (error) {
		case 0:
			clear_nlink(d_inode(dentry));
			break;
		case -ENOENT:
			nfs_dentry_handle_enoent(dentry);
		}
		up_write(&NFS_I(d_inode(dentry))->rmdir_sem);
	} else
		error = NFS_PROTO(dir)->rmdir(dir, &dentry->d_name);
	nfs_dentry_remove_handle_error(dir, dentry, error);
	trace_nfs_rmdir_exit(dir, dentry, error);

	return error;
}
EXPORT_SYMBOL_GPL(nfs_rmdir);

/*
 * Remove a file after making sure there are no pending writes,
 * and after checking that the file has only one user. 
 *
 * We invalidate the attribute cache and free the inode prior to the operation
 * to avoid possible races if the server reuses the inode.
 */
static int nfs_safe_remove(struct dentry *dentry)
{
	struct inode *dir = d_inode(dentry->d_parent);
	struct inode *inode = d_inode(dentry);
	int error = -EBUSY;
		
	dfprintk(VFS, "NFS: safe_remove(%pd2)\n", dentry);

	/* If the dentry was sillyrenamed, we simply call d_delete() */
	if (dentry->d_flags & DCACHE_NFSFS_RENAMED) {
		error = 0;
		goto out;
	}

	trace_nfs_remove_enter(dir, dentry);
	if (inode != NULL) {
		error = NFS_PROTO(dir)->remove(dir, dentry);
		if (error == 0)
			nfs_drop_nlink(inode);
	} else
		error = NFS_PROTO(dir)->remove(dir, dentry);
	if (error == -ENOENT)
		nfs_dentry_handle_enoent(dentry);
	trace_nfs_remove_exit(dir, dentry, error);
out:
	return error;
}

/*  We do silly rename. In case sillyrename() returns -EBUSY, the inode
 *  belongs to an active ".nfs..." file and we return -EBUSY.
 *
 *  If sillyrename() returns 0, we do nothing, otherwise we unlink.
 */
int nfs_unlink(struct inode *dir, struct dentry *dentry)
{
	int error;
	int need_rehash = 0;

	dfprintk(VFS, "NFS: unlink(%s/%lu, %pd)\n", dir->i_sb->s_id,
		dir->i_ino, dentry);

	trace_nfs_unlink_enter(dir, dentry);
	spin_lock(&dentry->d_lock);
	if (d_count(dentry) > 1 && !test_bit(NFS_INO_PRESERVE_UNLINKED,
					     &NFS_I(d_inode(dentry))->flags)) {
		spin_unlock(&dentry->d_lock);
		/* Start asynchronous writeout of the inode */
		write_inode_now(d_inode(dentry), 0);
		error = nfs_sillyrename(dir, dentry);
		goto out;
	}
	if (!d_unhashed(dentry)) {
		__d_drop(dentry);
		need_rehash = 1;
	}
	spin_unlock(&dentry->d_lock);
	error = nfs_safe_remove(dentry);
	nfs_dentry_remove_handle_error(dir, dentry, error);
	if (need_rehash)
		d_rehash(dentry);
out:
	trace_nfs_unlink_exit(dir, dentry, error);
	return error;
}
EXPORT_SYMBOL_GPL(nfs_unlink);

/*
 * To create a symbolic link, most file systems instantiate a new inode,
 * add a page to it containing the path, then write it out to the disk
 * using prepare_write/commit_write.
 *
 * Unfortunately the NFS client can't create the in-core inode first
 * because it needs a file handle to create an in-core inode (see
 * fs/nfs/inode.c:nfs_fhget).  We only have a file handle *after* the
 * symlink request has completed on the server.
 *
 * So instead we allocate a raw page, copy the symname into it, then do
 * the SYMLINK request with the page as the buffer.  If it succeeds, we
 * now have a new file handle and can instantiate an in-core NFS inode
 * and move the raw page into its mapping.
 */
int nfs_symlink(struct user_namespace *mnt_userns, struct inode *dir,
		struct dentry *dentry, const char *symname)
{
	struct page *page;
	char *kaddr;
	struct iattr attr;
	unsigned int pathlen = strlen(symname);
	int error;

	dfprintk(VFS, "NFS: symlink(%s/%lu, %pd, %s)\n", dir->i_sb->s_id,
		dir->i_ino, dentry, symname);

	if (pathlen > PAGE_SIZE)
		return -ENAMETOOLONG;

	attr.ia_mode = S_IFLNK | S_IRWXUGO;
	attr.ia_valid = ATTR_MODE;

	page = alloc_page(GFP_USER);
	if (!page)
		return -ENOMEM;

	kaddr = page_address(page);
	memcpy(kaddr, symname, pathlen);
	if (pathlen < PAGE_SIZE)
		memset(kaddr + pathlen, 0, PAGE_SIZE - pathlen);

	trace_nfs_symlink_enter(dir, dentry);
	error = NFS_PROTO(dir)->symlink(dir, dentry, page, pathlen, &attr);
	trace_nfs_symlink_exit(dir, dentry, error);
	if (error != 0) {
		dfprintk(VFS, "NFS: symlink(%s/%lu, %pd, %s) error %d\n",
			dir->i_sb->s_id, dir->i_ino,
			dentry, symname, error);
		d_drop(dentry);
		__free_page(page);
		return error;
	}

	nfs_set_verifier(dentry, nfs_save_change_attribute(dir));

	/*
	 * No big deal if we can't add this page to the page cache here.
	 * READLINK will get the missing page from the server if needed.
	 */
	if (!add_to_page_cache_lru(page, d_inode(dentry)->i_mapping, 0,
							GFP_KERNEL)) {
		SetPageUptodate(page);
		unlock_page(page);
		/*
		 * add_to_page_cache_lru() grabs an extra page refcount.
		 * Drop it here to avoid leaking this page later.
		 */
		put_page(page);
	} else
		__free_page(page);

	return 0;
}
EXPORT_SYMBOL_GPL(nfs_symlink);

int
nfs_link(struct dentry *old_dentry, struct inode *dir, struct dentry *dentry)
{
	struct inode *inode = d_inode(old_dentry);
	int error;

	dfprintk(VFS, "NFS: link(%pd2 -> %pd2)\n",
		old_dentry, dentry);

	trace_nfs_link_enter(inode, dir, dentry);
	d_drop(dentry);
	if (S_ISREG(inode->i_mode))
		nfs_sync_inode(inode);
	error = NFS_PROTO(dir)->link(inode, dir, &dentry->d_name);
	if (error == 0) {
		nfs_set_verifier(dentry, nfs_save_change_attribute(dir));
		ihold(inode);
		d_add(dentry, inode);
	}
	trace_nfs_link_exit(inode, dir, dentry, error);
	return error;
}
EXPORT_SYMBOL_GPL(nfs_link);

/*
 * RENAME
 * FIXME: Some nfsds, like the Linux user space nfsd, may generate a
 * different file handle for the same inode after a rename (e.g. when
 * moving to a different directory). A fail-safe method to do so would
 * be to look up old_dir/old_name, create a link to new_dir/new_name and
 * rename the old file using the sillyrename stuff. This way, the original
 * file in old_dir will go away when the last process iput()s the inode.
 *
 * FIXED.
 * 
 * It actually works quite well. One needs to have the possibility for
 * at least one ".nfs..." file in each directory the file ever gets
 * moved or linked to which happens automagically with the new
 * implementation that only depends on the dcache stuff instead of
 * using the inode layer
 *
 * Unfortunately, things are a little more complicated than indicated
 * above. For a cross-directory move, we want to make sure we can get
 * rid of the old inode after the operation.  This means there must be
 * no pending writes (if it's a file), and the use count must be 1.
 * If these conditions are met, we can drop the dentries before doing
 * the rename.
 */
int nfs_rename(struct user_namespace *mnt_userns, struct inode *old_dir,
	       struct dentry *old_dentry, struct inode *new_dir,
	       struct dentry *new_dentry, unsigned int flags)
{
	struct inode *old_inode = d_inode(old_dentry);
	struct inode *new_inode = d_inode(new_dentry);
	struct dentry *dentry = NULL, *rehash = NULL;
	struct rpc_task *task;
	int error = -EBUSY;

	if (flags)
		return -EINVAL;

	dfprintk(VFS, "NFS: rename(%pd2 -> %pd2, ct=%d)\n",
		 old_dentry, new_dentry,
		 d_count(new_dentry));

	trace_nfs_rename_enter(old_dir, old_dentry, new_dir, new_dentry);
	/*
	 * For non-directories, check whether the target is busy and if so,
	 * make a copy of the dentry and then do a silly-rename. If the
	 * silly-rename succeeds, the copied dentry is hashed and becomes
	 * the new target.
	 */
	if (new_inode && !S_ISDIR(new_inode->i_mode)) {
		/*
		 * To prevent any new references to the target during the
		 * rename, we unhash the dentry in advance.
		 */
		if (!d_unhashed(new_dentry)) {
			d_drop(new_dentry);
			rehash = new_dentry;
		}

		if (d_count(new_dentry) > 2) {
			int err;

			/* copy the target dentry's name */
			dentry = d_alloc(new_dentry->d_parent,
					 &new_dentry->d_name);
			if (!dentry)
				goto out;

			/* silly-rename the existing target ... */
			err = nfs_sillyrename(new_dir, new_dentry);
			if (err)
				goto out;

			new_dentry = dentry;
			rehash = NULL;
			new_inode = NULL;
		}
	}

	if (S_ISREG(old_inode->i_mode))
		nfs_sync_inode(old_inode);
	task = nfs_async_rename(old_dir, new_dir, old_dentry, new_dentry, NULL);
	if (IS_ERR(task)) {
		error = PTR_ERR(task);
		goto out;
	}

	error = rpc_wait_for_completion_task(task);
	if (error != 0) {
		((struct nfs_renamedata *)task->tk_calldata)->cancelled = 1;
		/* Paired with the atomic_dec_and_test() barrier in rpc_do_put_task() */
		smp_wmb();
	} else
		error = task->tk_status;
	rpc_put_task(task);
	/* Ensure the inode attributes are revalidated */
	if (error == 0) {
		spin_lock(&old_inode->i_lock);
		NFS_I(old_inode)->attr_gencount = nfs_inc_attr_generation_counter();
		nfs_set_cache_invalid(old_inode, NFS_INO_INVALID_CHANGE |
							 NFS_INO_INVALID_CTIME |
							 NFS_INO_REVAL_FORCED);
		spin_unlock(&old_inode->i_lock);
	}
out:
	if (rehash)
		d_rehash(rehash);
	trace_nfs_rename_exit(old_dir, old_dentry,
			new_dir, new_dentry, error);
	if (!error) {
		if (new_inode != NULL)
			nfs_drop_nlink(new_inode);
		/*
		 * The d_move() should be here instead of in an async RPC completion
		 * handler because we need the proper locks to move the dentry.  If
		 * we're interrupted by a signal, the async RPC completion handler
		 * should mark the directories for revalidation.
		 */
		d_move(old_dentry, new_dentry);
		nfs_set_verifier(old_dentry,
					nfs_save_change_attribute(new_dir));
	} else if (error == -ENOENT)
		nfs_dentry_handle_enoent(old_dentry);

	/* new dentry created? */
	if (dentry)
		dput(dentry);
	return error;
}
EXPORT_SYMBOL_GPL(nfs_rename);

static DEFINE_SPINLOCK(nfs_access_lru_lock);
static LIST_HEAD(nfs_access_lru_list);
static atomic_long_t nfs_access_nr_entries;

static unsigned long nfs_access_max_cachesize = 4*1024*1024;
module_param(nfs_access_max_cachesize, ulong, 0644);
MODULE_PARM_DESC(nfs_access_max_cachesize, "NFS access maximum total cache length");

static void nfs_access_free_entry(struct nfs_access_entry *entry)
{
	put_group_info(entry->group_info);
	kfree_rcu(entry, rcu_head);
	smp_mb__before_atomic();
	atomic_long_dec(&nfs_access_nr_entries);
	smp_mb__after_atomic();
}

static void nfs_access_free_list(struct list_head *head)
{
	struct nfs_access_entry *cache;

	while (!list_empty(head)) {
		cache = list_entry(head->next, struct nfs_access_entry, lru);
		list_del(&cache->lru);
		nfs_access_free_entry(cache);
	}
}

static unsigned long
nfs_do_access_cache_scan(unsigned int nr_to_scan)
{
	LIST_HEAD(head);
	struct nfs_inode *nfsi, *next;
	struct nfs_access_entry *cache;
	long freed = 0;

	spin_lock(&nfs_access_lru_lock);
	list_for_each_entry_safe(nfsi, next, &nfs_access_lru_list, access_cache_inode_lru) {
		struct inode *inode;

		if (nr_to_scan-- == 0)
			break;
		inode = &nfsi->vfs_inode;
		spin_lock(&inode->i_lock);
		if (list_empty(&nfsi->access_cache_entry_lru))
			goto remove_lru_entry;
		cache = list_entry(nfsi->access_cache_entry_lru.next,
				struct nfs_access_entry, lru);
		list_move(&cache->lru, &head);
		rb_erase(&cache->rb_node, &nfsi->access_cache);
		freed++;
		if (!list_empty(&nfsi->access_cache_entry_lru))
			list_move_tail(&nfsi->access_cache_inode_lru,
					&nfs_access_lru_list);
		else {
remove_lru_entry:
			list_del_init(&nfsi->access_cache_inode_lru);
			smp_mb__before_atomic();
			clear_bit(NFS_INO_ACL_LRU_SET, &nfsi->flags);
			smp_mb__after_atomic();
		}
		spin_unlock(&inode->i_lock);
	}
	spin_unlock(&nfs_access_lru_lock);
	nfs_access_free_list(&head);
	return freed;
}

unsigned long
nfs_access_cache_scan(struct shrinker *shrink, struct shrink_control *sc)
{
	int nr_to_scan = sc->nr_to_scan;
	gfp_t gfp_mask = sc->gfp_mask;

	if ((gfp_mask & GFP_KERNEL) != GFP_KERNEL)
		return SHRINK_STOP;
	return nfs_do_access_cache_scan(nr_to_scan);
}


unsigned long
nfs_access_cache_count(struct shrinker *shrink, struct shrink_control *sc)
{
	return vfs_pressure_ratio(atomic_long_read(&nfs_access_nr_entries));
}

static void
nfs_access_cache_enforce_limit(void)
{
	long nr_entries = atomic_long_read(&nfs_access_nr_entries);
	unsigned long diff;
	unsigned int nr_to_scan;

	if (nr_entries < 0 || nr_entries <= nfs_access_max_cachesize)
		return;
	nr_to_scan = 100;
	diff = nr_entries - nfs_access_max_cachesize;
	if (diff < nr_to_scan)
		nr_to_scan = diff;
	nfs_do_access_cache_scan(nr_to_scan);
}

static void __nfs_access_zap_cache(struct nfs_inode *nfsi, struct list_head *head)
{
	struct rb_root *root_node = &nfsi->access_cache;
	struct rb_node *n;
	struct nfs_access_entry *entry;

	/* Unhook entries from the cache */
	while ((n = rb_first(root_node)) != NULL) {
		entry = rb_entry(n, struct nfs_access_entry, rb_node);
		rb_erase(n, root_node);
		list_move(&entry->lru, head);
	}
	nfsi->cache_validity &= ~NFS_INO_INVALID_ACCESS;
}

void nfs_access_zap_cache(struct inode *inode)
{
	LIST_HEAD(head);

	if (test_bit(NFS_INO_ACL_LRU_SET, &NFS_I(inode)->flags) == 0)
		return;
	/* Remove from global LRU init */
	spin_lock(&nfs_access_lru_lock);
	if (test_and_clear_bit(NFS_INO_ACL_LRU_SET, &NFS_I(inode)->flags))
		list_del_init(&NFS_I(inode)->access_cache_inode_lru);

	spin_lock(&inode->i_lock);
	__nfs_access_zap_cache(NFS_I(inode), &head);
	spin_unlock(&inode->i_lock);
	spin_unlock(&nfs_access_lru_lock);
	nfs_access_free_list(&head);
}
EXPORT_SYMBOL_GPL(nfs_access_zap_cache);

static int access_cmp(const struct cred *a, const struct nfs_access_entry *b)
{
	struct group_info *ga, *gb;
	int g;

	if (uid_lt(a->fsuid, b->fsuid))
		return -1;
	if (uid_gt(a->fsuid, b->fsuid))
		return 1;

	if (gid_lt(a->fsgid, b->fsgid))
		return -1;
	if (gid_gt(a->fsgid, b->fsgid))
		return 1;

	ga = a->group_info;
	gb = b->group_info;
	if (ga == gb)
		return 0;
	if (ga == NULL)
		return -1;
	if (gb == NULL)
		return 1;
	if (ga->ngroups < gb->ngroups)
		return -1;
	if (ga->ngroups > gb->ngroups)
		return 1;

	for (g = 0; g < ga->ngroups; g++) {
		if (gid_lt(ga->gid[g], gb->gid[g]))
			return -1;
		if (gid_gt(ga->gid[g], gb->gid[g]))
			return 1;
	}
	return 0;
}

static struct nfs_access_entry *nfs_access_search_rbtree(struct inode *inode, const struct cred *cred)
{
	struct rb_node *n = NFS_I(inode)->access_cache.rb_node;

	while (n != NULL) {
		struct nfs_access_entry *entry =
			rb_entry(n, struct nfs_access_entry, rb_node);
		int cmp = access_cmp(cred, entry);

		if (cmp < 0)
			n = n->rb_left;
		else if (cmp > 0)
			n = n->rb_right;
		else
			return entry;
	}
	return NULL;
}

static int nfs_access_get_cached_locked(struct inode *inode, const struct cred *cred, u32 *mask, bool may_block)
{
	struct nfs_inode *nfsi = NFS_I(inode);
	struct nfs_access_entry *cache;
	bool retry = true;
	int err;

	spin_lock(&inode->i_lock);
	for(;;) {
		if (nfsi->cache_validity & NFS_INO_INVALID_ACCESS)
			goto out_zap;
		cache = nfs_access_search_rbtree(inode, cred);
		err = -ENOENT;
		if (cache == NULL)
			goto out;
		/* Found an entry, is our attribute cache valid? */
		if (!nfs_check_cache_invalid(inode, NFS_INO_INVALID_ACCESS))
			break;
		if (!retry)
			break;
		err = -ECHILD;
		if (!may_block)
			goto out;
		spin_unlock(&inode->i_lock);
		err = __nfs_revalidate_inode(NFS_SERVER(inode), inode);
		if (err)
			return err;
		spin_lock(&inode->i_lock);
		retry = false;
	}
	*mask = cache->mask;
	list_move_tail(&cache->lru, &nfsi->access_cache_entry_lru);
	err = 0;
out:
	spin_unlock(&inode->i_lock);
	return err;
out_zap:
	spin_unlock(&inode->i_lock);
	nfs_access_zap_cache(inode);
	return -ENOENT;
}

static int nfs_access_get_cached_rcu(struct inode *inode, const struct cred *cred, u32 *mask)
{
	/* Only check the most recently returned cache entry,
	 * but do it without locking.
	 */
	struct nfs_inode *nfsi = NFS_I(inode);
	struct nfs_access_entry *cache;
	int err = -ECHILD;
	struct list_head *lh;

	rcu_read_lock();
	if (nfsi->cache_validity & NFS_INO_INVALID_ACCESS)
		goto out;
	lh = rcu_dereference(list_tail_rcu(&nfsi->access_cache_entry_lru));
	cache = list_entry(lh, struct nfs_access_entry, lru);
	if (lh == &nfsi->access_cache_entry_lru ||
	    access_cmp(cred, cache) != 0)
		cache = NULL;
	if (cache == NULL)
		goto out;
	if (nfs_check_cache_invalid(inode, NFS_INO_INVALID_ACCESS))
		goto out;
	*mask = cache->mask;
	err = 0;
out:
	rcu_read_unlock();
	return err;
}

int nfs_access_get_cached(struct inode *inode, const struct cred *cred,
			  u32 *mask, bool may_block)
{
	int status;

	status = nfs_access_get_cached_rcu(inode, cred, mask);
	if (status != 0)
		status = nfs_access_get_cached_locked(inode, cred, mask,
		    may_block);

	return status;
}
EXPORT_SYMBOL_GPL(nfs_access_get_cached);

static void nfs_access_add_rbtree(struct inode *inode,
				  struct nfs_access_entry *set,
				  const struct cred *cred)
{
	struct nfs_inode *nfsi = NFS_I(inode);
	struct rb_root *root_node = &nfsi->access_cache;
	struct rb_node **p = &root_node->rb_node;
	struct rb_node *parent = NULL;
	struct nfs_access_entry *entry;
	int cmp;

	spin_lock(&inode->i_lock);
	while (*p != NULL) {
		parent = *p;
		entry = rb_entry(parent, struct nfs_access_entry, rb_node);
		cmp = access_cmp(cred, entry);

		if (cmp < 0)
			p = &parent->rb_left;
		else if (cmp > 0)
			p = &parent->rb_right;
		else
			goto found;
	}
	rb_link_node(&set->rb_node, parent, p);
	rb_insert_color(&set->rb_node, root_node);
	list_add_tail(&set->lru, &nfsi->access_cache_entry_lru);
	spin_unlock(&inode->i_lock);
	return;
found:
	rb_replace_node(parent, &set->rb_node, root_node);
	list_add_tail(&set->lru, &nfsi->access_cache_entry_lru);
	list_del(&entry->lru);
	spin_unlock(&inode->i_lock);
	nfs_access_free_entry(entry);
}

void nfs_access_add_cache(struct inode *inode, struct nfs_access_entry *set,
			  const struct cred *cred)
{
	struct nfs_access_entry *cache = kmalloc(sizeof(*cache), GFP_KERNEL);
	if (cache == NULL)
		return;
	RB_CLEAR_NODE(&cache->rb_node);
	cache->fsuid = cred->fsuid;
	cache->fsgid = cred->fsgid;
	cache->group_info = get_group_info(cred->group_info);
	cache->mask = set->mask;

	/* The above field assignments must be visible
	 * before this item appears on the lru.  We cannot easily
	 * use rcu_assign_pointer, so just force the memory barrier.
	 */
	smp_wmb();
	nfs_access_add_rbtree(inode, cache, cred);

	/* Update accounting */
	smp_mb__before_atomic();
	atomic_long_inc(&nfs_access_nr_entries);
	smp_mb__after_atomic();

	/* Add inode to global LRU list */
	if (!test_bit(NFS_INO_ACL_LRU_SET, &NFS_I(inode)->flags)) {
		spin_lock(&nfs_access_lru_lock);
		if (!test_and_set_bit(NFS_INO_ACL_LRU_SET, &NFS_I(inode)->flags))
			list_add_tail(&NFS_I(inode)->access_cache_inode_lru,
					&nfs_access_lru_list);
		spin_unlock(&nfs_access_lru_lock);
	}
	nfs_access_cache_enforce_limit();
}
EXPORT_SYMBOL_GPL(nfs_access_add_cache);

#define NFS_MAY_READ (NFS_ACCESS_READ)
#define NFS_MAY_WRITE (NFS_ACCESS_MODIFY | \
		NFS_ACCESS_EXTEND | \
		NFS_ACCESS_DELETE)
#define NFS_FILE_MAY_WRITE (NFS_ACCESS_MODIFY | \
		NFS_ACCESS_EXTEND)
#define NFS_DIR_MAY_WRITE NFS_MAY_WRITE
#define NFS_MAY_LOOKUP (NFS_ACCESS_LOOKUP)
#define NFS_MAY_EXECUTE (NFS_ACCESS_EXECUTE)
static int
nfs_access_calc_mask(u32 access_result, umode_t umode)
{
	int mask = 0;

	if (access_result & NFS_MAY_READ)
		mask |= MAY_READ;
	if (S_ISDIR(umode)) {
		if ((access_result & NFS_DIR_MAY_WRITE) == NFS_DIR_MAY_WRITE)
			mask |= MAY_WRITE;
		if ((access_result & NFS_MAY_LOOKUP) == NFS_MAY_LOOKUP)
			mask |= MAY_EXEC;
	} else if (S_ISREG(umode)) {
		if ((access_result & NFS_FILE_MAY_WRITE) == NFS_FILE_MAY_WRITE)
			mask |= MAY_WRITE;
		if ((access_result & NFS_MAY_EXECUTE) == NFS_MAY_EXECUTE)
			mask |= MAY_EXEC;
	} else if (access_result & NFS_MAY_WRITE)
			mask |= MAY_WRITE;
	return mask;
}

void nfs_access_set_mask(struct nfs_access_entry *entry, u32 access_result)
{
	entry->mask = access_result;
}
EXPORT_SYMBOL_GPL(nfs_access_set_mask);

static int nfs_do_access(struct inode *inode, const struct cred *cred, int mask)
{
	struct nfs_access_entry cache;
	bool may_block = (mask & MAY_NOT_BLOCK) == 0;
	int cache_mask = -1;
	int status;

	trace_nfs_access_enter(inode);

	status = nfs_access_get_cached(inode, cred, &cache.mask, may_block);
	if (status == 0)
		goto out_cached;

	status = -ECHILD;
	if (!may_block)
		goto out;

	/*
	 * Determine which access bits we want to ask for...
	 */
	cache.mask = NFS_ACCESS_READ | NFS_ACCESS_MODIFY | NFS_ACCESS_EXTEND |
		     nfs_access_xattr_mask(NFS_SERVER(inode));
	if (S_ISDIR(inode->i_mode))
		cache.mask |= NFS_ACCESS_DELETE | NFS_ACCESS_LOOKUP;
	else
		cache.mask |= NFS_ACCESS_EXECUTE;
	status = NFS_PROTO(inode)->access(inode, &cache, cred);
	if (status != 0) {
		if (status == -ESTALE) {
			if (!S_ISDIR(inode->i_mode))
				nfs_set_inode_stale(inode);
			else
				nfs_zap_caches(inode);
		}
		goto out;
	}
	nfs_access_add_cache(inode, &cache, cred);
out_cached:
	cache_mask = nfs_access_calc_mask(cache.mask, inode->i_mode);
	if ((mask & ~cache_mask & (MAY_READ | MAY_WRITE | MAY_EXEC)) != 0)
		status = -EACCES;
out:
	trace_nfs_access_exit(inode, mask, cache_mask, status);
	return status;
}

static int nfs_open_permission_mask(int openflags)
{
	int mask = 0;

	if (openflags & __FMODE_EXEC) {
		/* ONLY check exec rights */
		mask = MAY_EXEC;
	} else {
		if ((openflags & O_ACCMODE) != O_WRONLY)
			mask |= MAY_READ;
		if ((openflags & O_ACCMODE) != O_RDONLY)
			mask |= MAY_WRITE;
	}

	return mask;
}

int nfs_may_open(struct inode *inode, const struct cred *cred, int openflags)
{
	return nfs_do_access(inode, cred, nfs_open_permission_mask(openflags));
}
EXPORT_SYMBOL_GPL(nfs_may_open);

static int nfs_execute_ok(struct inode *inode, int mask)
{
	struct nfs_server *server = NFS_SERVER(inode);
	int ret = 0;

	if (S_ISDIR(inode->i_mode))
		return 0;
	if (nfs_check_cache_invalid(inode, NFS_INO_INVALID_MODE)) {
		if (mask & MAY_NOT_BLOCK)
			return -ECHILD;
		ret = __nfs_revalidate_inode(server, inode);
	}
	if (ret == 0 && !execute_ok(inode))
		ret = -EACCES;
	return ret;
}

int nfs_permission(struct user_namespace *mnt_userns,
		   struct inode *inode,
		   int mask)
{
	const struct cred *cred = current_cred();
	int res = 0;

	nfs_inc_stats(inode, NFSIOS_VFSACCESS);

	if ((mask & (MAY_READ | MAY_WRITE | MAY_EXEC)) == 0)
		goto out;
	/* Is this sys_access() ? */
	if (mask & (MAY_ACCESS | MAY_CHDIR))
		goto force_lookup;

	switch (inode->i_mode & S_IFMT) {
		case S_IFLNK:
			goto out;
		case S_IFREG:
			if ((mask & MAY_OPEN) &&
			   nfs_server_capable(inode, NFS_CAP_ATOMIC_OPEN))
				return 0;
			break;
		case S_IFDIR:
			/*
			 * Optimize away all write operations, since the server
			 * will check permissions when we perform the op.
			 */
			if ((mask & MAY_WRITE) && !(mask & MAY_READ))
				goto out;
	}

force_lookup:
	if (!NFS_PROTO(inode)->access)
		goto out_notsup;

	res = nfs_do_access(inode, cred, mask);
out:
	if (!res && (mask & MAY_EXEC))
		res = nfs_execute_ok(inode, mask);

	dfprintk(VFS, "NFS: permission(%s/%lu), mask=0x%x, res=%d\n",
		inode->i_sb->s_id, inode->i_ino, mask, res);
	return res;
out_notsup:
	if (mask & MAY_NOT_BLOCK)
		return -ECHILD;

	res = nfs_revalidate_inode(inode, NFS_INO_INVALID_MODE |
						  NFS_INO_INVALID_OTHER);
	if (res == 0)
		res = generic_permission(&init_user_ns, inode, mask);
	goto out;
}
EXPORT_SYMBOL_GPL(nfs_permission);<|MERGE_RESOLUTION|>--- conflicted
+++ resolved
@@ -177,7 +177,6 @@
 };
 
 static void nfs_set_dtsize(struct nfs_readdir_descriptor *desc, unsigned int sz)
-<<<<<<< HEAD
 {
 	struct nfs_server *server = NFS_SERVER(file_inode(desc->file));
 	unsigned int maxsize = server->dtsize;
@@ -194,24 +193,6 @@
 	nfs_set_dtsize(desc, desc->dtsize >> 1);
 }
 
-=======
-{
-	struct nfs_server *server = NFS_SERVER(file_inode(desc->file));
-	unsigned int maxsize = server->dtsize;
-
-	if (sz > maxsize)
-		sz = maxsize;
-	if (sz < NFS_MIN_FILE_IO_SIZE)
-		sz = NFS_MIN_FILE_IO_SIZE;
-	desc->dtsize = sz;
-}
-
-static void nfs_shrink_dtsize(struct nfs_readdir_descriptor *desc)
-{
-	nfs_set_dtsize(desc, desc->dtsize >> 1);
-}
-
->>>>>>> 88084a3d
 static void nfs_grow_dtsize(struct nfs_readdir_descriptor *desc)
 {
 	nfs_set_dtsize(desc, desc->dtsize << 1);
@@ -247,14 +228,11 @@
 	kunmap_atomic(array);
 }
 
-<<<<<<< HEAD
-=======
 static void nfs_readdir_free_folio(struct folio *folio)
 {
 	nfs_readdir_clear_array(&folio->page);
 }
 
->>>>>>> 88084a3d
 static void nfs_readdir_page_reinit_array(struct page *page, u64 last_cookie,
 					  u64 change_attr)
 {
