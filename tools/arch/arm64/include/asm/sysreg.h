/* SPDX-License-Identifier: GPL-2.0-only */
/*
 * Macros for accessing system registers with older binutils.
 *
 * Copyright (C) 2014 ARM Ltd.
 * Author: Catalin Marinas <catalin.marinas@arm.com>
 */

#ifndef __ASM_SYSREG_H
#define __ASM_SYSREG_H

#include <linux/bits.h>
#include <linux/stringify.h>

#include <asm/gpr-num.h>

/*
 * ARMv8 ARM reserves the following encoding for system registers:
 * (Ref: ARMv8 ARM, Section: "System instruction class encoding overview",
 *  C5.2, version:ARM DDI 0487A.f)
 *	[20-19] : Op0
 *	[18-16] : Op1
 *	[15-12] : CRn
 *	[11-8]  : CRm
 *	[7-5]   : Op2
 */
#define Op0_shift	19
#define Op0_mask	0x3
#define Op1_shift	16
#define Op1_mask	0x7
#define CRn_shift	12
#define CRn_mask	0xf
#define CRm_shift	8
#define CRm_mask	0xf
#define Op2_shift	5
#define Op2_mask	0x7

#define sys_reg(op0, op1, crn, crm, op2) \
	(((op0) << Op0_shift) | ((op1) << Op1_shift) | \
	 ((crn) << CRn_shift) | ((crm) << CRm_shift) | \
	 ((op2) << Op2_shift))

#define sys_insn	sys_reg

#define sys_reg_Op0(id)	(((id) >> Op0_shift) & Op0_mask)
#define sys_reg_Op1(id)	(((id) >> Op1_shift) & Op1_mask)
#define sys_reg_CRn(id)	(((id) >> CRn_shift) & CRn_mask)
#define sys_reg_CRm(id)	(((id) >> CRm_shift) & CRm_mask)
#define sys_reg_Op2(id)	(((id) >> Op2_shift) & Op2_mask)

#ifndef CONFIG_BROKEN_GAS_INST

#ifdef __ASSEMBLY__
// The space separator is omitted so that __emit_inst(x) can be parsed as
// either an assembler directive or an assembler macro argument.
#define __emit_inst(x)			.inst(x)
#else
#define __emit_inst(x)			".inst " __stringify((x)) "\n\t"
#endif

#else  /* CONFIG_BROKEN_GAS_INST */

#ifndef CONFIG_CPU_BIG_ENDIAN
#define __INSTR_BSWAP(x)		(x)
#else  /* CONFIG_CPU_BIG_ENDIAN */
#define __INSTR_BSWAP(x)		((((x) << 24) & 0xff000000)	| \
					 (((x) <<  8) & 0x00ff0000)	| \
					 (((x) >>  8) & 0x0000ff00)	| \
					 (((x) >> 24) & 0x000000ff))
#endif	/* CONFIG_CPU_BIG_ENDIAN */

#ifdef __ASSEMBLY__
#define __emit_inst(x)			.long __INSTR_BSWAP(x)
#else  /* __ASSEMBLY__ */
#define __emit_inst(x)			".long " __stringify(__INSTR_BSWAP(x)) "\n\t"
#endif	/* __ASSEMBLY__ */

#endif	/* CONFIG_BROKEN_GAS_INST */

/*
 * Instructions for modifying PSTATE fields.
 * As per Arm ARM for v8-A, Section "C.5.1.3 op0 == 0b00, architectural hints,
 * barriers and CLREX, and PSTATE access", ARM DDI 0487 C.a, system instructions
 * for accessing PSTATE fields have the following encoding:
 *	Op0 = 0, CRn = 4
 *	Op1, Op2 encodes the PSTATE field modified and defines the constraints.
 *	CRm = Imm4 for the instruction.
 *	Rt = 0x1f
 */
#define pstate_field(op1, op2)		((op1) << Op1_shift | (op2) << Op2_shift)
#define PSTATE_Imm_shift		CRm_shift
#define SET_PSTATE(x, r)		__emit_inst(0xd500401f | PSTATE_ ## r | ((!!x) << PSTATE_Imm_shift))

#define PSTATE_PAN			pstate_field(0, 4)
#define PSTATE_UAO			pstate_field(0, 3)
#define PSTATE_SSBS			pstate_field(3, 1)
#define PSTATE_DIT			pstate_field(3, 2)
#define PSTATE_TCO			pstate_field(3, 4)

#define SET_PSTATE_PAN(x)		SET_PSTATE((x), PAN)
#define SET_PSTATE_UAO(x)		SET_PSTATE((x), UAO)
#define SET_PSTATE_SSBS(x)		SET_PSTATE((x), SSBS)
#define SET_PSTATE_DIT(x)		SET_PSTATE((x), DIT)
#define SET_PSTATE_TCO(x)		SET_PSTATE((x), TCO)

#define set_pstate_pan(x)		asm volatile(SET_PSTATE_PAN(x))
#define set_pstate_uao(x)		asm volatile(SET_PSTATE_UAO(x))
#define set_pstate_ssbs(x)		asm volatile(SET_PSTATE_SSBS(x))
#define set_pstate_dit(x)		asm volatile(SET_PSTATE_DIT(x))

#define __SYS_BARRIER_INSN(CRm, op2, Rt) \
	__emit_inst(0xd5000000 | sys_insn(0, 3, 3, (CRm), (op2)) | ((Rt) & 0x1f))

#define SB_BARRIER_INSN			__SYS_BARRIER_INSN(0, 7, 31)

#define SYS_DC_ISW			sys_insn(1, 0, 7, 6, 2)
#define SYS_DC_IGSW			sys_insn(1, 0, 7, 6, 4)
#define SYS_DC_IGDSW			sys_insn(1, 0, 7, 6, 6)
#define SYS_DC_CSW			sys_insn(1, 0, 7, 10, 2)
#define SYS_DC_CGSW			sys_insn(1, 0, 7, 10, 4)
#define SYS_DC_CGDSW			sys_insn(1, 0, 7, 10, 6)
#define SYS_DC_CISW			sys_insn(1, 0, 7, 14, 2)
#define SYS_DC_CIGSW			sys_insn(1, 0, 7, 14, 4)
#define SYS_DC_CIGDSW			sys_insn(1, 0, 7, 14, 6)

/*
 * Automatically generated definitions for system registers, the
 * manual encodings below are in the process of being converted to
 * come from here. The header relies on the definition of sys_reg()
 * earlier in this file.
 */
#include "asm/sysreg-defs.h"

/*
 * System registers, organised loosely by encoding but grouped together
 * where the architected name contains an index. e.g. ID_MMFR<n>_EL1.
 */
#define SYS_SVCR_SMSTOP_SM_EL0		sys_reg(0, 3, 4, 2, 3)
#define SYS_SVCR_SMSTART_SM_EL0		sys_reg(0, 3, 4, 3, 3)
#define SYS_SVCR_SMSTOP_SMZA_EL0	sys_reg(0, 3, 4, 6, 3)

#define SYS_DBGBVRn_EL1(n)		sys_reg(2, 0, 0, n, 4)
#define SYS_DBGBCRn_EL1(n)		sys_reg(2, 0, 0, n, 5)
#define SYS_DBGWVRn_EL1(n)		sys_reg(2, 0, 0, n, 6)
#define SYS_DBGWCRn_EL1(n)		sys_reg(2, 0, 0, n, 7)
#define SYS_MDRAR_EL1			sys_reg(2, 0, 1, 0, 0)

#define SYS_OSLSR_EL1			sys_reg(2, 0, 1, 1, 4)
#define OSLSR_EL1_OSLM_MASK		(BIT(3) | BIT(0))
#define OSLSR_EL1_OSLM_NI		0
#define OSLSR_EL1_OSLM_IMPLEMENTED	BIT(3)
#define OSLSR_EL1_OSLK			BIT(1)

#define SYS_OSDLR_EL1			sys_reg(2, 0, 1, 3, 4)
#define SYS_DBGPRCR_EL1			sys_reg(2, 0, 1, 4, 4)
#define SYS_DBGCLAIMSET_EL1		sys_reg(2, 0, 7, 8, 6)
#define SYS_DBGCLAIMCLR_EL1		sys_reg(2, 0, 7, 9, 6)
#define SYS_DBGAUTHSTATUS_EL1		sys_reg(2, 0, 7, 14, 6)
#define SYS_MDCCSR_EL0			sys_reg(2, 3, 0, 1, 0)
#define SYS_DBGDTR_EL0			sys_reg(2, 3, 0, 4, 0)
#define SYS_DBGDTRRX_EL0		sys_reg(2, 3, 0, 5, 0)
#define SYS_DBGDTRTX_EL0		sys_reg(2, 3, 0, 5, 0)
#define SYS_DBGVCR32_EL2		sys_reg(2, 4, 0, 7, 0)

#define SYS_MIDR_EL1			sys_reg(3, 0, 0, 0, 0)
#define SYS_MPIDR_EL1			sys_reg(3, 0, 0, 0, 5)
#define SYS_REVIDR_EL1			sys_reg(3, 0, 0, 0, 6)

#define SYS_ACTLR_EL1			sys_reg(3, 0, 1, 0, 1)
#define SYS_RGSR_EL1			sys_reg(3, 0, 1, 0, 5)
#define SYS_GCR_EL1			sys_reg(3, 0, 1, 0, 6)

#define SYS_TRFCR_EL1			sys_reg(3, 0, 1, 2, 1)

#define SYS_TCR_EL1			sys_reg(3, 0, 2, 0, 2)

#define SYS_APIAKEYLO_EL1		sys_reg(3, 0, 2, 1, 0)
#define SYS_APIAKEYHI_EL1		sys_reg(3, 0, 2, 1, 1)
#define SYS_APIBKEYLO_EL1		sys_reg(3, 0, 2, 1, 2)
#define SYS_APIBKEYHI_EL1		sys_reg(3, 0, 2, 1, 3)

#define SYS_APDAKEYLO_EL1		sys_reg(3, 0, 2, 2, 0)
#define SYS_APDAKEYHI_EL1		sys_reg(3, 0, 2, 2, 1)
#define SYS_APDBKEYLO_EL1		sys_reg(3, 0, 2, 2, 2)
#define SYS_APDBKEYHI_EL1		sys_reg(3, 0, 2, 2, 3)

#define SYS_APGAKEYLO_EL1		sys_reg(3, 0, 2, 3, 0)
#define SYS_APGAKEYHI_EL1		sys_reg(3, 0, 2, 3, 1)

#define SYS_SPSR_EL1			sys_reg(3, 0, 4, 0, 0)
#define SYS_ELR_EL1			sys_reg(3, 0, 4, 0, 1)

#define SYS_ICC_PMR_EL1			sys_reg(3, 0, 4, 6, 0)

#define SYS_AFSR0_EL1			sys_reg(3, 0, 5, 1, 0)
#define SYS_AFSR1_EL1			sys_reg(3, 0, 5, 1, 1)
#define SYS_ESR_EL1			sys_reg(3, 0, 5, 2, 0)

#define SYS_ERRIDR_EL1			sys_reg(3, 0, 5, 3, 0)
#define SYS_ERRSELR_EL1			sys_reg(3, 0, 5, 3, 1)
#define SYS_ERXFR_EL1			sys_reg(3, 0, 5, 4, 0)
#define SYS_ERXCTLR_EL1			sys_reg(3, 0, 5, 4, 1)
#define SYS_ERXSTATUS_EL1		sys_reg(3, 0, 5, 4, 2)
#define SYS_ERXADDR_EL1			sys_reg(3, 0, 5, 4, 3)
#define SYS_ERXMISC0_EL1		sys_reg(3, 0, 5, 5, 0)
#define SYS_ERXMISC1_EL1		sys_reg(3, 0, 5, 5, 1)
#define SYS_TFSR_EL1			sys_reg(3, 0, 5, 6, 0)
#define SYS_TFSRE0_EL1			sys_reg(3, 0, 5, 6, 1)

#define SYS_PAR_EL1			sys_reg(3, 0, 7, 4, 0)

#define SYS_PAR_EL1_F			BIT(0)
#define SYS_PAR_EL1_FST			GENMASK(6, 1)

/*** Statistical Profiling Extension ***/
#define PMSEVFR_EL1_RES0_IMP	\
	(GENMASK_ULL(47, 32) | GENMASK_ULL(23, 16) | GENMASK_ULL(11, 8) |\
	 BIT_ULL(6) | BIT_ULL(4) | BIT_ULL(2) | BIT_ULL(0))
#define PMSEVFR_EL1_RES0_V1P1	\
	(PMSEVFR_EL1_RES0_IMP & ~(BIT_ULL(18) | BIT_ULL(17) | BIT_ULL(11)))
#define PMSEVFR_EL1_RES0_V1P2	\
	(PMSEVFR_EL1_RES0_V1P1 & ~BIT_ULL(6))

/* Buffer error reporting */
#define PMBSR_EL1_FAULT_FSC_SHIFT	PMBSR_EL1_MSS_SHIFT
#define PMBSR_EL1_FAULT_FSC_MASK	PMBSR_EL1_MSS_MASK

#define PMBSR_EL1_BUF_BSC_SHIFT		PMBSR_EL1_MSS_SHIFT
#define PMBSR_EL1_BUF_BSC_MASK		PMBSR_EL1_MSS_MASK

#define PMBSR_EL1_BUF_BSC_FULL		0x1UL

/*** End of Statistical Profiling Extension ***/

#define TRBSR_EL1_BSC_MASK		GENMASK(5, 0)
#define TRBSR_EL1_BSC_SHIFT		0

#define SYS_PMINTENSET_EL1		sys_reg(3, 0, 9, 14, 1)
#define SYS_PMINTENCLR_EL1		sys_reg(3, 0, 9, 14, 2)

#define SYS_PMMIR_EL1			sys_reg(3, 0, 9, 14, 6)

#define SYS_MAIR_EL1			sys_reg(3, 0, 10, 2, 0)
#define SYS_AMAIR_EL1			sys_reg(3, 0, 10, 3, 0)

#define SYS_VBAR_EL1			sys_reg(3, 0, 12, 0, 0)
#define SYS_DISR_EL1			sys_reg(3, 0, 12, 1, 1)

#define SYS_ICC_IAR0_EL1		sys_reg(3, 0, 12, 8, 0)
#define SYS_ICC_EOIR0_EL1		sys_reg(3, 0, 12, 8, 1)
#define SYS_ICC_HPPIR0_EL1		sys_reg(3, 0, 12, 8, 2)
#define SYS_ICC_BPR0_EL1		sys_reg(3, 0, 12, 8, 3)
#define SYS_ICC_AP0Rn_EL1(n)		sys_reg(3, 0, 12, 8, 4 | n)
#define SYS_ICC_AP0R0_EL1		SYS_ICC_AP0Rn_EL1(0)
#define SYS_ICC_AP0R1_EL1		SYS_ICC_AP0Rn_EL1(1)
#define SYS_ICC_AP0R2_EL1		SYS_ICC_AP0Rn_EL1(2)
#define SYS_ICC_AP0R3_EL1		SYS_ICC_AP0Rn_EL1(3)
#define SYS_ICC_AP1Rn_EL1(n)		sys_reg(3, 0, 12, 9, n)
#define SYS_ICC_AP1R0_EL1		SYS_ICC_AP1Rn_EL1(0)
#define SYS_ICC_AP1R1_EL1		SYS_ICC_AP1Rn_EL1(1)
#define SYS_ICC_AP1R2_EL1		SYS_ICC_AP1Rn_EL1(2)
#define SYS_ICC_AP1R3_EL1		SYS_ICC_AP1Rn_EL1(3)
#define SYS_ICC_DIR_EL1			sys_reg(3, 0, 12, 11, 1)
#define SYS_ICC_RPR_EL1			sys_reg(3, 0, 12, 11, 3)
#define SYS_ICC_SGI1R_EL1		sys_reg(3, 0, 12, 11, 5)
#define SYS_ICC_ASGI1R_EL1		sys_reg(3, 0, 12, 11, 6)
#define SYS_ICC_SGI0R_EL1		sys_reg(3, 0, 12, 11, 7)
#define SYS_ICC_IAR1_EL1		sys_reg(3, 0, 12, 12, 0)
#define SYS_ICC_EOIR1_EL1		sys_reg(3, 0, 12, 12, 1)
#define SYS_ICC_HPPIR1_EL1		sys_reg(3, 0, 12, 12, 2)
#define SYS_ICC_BPR1_EL1		sys_reg(3, 0, 12, 12, 3)
#define SYS_ICC_CTLR_EL1		sys_reg(3, 0, 12, 12, 4)
#define SYS_ICC_SRE_EL1			sys_reg(3, 0, 12, 12, 5)
#define SYS_ICC_IGRPEN0_EL1		sys_reg(3, 0, 12, 12, 6)
#define SYS_ICC_IGRPEN1_EL1		sys_reg(3, 0, 12, 12, 7)

#define SYS_CNTKCTL_EL1			sys_reg(3, 0, 14, 1, 0)

#define SYS_AIDR_EL1			sys_reg(3, 1, 0, 0, 7)

#define SYS_RNDR_EL0			sys_reg(3, 3, 2, 4, 0)
#define SYS_RNDRRS_EL0			sys_reg(3, 3, 2, 4, 1)

#define SYS_PMCR_EL0			sys_reg(3, 3, 9, 12, 0)
#define SYS_PMCNTENSET_EL0		sys_reg(3, 3, 9, 12, 1)
#define SYS_PMCNTENCLR_EL0		sys_reg(3, 3, 9, 12, 2)
#define SYS_PMOVSCLR_EL0		sys_reg(3, 3, 9, 12, 3)
#define SYS_PMSWINC_EL0			sys_reg(3, 3, 9, 12, 4)
#define SYS_PMSELR_EL0			sys_reg(3, 3, 9, 12, 5)
#define SYS_PMCEID0_EL0			sys_reg(3, 3, 9, 12, 6)
#define SYS_PMCEID1_EL0			sys_reg(3, 3, 9, 12, 7)
#define SYS_PMCCNTR_EL0			sys_reg(3, 3, 9, 13, 0)
#define SYS_PMXEVTYPER_EL0		sys_reg(3, 3, 9, 13, 1)
#define SYS_PMXEVCNTR_EL0		sys_reg(3, 3, 9, 13, 2)
#define SYS_PMUSERENR_EL0		sys_reg(3, 3, 9, 14, 0)
#define SYS_PMOVSSET_EL0		sys_reg(3, 3, 9, 14, 3)

#define SYS_TPIDR_EL0			sys_reg(3, 3, 13, 0, 2)
#define SYS_TPIDRRO_EL0			sys_reg(3, 3, 13, 0, 3)
#define SYS_TPIDR2_EL0			sys_reg(3, 3, 13, 0, 5)

#define SYS_SCXTNUM_EL0			sys_reg(3, 3, 13, 0, 7)

/* Definitions for system register interface to AMU for ARMv8.4 onwards */
#define SYS_AM_EL0(crm, op2)		sys_reg(3, 3, 13, (crm), (op2))
#define SYS_AMCR_EL0			SYS_AM_EL0(2, 0)
#define SYS_AMCFGR_EL0			SYS_AM_EL0(2, 1)
#define SYS_AMCGCR_EL0			SYS_AM_EL0(2, 2)
#define SYS_AMUSERENR_EL0		SYS_AM_EL0(2, 3)
#define SYS_AMCNTENCLR0_EL0		SYS_AM_EL0(2, 4)
#define SYS_AMCNTENSET0_EL0		SYS_AM_EL0(2, 5)
#define SYS_AMCNTENCLR1_EL0		SYS_AM_EL0(3, 0)
#define SYS_AMCNTENSET1_EL0		SYS_AM_EL0(3, 1)

/*
 * Group 0 of activity monitors (architected):
 *                op0  op1  CRn   CRm       op2
 * Counter:       11   011  1101  010:n<3>  n<2:0>
 * Type:          11   011  1101  011:n<3>  n<2:0>
 * n: 0-15
 *
 * Group 1 of activity monitors (auxiliary):
 *                op0  op1  CRn   CRm       op2
 * Counter:       11   011  1101  110:n<3>  n<2:0>
 * Type:          11   011  1101  111:n<3>  n<2:0>
 * n: 0-15
 */

#define SYS_AMEVCNTR0_EL0(n)		SYS_AM_EL0(4 + ((n) >> 3), (n) & 7)
#define SYS_AMEVTYPER0_EL0(n)		SYS_AM_EL0(6 + ((n) >> 3), (n) & 7)
#define SYS_AMEVCNTR1_EL0(n)		SYS_AM_EL0(12 + ((n) >> 3), (n) & 7)
#define SYS_AMEVTYPER1_EL0(n)		SYS_AM_EL0(14 + ((n) >> 3), (n) & 7)

/* AMU v1: Fixed (architecturally defined) activity monitors */
#define SYS_AMEVCNTR0_CORE_EL0		SYS_AMEVCNTR0_EL0(0)
#define SYS_AMEVCNTR0_CONST_EL0		SYS_AMEVCNTR0_EL0(1)
#define SYS_AMEVCNTR0_INST_RET_EL0	SYS_AMEVCNTR0_EL0(2)
#define SYS_AMEVCNTR0_MEM_STALL		SYS_AMEVCNTR0_EL0(3)

#define SYS_CNTFRQ_EL0			sys_reg(3, 3, 14, 0, 0)

#define SYS_CNTPCT_EL0			sys_reg(3, 3, 14, 0, 1)
#define SYS_CNTPCTSS_EL0		sys_reg(3, 3, 14, 0, 5)
#define SYS_CNTVCTSS_EL0		sys_reg(3, 3, 14, 0, 6)

#define SYS_CNTP_TVAL_EL0		sys_reg(3, 3, 14, 2, 0)
#define SYS_CNTP_CTL_EL0		sys_reg(3, 3, 14, 2, 1)
#define SYS_CNTP_CVAL_EL0		sys_reg(3, 3, 14, 2, 2)

#define SYS_CNTV_CTL_EL0		sys_reg(3, 3, 14, 3, 1)
#define SYS_CNTV_CVAL_EL0		sys_reg(3, 3, 14, 3, 2)

#define SYS_AARCH32_CNTP_TVAL		sys_reg(0, 0, 14, 2, 0)
#define SYS_AARCH32_CNTP_CTL		sys_reg(0, 0, 14, 2, 1)
#define SYS_AARCH32_CNTPCT		sys_reg(0, 0, 0, 14, 0)
#define SYS_AARCH32_CNTP_CVAL		sys_reg(0, 2, 0, 14, 0)
#define SYS_AARCH32_CNTPCTSS		sys_reg(0, 8, 0, 14, 0)

#define __PMEV_op2(n)			((n) & 0x7)
#define __CNTR_CRm(n)			(0x8 | (((n) >> 3) & 0x3))
#define SYS_PMEVCNTRn_EL0(n)		sys_reg(3, 3, 14, __CNTR_CRm(n), __PMEV_op2(n))
#define __TYPER_CRm(n)			(0xc | (((n) >> 3) & 0x3))
#define SYS_PMEVTYPERn_EL0(n)		sys_reg(3, 3, 14, __TYPER_CRm(n), __PMEV_op2(n))

#define SYS_PMCCFILTR_EL0		sys_reg(3, 3, 14, 15, 7)

#define SYS_VPIDR_EL2			sys_reg(3, 4, 0, 0, 0)
#define SYS_VMPIDR_EL2			sys_reg(3, 4, 0, 0, 5)

#define SYS_SCTLR_EL2			sys_reg(3, 4, 1, 0, 0)
#define SYS_ACTLR_EL2			sys_reg(3, 4, 1, 0, 1)
#define SYS_HCR_EL2			sys_reg(3, 4, 1, 1, 0)
#define SYS_MDCR_EL2			sys_reg(3, 4, 1, 1, 1)
#define SYS_CPTR_EL2			sys_reg(3, 4, 1, 1, 2)
#define SYS_HSTR_EL2			sys_reg(3, 4, 1, 1, 3)
#define SYS_HACR_EL2			sys_reg(3, 4, 1, 1, 7)

#define SYS_TTBR0_EL2			sys_reg(3, 4, 2, 0, 0)
#define SYS_TTBR1_EL2			sys_reg(3, 4, 2, 0, 1)
#define SYS_TCR_EL2			sys_reg(3, 4, 2, 0, 2)
#define SYS_VTTBR_EL2			sys_reg(3, 4, 2, 1, 0)
#define SYS_VTCR_EL2			sys_reg(3, 4, 2, 1, 2)

#define SYS_TRFCR_EL2			sys_reg(3, 4, 1, 2, 1)
#define SYS_HDFGRTR_EL2			sys_reg(3, 4, 3, 1, 4)
#define SYS_HDFGWTR_EL2			sys_reg(3, 4, 3, 1, 5)
#define SYS_HAFGRTR_EL2			sys_reg(3, 4, 3, 1, 6)
#define SYS_SPSR_EL2			sys_reg(3, 4, 4, 0, 0)
#define SYS_ELR_EL2			sys_reg(3, 4, 4, 0, 1)
#define SYS_SP_EL1			sys_reg(3, 4, 4, 1, 0)
#define SYS_IFSR32_EL2			sys_reg(3, 4, 5, 0, 1)
#define SYS_AFSR0_EL2			sys_reg(3, 4, 5, 1, 0)
#define SYS_AFSR1_EL2			sys_reg(3, 4, 5, 1, 1)
#define SYS_ESR_EL2			sys_reg(3, 4, 5, 2, 0)
#define SYS_VSESR_EL2			sys_reg(3, 4, 5, 2, 3)
#define SYS_FPEXC32_EL2			sys_reg(3, 4, 5, 3, 0)
#define SYS_TFSR_EL2			sys_reg(3, 4, 5, 6, 0)

#define SYS_FAR_EL2			sys_reg(3, 4, 6, 0, 0)
#define SYS_HPFAR_EL2			sys_reg(3, 4, 6, 0, 4)

#define SYS_MAIR_EL2			sys_reg(3, 4, 10, 2, 0)
#define SYS_AMAIR_EL2			sys_reg(3, 4, 10, 3, 0)

#define SYS_VBAR_EL2			sys_reg(3, 4, 12, 0, 0)
#define SYS_RVBAR_EL2			sys_reg(3, 4, 12, 0, 1)
#define SYS_RMR_EL2			sys_reg(3, 4, 12, 0, 2)
#define SYS_VDISR_EL2			sys_reg(3, 4, 12, 1, 1)
#define __SYS__AP0Rx_EL2(x)		sys_reg(3, 4, 12, 8, x)
#define SYS_ICH_AP0R0_EL2		__SYS__AP0Rx_EL2(0)
#define SYS_ICH_AP0R1_EL2		__SYS__AP0Rx_EL2(1)
#define SYS_ICH_AP0R2_EL2		__SYS__AP0Rx_EL2(2)
#define SYS_ICH_AP0R3_EL2		__SYS__AP0Rx_EL2(3)

#define __SYS__AP1Rx_EL2(x)		sys_reg(3, 4, 12, 9, x)
#define SYS_ICH_AP1R0_EL2		__SYS__AP1Rx_EL2(0)
#define SYS_ICH_AP1R1_EL2		__SYS__AP1Rx_EL2(1)
#define SYS_ICH_AP1R2_EL2		__SYS__AP1Rx_EL2(2)
#define SYS_ICH_AP1R3_EL2		__SYS__AP1Rx_EL2(3)

#define SYS_ICH_VSEIR_EL2		sys_reg(3, 4, 12, 9, 4)
#define SYS_ICC_SRE_EL2			sys_reg(3, 4, 12, 9, 5)
#define SYS_ICH_HCR_EL2			sys_reg(3, 4, 12, 11, 0)
#define SYS_ICH_VTR_EL2			sys_reg(3, 4, 12, 11, 1)
#define SYS_ICH_MISR_EL2		sys_reg(3, 4, 12, 11, 2)
#define SYS_ICH_EISR_EL2		sys_reg(3, 4, 12, 11, 3)
#define SYS_ICH_ELRSR_EL2		sys_reg(3, 4, 12, 11, 5)
#define SYS_ICH_VMCR_EL2		sys_reg(3, 4, 12, 11, 7)

#define __SYS__LR0_EL2(x)		sys_reg(3, 4, 12, 12, x)
#define SYS_ICH_LR0_EL2			__SYS__LR0_EL2(0)
#define SYS_ICH_LR1_EL2			__SYS__LR0_EL2(1)
#define SYS_ICH_LR2_EL2			__SYS__LR0_EL2(2)
#define SYS_ICH_LR3_EL2			__SYS__LR0_EL2(3)
#define SYS_ICH_LR4_EL2			__SYS__LR0_EL2(4)
#define SYS_ICH_LR5_EL2			__SYS__LR0_EL2(5)
#define SYS_ICH_LR6_EL2			__SYS__LR0_EL2(6)
#define SYS_ICH_LR7_EL2			__SYS__LR0_EL2(7)

#define __SYS__LR8_EL2(x)		sys_reg(3, 4, 12, 13, x)
#define SYS_ICH_LR8_EL2			__SYS__LR8_EL2(0)
#define SYS_ICH_LR9_EL2			__SYS__LR8_EL2(1)
#define SYS_ICH_LR10_EL2		__SYS__LR8_EL2(2)
#define SYS_ICH_LR11_EL2		__SYS__LR8_EL2(3)
#define SYS_ICH_LR12_EL2		__SYS__LR8_EL2(4)
#define SYS_ICH_LR13_EL2		__SYS__LR8_EL2(5)
#define SYS_ICH_LR14_EL2		__SYS__LR8_EL2(6)
#define SYS_ICH_LR15_EL2		__SYS__LR8_EL2(7)

#define SYS_CONTEXTIDR_EL2		sys_reg(3, 4, 13, 0, 1)
#define SYS_TPIDR_EL2			sys_reg(3, 4, 13, 0, 2)

#define SYS_CNTVOFF_EL2			sys_reg(3, 4, 14, 0, 3)
#define SYS_CNTHCTL_EL2			sys_reg(3, 4, 14, 1, 0)

/* VHE encodings for architectural EL0/1 system registers */
#define SYS_SCTLR_EL12			sys_reg(3, 5, 1, 0, 0)
#define SYS_TTBR0_EL12			sys_reg(3, 5, 2, 0, 0)
#define SYS_TTBR1_EL12			sys_reg(3, 5, 2, 0, 1)
#define SYS_TCR_EL12			sys_reg(3, 5, 2, 0, 2)
#define SYS_SPSR_EL12			sys_reg(3, 5, 4, 0, 0)
#define SYS_ELR_EL12			sys_reg(3, 5, 4, 0, 1)
#define SYS_AFSR0_EL12			sys_reg(3, 5, 5, 1, 0)
#define SYS_AFSR1_EL12			sys_reg(3, 5, 5, 1, 1)
#define SYS_ESR_EL12			sys_reg(3, 5, 5, 2, 0)
#define SYS_TFSR_EL12			sys_reg(3, 5, 5, 6, 0)
#define SYS_MAIR_EL12			sys_reg(3, 5, 10, 2, 0)
#define SYS_AMAIR_EL12			sys_reg(3, 5, 10, 3, 0)
#define SYS_VBAR_EL12			sys_reg(3, 5, 12, 0, 0)
#define SYS_CNTKCTL_EL12		sys_reg(3, 5, 14, 1, 0)
#define SYS_CNTP_TVAL_EL02		sys_reg(3, 5, 14, 2, 0)
#define SYS_CNTP_CTL_EL02		sys_reg(3, 5, 14, 2, 1)
#define SYS_CNTP_CVAL_EL02		sys_reg(3, 5, 14, 2, 2)
#define SYS_CNTV_TVAL_EL02		sys_reg(3, 5, 14, 3, 0)
#define SYS_CNTV_CTL_EL02		sys_reg(3, 5, 14, 3, 1)
#define SYS_CNTV_CVAL_EL02		sys_reg(3, 5, 14, 3, 2)

#define SYS_SP_EL2			sys_reg(3, 6,  4, 1, 0)

/* Common SCTLR_ELx flags. */
#define SCTLR_ELx_ENTP2	(BIT(60))
#define SCTLR_ELx_DSSBS	(BIT(44))
#define SCTLR_ELx_ATA	(BIT(43))

#define SCTLR_ELx_EE_SHIFT	25
#define SCTLR_ELx_ENIA_SHIFT	31

#define SCTLR_ELx_ITFSB	 (BIT(37))
#define SCTLR_ELx_ENIA	 (BIT(SCTLR_ELx_ENIA_SHIFT))
#define SCTLR_ELx_ENIB	 (BIT(30))
#define SCTLR_ELx_LSMAOE (BIT(29))
#define SCTLR_ELx_nTLSMD (BIT(28))
#define SCTLR_ELx_ENDA	 (BIT(27))
#define SCTLR_ELx_EE     (BIT(SCTLR_ELx_EE_SHIFT))
#define SCTLR_ELx_EIS	 (BIT(22))
#define SCTLR_ELx_IESB	 (BIT(21))
#define SCTLR_ELx_TSCXT	 (BIT(20))
#define SCTLR_ELx_WXN	 (BIT(19))
#define SCTLR_ELx_ENDB	 (BIT(13))
#define SCTLR_ELx_I	 (BIT(12))
#define SCTLR_ELx_EOS	 (BIT(11))
#define SCTLR_ELx_SA	 (BIT(3))
#define SCTLR_ELx_C	 (BIT(2))
#define SCTLR_ELx_A	 (BIT(1))
#define SCTLR_ELx_M	 (BIT(0))

/* SCTLR_EL2 specific flags. */
#define SCTLR_EL2_RES1	((BIT(4))  | (BIT(5))  | (BIT(11)) | (BIT(16)) | \
			 (BIT(18)) | (BIT(22)) | (BIT(23)) | (BIT(28)) | \
			 (BIT(29)))

#define SCTLR_EL2_BT	(BIT(36))
#ifdef CONFIG_CPU_BIG_ENDIAN
#define ENDIAN_SET_EL2		SCTLR_ELx_EE
#else
#define ENDIAN_SET_EL2		0
#endif

#define INIT_SCTLR_EL2_MMU_ON						\
	(SCTLR_ELx_M  | SCTLR_ELx_C | SCTLR_ELx_SA | SCTLR_ELx_I |	\
	 SCTLR_ELx_IESB | SCTLR_ELx_WXN | ENDIAN_SET_EL2 |		\
	 SCTLR_ELx_ITFSB | SCTLR_EL2_RES1)

#define INIT_SCTLR_EL2_MMU_OFF \
	(SCTLR_EL2_RES1 | ENDIAN_SET_EL2)

/* SCTLR_EL1 specific flags. */
#ifdef CONFIG_CPU_BIG_ENDIAN
#define ENDIAN_SET_EL1		(SCTLR_EL1_E0E | SCTLR_ELx_EE)
#else
#define ENDIAN_SET_EL1		0
#endif

#define INIT_SCTLR_EL1_MMU_OFF \
	(ENDIAN_SET_EL1 | SCTLR_EL1_LSMAOE | SCTLR_EL1_nTLSMD | \
	 SCTLR_EL1_EIS  | SCTLR_EL1_TSCXT  | SCTLR_EL1_EOS)

#define INIT_SCTLR_EL1_MMU_ON \
	(SCTLR_ELx_M      | SCTLR_ELx_C      | SCTLR_ELx_SA    | \
	 SCTLR_EL1_SA0    | SCTLR_EL1_SED    | SCTLR_ELx_I     | \
	 SCTLR_EL1_DZE    | SCTLR_EL1_UCT    | SCTLR_EL1_nTWE  | \
	 SCTLR_ELx_IESB   | SCTLR_EL1_SPAN   | SCTLR_ELx_ITFSB | \
	 ENDIAN_SET_EL1   | SCTLR_EL1_UCI    | SCTLR_EL1_EPAN  | \
	 SCTLR_EL1_LSMAOE | SCTLR_EL1_nTLSMD | SCTLR_EL1_EIS   | \
	 SCTLR_EL1_TSCXT  | SCTLR_EL1_EOS)

/* MAIR_ELx memory attributes (used by Linux) */
#define MAIR_ATTR_DEVICE_nGnRnE		UL(0x00)
#define MAIR_ATTR_DEVICE_nGnRE		UL(0x04)
#define MAIR_ATTR_NORMAL_NC		UL(0x44)
#define MAIR_ATTR_NORMAL_TAGGED		UL(0xf0)
#define MAIR_ATTR_NORMAL		UL(0xff)
#define MAIR_ATTR_MASK			UL(0xff)

/* Position the attr at the correct index */
#define MAIR_ATTRIDX(attr, idx)		((attr) << ((idx) * 8))

/* id_aa64pfr0 */
#define ID_AA64PFR0_EL1_ELx_64BIT_ONLY		0x1
#define ID_AA64PFR0_EL1_ELx_32BIT_64BIT		0x2

/* id_aa64mmfr0 */
#define ID_AA64MMFR0_EL1_TGRAN4_SUPPORTED_MIN	0x0
#define ID_AA64MMFR0_EL1_TGRAN4_SUPPORTED_MAX	0x7
#define ID_AA64MMFR0_EL1_TGRAN64_SUPPORTED_MIN	0x0
#define ID_AA64MMFR0_EL1_TGRAN64_SUPPORTED_MAX	0x7
#define ID_AA64MMFR0_EL1_TGRAN16_SUPPORTED_MIN	0x1
#define ID_AA64MMFR0_EL1_TGRAN16_SUPPORTED_MAX	0xf

#define ARM64_MIN_PARANGE_BITS		32

#define ID_AA64MMFR0_EL1_TGRAN_2_SUPPORTED_DEFAULT	0x0
#define ID_AA64MMFR0_EL1_TGRAN_2_SUPPORTED_NONE		0x1
#define ID_AA64MMFR0_EL1_TGRAN_2_SUPPORTED_MIN		0x2
#define ID_AA64MMFR0_EL1_TGRAN_2_SUPPORTED_MAX		0x7

#ifdef CONFIG_ARM64_PA_BITS_52
#define ID_AA64MMFR0_EL1_PARANGE_MAX	ID_AA64MMFR0_EL1_PARANGE_52
#else
#define ID_AA64MMFR0_EL1_PARANGE_MAX	ID_AA64MMFR0_EL1_PARANGE_48
#endif

#if defined(CONFIG_ARM64_4K_PAGES)
#define ID_AA64MMFR0_EL1_TGRAN_SHIFT		ID_AA64MMFR0_EL1_TGRAN4_SHIFT
#define ID_AA64MMFR0_EL1_TGRAN_SUPPORTED_MIN	ID_AA64MMFR0_EL1_TGRAN4_SUPPORTED_MIN
#define ID_AA64MMFR0_EL1_TGRAN_SUPPORTED_MAX	ID_AA64MMFR0_EL1_TGRAN4_SUPPORTED_MAX
#define ID_AA64MMFR0_EL1_TGRAN_2_SHIFT		ID_AA64MMFR0_EL1_TGRAN4_2_SHIFT
#elif defined(CONFIG_ARM64_16K_PAGES)
#define ID_AA64MMFR0_EL1_TGRAN_SHIFT		ID_AA64MMFR0_EL1_TGRAN16_SHIFT
#define ID_AA64MMFR0_EL1_TGRAN_SUPPORTED_MIN	ID_AA64MMFR0_EL1_TGRAN16_SUPPORTED_MIN
#define ID_AA64MMFR0_EL1_TGRAN_SUPPORTED_MAX	ID_AA64MMFR0_EL1_TGRAN16_SUPPORTED_MAX
#define ID_AA64MMFR0_EL1_TGRAN_2_SHIFT		ID_AA64MMFR0_EL1_TGRAN16_2_SHIFT
#elif defined(CONFIG_ARM64_64K_PAGES)
#define ID_AA64MMFR0_EL1_TGRAN_SHIFT		ID_AA64MMFR0_EL1_TGRAN64_SHIFT
#define ID_AA64MMFR0_EL1_TGRAN_SUPPORTED_MIN	ID_AA64MMFR0_EL1_TGRAN64_SUPPORTED_MIN
#define ID_AA64MMFR0_EL1_TGRAN_SUPPORTED_MAX	ID_AA64MMFR0_EL1_TGRAN64_SUPPORTED_MAX
#define ID_AA64MMFR0_EL1_TGRAN_2_SHIFT		ID_AA64MMFR0_EL1_TGRAN64_2_SHIFT
#endif

#define CPACR_EL1_FPEN_EL1EN	(BIT(20)) /* enable EL1 access */
#define CPACR_EL1_FPEN_EL0EN	(BIT(21)) /* enable EL0 access, if EL1EN set */

#define CPACR_EL1_SMEN_EL1EN	(BIT(24)) /* enable EL1 access */
#define CPACR_EL1_SMEN_EL0EN	(BIT(25)) /* enable EL0 access, if EL1EN set */

#define CPACR_EL1_ZEN_EL1EN	(BIT(16)) /* enable EL1 access */
#define CPACR_EL1_ZEN_EL0EN	(BIT(17)) /* enable EL0 access, if EL1EN set */

/* GCR_EL1 Definitions */
#define SYS_GCR_EL1_RRND	(BIT(16))
#define SYS_GCR_EL1_EXCL_MASK	0xffffUL

#define KERNEL_GCR_EL1		(SYS_GCR_EL1_RRND | KERNEL_GCR_EL1_EXCL)

/* RGSR_EL1 Definitions */
#define SYS_RGSR_EL1_TAG_MASK	0xfUL
#define SYS_RGSR_EL1_SEED_SHIFT	8
#define SYS_RGSR_EL1_SEED_MASK	0xffffUL

/* TFSR{,E0}_EL1 bit definitions */
#define SYS_TFSR_EL1_TF0_SHIFT	0
#define SYS_TFSR_EL1_TF1_SHIFT	1
#define SYS_TFSR_EL1_TF0	(UL(1) << SYS_TFSR_EL1_TF0_SHIFT)
#define SYS_TFSR_EL1_TF1	(UL(1) << SYS_TFSR_EL1_TF1_SHIFT)

/* Safe value for MPIDR_EL1: Bit31:RES1, Bit30:U:0, Bit24:MT:0 */
#define SYS_MPIDR_SAFE_VAL	(BIT(31))

#define TRFCR_ELx_TS_SHIFT		5
#define TRFCR_ELx_TS_MASK		((0x3UL) << TRFCR_ELx_TS_SHIFT)
#define TRFCR_ELx_TS_VIRTUAL		((0x1UL) << TRFCR_ELx_TS_SHIFT)
#define TRFCR_ELx_TS_GUEST_PHYSICAL	((0x2UL) << TRFCR_ELx_TS_SHIFT)
#define TRFCR_ELx_TS_PHYSICAL		((0x3UL) << TRFCR_ELx_TS_SHIFT)
#define TRFCR_EL2_CX			BIT(3)
#define TRFCR_ELx_ExTRE			BIT(1)
#define TRFCR_ELx_E0TRE			BIT(0)

/* GIC Hypervisor interface registers */
/* ICH_MISR_EL2 bit definitions */
#define ICH_MISR_EOI		(1 << 0)
#define ICH_MISR_U		(1 << 1)

/* ICH_LR*_EL2 bit definitions */
#define ICH_LR_VIRTUAL_ID_MASK	((1ULL << 32) - 1)

#define ICH_LR_EOI		(1ULL << 41)
#define ICH_LR_GROUP		(1ULL << 60)
#define ICH_LR_HW		(1ULL << 61)
#define ICH_LR_STATE		(3ULL << 62)
#define ICH_LR_PENDING_BIT	(1ULL << 62)
#define ICH_LR_ACTIVE_BIT	(1ULL << 63)
#define ICH_LR_PHYS_ID_SHIFT	32
#define ICH_LR_PHYS_ID_MASK	(0x3ffULL << ICH_LR_PHYS_ID_SHIFT)
#define ICH_LR_PRIORITY_SHIFT	48
#define ICH_LR_PRIORITY_MASK	(0xffULL << ICH_LR_PRIORITY_SHIFT)

/* ICH_HCR_EL2 bit definitions */
#define ICH_HCR_EN		(1 << 0)
#define ICH_HCR_UIE		(1 << 1)
#define ICH_HCR_NPIE		(1 << 3)
#define ICH_HCR_TC		(1 << 10)
#define ICH_HCR_TALL0		(1 << 11)
#define ICH_HCR_TALL1		(1 << 12)
#define ICH_HCR_TDIR		(1 << 14)
#define ICH_HCR_EOIcount_SHIFT	27
#define ICH_HCR_EOIcount_MASK	(0x1f << ICH_HCR_EOIcount_SHIFT)

/* ICH_VMCR_EL2 bit definitions */
#define ICH_VMCR_ACK_CTL_SHIFT	2
#define ICH_VMCR_ACK_CTL_MASK	(1 << ICH_VMCR_ACK_CTL_SHIFT)
#define ICH_VMCR_FIQ_EN_SHIFT	3
#define ICH_VMCR_FIQ_EN_MASK	(1 << ICH_VMCR_FIQ_EN_SHIFT)
#define ICH_VMCR_CBPR_SHIFT	4
#define ICH_VMCR_CBPR_MASK	(1 << ICH_VMCR_CBPR_SHIFT)
#define ICH_VMCR_EOIM_SHIFT	9
#define ICH_VMCR_EOIM_MASK	(1 << ICH_VMCR_EOIM_SHIFT)
#define ICH_VMCR_BPR1_SHIFT	18
#define ICH_VMCR_BPR1_MASK	(7 << ICH_VMCR_BPR1_SHIFT)
#define ICH_VMCR_BPR0_SHIFT	21
#define ICH_VMCR_BPR0_MASK	(7 << ICH_VMCR_BPR0_SHIFT)
#define ICH_VMCR_PMR_SHIFT	24
#define ICH_VMCR_PMR_MASK	(0xffUL << ICH_VMCR_PMR_SHIFT)
#define ICH_VMCR_ENG0_SHIFT	0
#define ICH_VMCR_ENG0_MASK	(1 << ICH_VMCR_ENG0_SHIFT)
#define ICH_VMCR_ENG1_SHIFT	1
#define ICH_VMCR_ENG1_MASK	(1 << ICH_VMCR_ENG1_SHIFT)

/* ICH_VTR_EL2 bit definitions */
#define ICH_VTR_PRI_BITS_SHIFT	29
#define ICH_VTR_PRI_BITS_MASK	(7 << ICH_VTR_PRI_BITS_SHIFT)
#define ICH_VTR_ID_BITS_SHIFT	23
#define ICH_VTR_ID_BITS_MASK	(7 << ICH_VTR_ID_BITS_SHIFT)
#define ICH_VTR_SEIS_SHIFT	22
#define ICH_VTR_SEIS_MASK	(1 << ICH_VTR_SEIS_SHIFT)
#define ICH_VTR_A3V_SHIFT	21
#define ICH_VTR_A3V_MASK	(1 << ICH_VTR_A3V_SHIFT)
#define ICH_VTR_TDS_SHIFT	19
#define ICH_VTR_TDS_MASK	(1 << ICH_VTR_TDS_SHIFT)

/*
 * Permission Indirection Extension (PIE) permission encodings.
 * Encodings with the _O suffix, have overlays applied (Permission Overlay Extension).
 */
<<<<<<< HEAD
#define PIE_NONE_O	0x0
#define PIE_R_O		0x1
#define PIE_X_O		0x2
#define PIE_RX_O	0x3
#define PIE_RW_O	0x5
#define PIE_RWnX_O	0x6
#define PIE_RWX_O	0x7
#define PIE_R		0x8
#define PIE_GCS		0x9
#define PIE_RX		0xa
#define PIE_RW		0xc
#define PIE_RWX		0xe
=======
#define PIE_NONE_O	UL(0x0)
#define PIE_R_O		UL(0x1)
#define PIE_X_O		UL(0x2)
#define PIE_RX_O	UL(0x3)
#define PIE_RW_O	UL(0x5)
#define PIE_RWnX_O	UL(0x6)
#define PIE_RWX_O	UL(0x7)
#define PIE_R		UL(0x8)
#define PIE_GCS		UL(0x9)
#define PIE_RX		UL(0xa)
#define PIE_RW		UL(0xc)
#define PIE_RWX		UL(0xe)
>>>>>>> 0c383648

#define PIRx_ELx_PERM(idx, perm)	((perm) << ((idx) * 4))

#define ARM64_FEATURE_FIELD_BITS	4

/* Defined for compatibility only, do not add new users. */
#define ARM64_FEATURE_MASK(x)	(x##_MASK)

#ifdef __ASSEMBLY__

	.macro	mrs_s, rt, sreg
	 __emit_inst(0xd5200000|(\sreg)|(.L__gpr_num_\rt))
	.endm

	.macro	msr_s, sreg, rt
	__emit_inst(0xd5000000|(\sreg)|(.L__gpr_num_\rt))
	.endm

#else

#include <linux/bitfield.h>
#include <linux/build_bug.h>
#include <linux/types.h>
#include <asm/alternative.h>

#define DEFINE_MRS_S						\
	__DEFINE_ASM_GPR_NUMS					\
"	.macro	mrs_s, rt, sreg\n"				\
	__emit_inst(0xd5200000|(\\sreg)|(.L__gpr_num_\\rt))	\
"	.endm\n"

#define DEFINE_MSR_S						\
	__DEFINE_ASM_GPR_NUMS					\
"	.macro	msr_s, sreg, rt\n"				\
	__emit_inst(0xd5000000|(\\sreg)|(.L__gpr_num_\\rt))	\
"	.endm\n"

#define UNDEFINE_MRS_S						\
"	.purgem	mrs_s\n"

#define UNDEFINE_MSR_S						\
"	.purgem	msr_s\n"

#define __mrs_s(v, r)						\
	DEFINE_MRS_S						\
"	mrs_s " v ", " __stringify(r) "\n"			\
	UNDEFINE_MRS_S

#define __msr_s(r, v)						\
	DEFINE_MSR_S						\
"	msr_s " __stringify(r) ", " v "\n"			\
	UNDEFINE_MSR_S

/*
 * Unlike read_cpuid, calls to read_sysreg are never expected to be
 * optimized away or replaced with synthetic values.
 */
#define read_sysreg(r) ({					\
	u64 __val;						\
	asm volatile("mrs %0, " __stringify(r) : "=r" (__val));	\
	__val;							\
})

/*
 * The "Z" constraint normally means a zero immediate, but when combined with
 * the "%x0" template means XZR.
 */
#define write_sysreg(v, r) do {					\
	u64 __val = (u64)(v);					\
	asm volatile("msr " __stringify(r) ", %x0"		\
		     : : "rZ" (__val));				\
} while (0)

/*
 * For registers without architectural names, or simply unsupported by
 * GAS.
 */
#define read_sysreg_s(r) ({						\
	u64 __val;							\
	asm volatile(__mrs_s("%0", r) : "=r" (__val));			\
	__val;								\
})

#define write_sysreg_s(v, r) do {					\
	u64 __val = (u64)(v);						\
	asm volatile(__msr_s(r, "%x0") : : "rZ" (__val));		\
} while (0)

/*
 * Modify bits in a sysreg. Bits in the clear mask are zeroed, then bits in the
 * set mask are set. Other bits are left as-is.
 */
#define sysreg_clear_set(sysreg, clear, set) do {			\
	u64 __scs_val = read_sysreg(sysreg);				\
	u64 __scs_new = (__scs_val & ~(u64)(clear)) | (set);		\
	if (__scs_new != __scs_val)					\
		write_sysreg(__scs_new, sysreg);			\
} while (0)

#define sysreg_clear_set_s(sysreg, clear, set) do {			\
	u64 __scs_val = read_sysreg_s(sysreg);				\
	u64 __scs_new = (__scs_val & ~(u64)(clear)) | (set);		\
	if (__scs_new != __scs_val)					\
		write_sysreg_s(__scs_new, sysreg);			\
} while (0)

#define read_sysreg_par() ({						\
	u64 par;							\
	asm(ALTERNATIVE("nop", "dmb sy", ARM64_WORKAROUND_1508412));	\
	par = read_sysreg(par_el1);					\
	asm(ALTERNATIVE("nop", "dmb sy", ARM64_WORKAROUND_1508412));	\
	par;								\
})

#define SYS_FIELD_GET(reg, field, val)		\
		 FIELD_GET(reg##_##field##_MASK, val)

#define SYS_FIELD_PREP(reg, field, val)		\
		 FIELD_PREP(reg##_##field##_MASK, val)

#define SYS_FIELD_PREP_ENUM(reg, field, val)		\
		 FIELD_PREP(reg##_##field##_MASK, reg##_##field##_##val)

#endif

#endif	/* __ASM_SYSREG_H */<|MERGE_RESOLUTION|>--- conflicted
+++ resolved
@@ -701,20 +701,6 @@
  * Permission Indirection Extension (PIE) permission encodings.
  * Encodings with the _O suffix, have overlays applied (Permission Overlay Extension).
  */
-<<<<<<< HEAD
-#define PIE_NONE_O	0x0
-#define PIE_R_O		0x1
-#define PIE_X_O		0x2
-#define PIE_RX_O	0x3
-#define PIE_RW_O	0x5
-#define PIE_RWnX_O	0x6
-#define PIE_RWX_O	0x7
-#define PIE_R		0x8
-#define PIE_GCS		0x9
-#define PIE_RX		0xa
-#define PIE_RW		0xc
-#define PIE_RWX		0xe
-=======
 #define PIE_NONE_O	UL(0x0)
 #define PIE_R_O		UL(0x1)
 #define PIE_X_O		UL(0x2)
@@ -727,7 +713,6 @@
 #define PIE_RX		UL(0xa)
 #define PIE_RW		UL(0xc)
 #define PIE_RWX		UL(0xe)
->>>>>>> 0c383648
 
 #define PIRx_ELx_PERM(idx, perm)	((perm) << ((idx) * 4))
 
