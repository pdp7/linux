/*
 * Freescale CPM1/CPM2 I2C interface.
 * Copyright (c) 1999 Dan Malek (dmalek@jlc.net).
 *
 * moved into proper i2c interface;
 * Brad Parker (brad@heeltoe.com)
 *
 * Parts from dbox2_i2c.c (cvs.tuxbox.org)
 * (C) 2000-2001 Felix Domke (tmbinc@gmx.net), Gillem (htoa@gmx.net)
 *
 * (C) 2007 Montavista Software, Inc.
 * Vitaly Bordug <vitb@kernel.crashing.org>
 *
 * Converted to of_platform_device. Renamed to i2c-cpm.c.
 * (C) 2007,2008 Jochen Friedrich <jochen@scram.de>
 *
 *  This program is free software; you can redistribute it and/or modify
 *  it under the terms of the GNU General Public License as published by
 *  the Free Software Foundation; either version 2 of the License, or
 *  (at your option) any later version.
 *
 *  This program is distributed in the hope that it will be useful,
 *  but WITHOUT ANY WARRANTY; without even the implied warranty of
 *  MERCHANTABILITY or FITNESS FOR A PARTICULAR PURPOSE.  See the
 *  GNU General Public License for more details.
 *
 *  You should have received a copy of the GNU General Public License
 *  along with this program; if not, write to the Free Software
 *  Foundation, Inc., 675 Mass Ave, Cambridge, MA 02139, USA.
 */

#include <linux/kernel.h>
#include <linux/module.h>
#include <linux/delay.h>
#include <linux/slab.h>
#include <linux/init.h>
#include <linux/interrupt.h>
#include <linux/errno.h>
#include <linux/stddef.h>
#include <linux/i2c.h>
#include <linux/io.h>
#include <linux/dma-mapping.h>
#include <linux/of_device.h>
#include <linux/of_platform.h>
#include <linux/of_i2c.h>
#include <sysdev/fsl_soc.h>
#include <asm/cpm.h>

/* Try to define this if you have an older CPU (earlier than rev D4) */
/* However, better use a GPIO based bitbang driver in this case :/   */
#undef	I2C_CHIP_ERRATA

#define CPM_MAX_READ    513
#define CPM_MAXBD       4

#define I2C_EB			(0x10) /* Big endian mode */
#define I2C_EB_CPM2		(0x30) /* Big endian mode, memory snoop */

#define DPRAM_BASE		((u8 __iomem __force *)cpm_muram_addr(0))

/* I2C parameter RAM. */
struct i2c_ram {
	ushort  rbase;		/* Rx Buffer descriptor base address */
	ushort  tbase;		/* Tx Buffer descriptor base address */
	u_char  rfcr;		/* Rx function code */
	u_char  tfcr;		/* Tx function code */
	ushort  mrblr;		/* Max receive buffer length */
	uint    rstate;		/* Internal */
	uint    rdp;		/* Internal */
	ushort  rbptr;		/* Rx Buffer descriptor pointer */
	ushort  rbc;		/* Internal */
	uint    rxtmp;		/* Internal */
	uint    tstate;		/* Internal */
	uint    tdp;		/* Internal */
	ushort  tbptr;		/* Tx Buffer descriptor pointer */
	ushort  tbc;		/* Internal */
	uint    txtmp;		/* Internal */
	char    res1[4];	/* Reserved */
	ushort  rpbase;		/* Relocation pointer */
	char    res2[2];	/* Reserved */
};

#define I2COM_START	0x80
#define I2COM_MASTER	0x01
#define I2CER_TXE	0x10
#define I2CER_BUSY	0x04
#define I2CER_TXB	0x02
#define I2CER_RXB	0x01
#define I2MOD_EN	0x01

/* I2C Registers */
struct i2c_reg {
	u8	i2mod;
	u8	res1[3];
	u8	i2add;
	u8	res2[3];
	u8	i2brg;
	u8	res3[3];
	u8	i2com;
	u8	res4[3];
	u8	i2cer;
	u8	res5[3];
	u8	i2cmr;
};

struct cpm_i2c {
	char *base;
	struct of_device *ofdev;
	struct i2c_adapter adap;
	uint dp_addr;
	int version; /* CPM1=1, CPM2=2 */
	int irq;
	int cp_command;
	int freq;
	struct i2c_reg __iomem *i2c_reg;
	struct i2c_ram __iomem *i2c_ram;
	u16 i2c_addr;
	wait_queue_head_t i2c_wait;
	cbd_t __iomem *tbase;
	cbd_t __iomem *rbase;
	u_char *txbuf[CPM_MAXBD];
	u_char *rxbuf[CPM_MAXBD];
	u32 txdma[CPM_MAXBD];
	u32 rxdma[CPM_MAXBD];
};

static irqreturn_t cpm_i2c_interrupt(int irq, void *dev_id)
{
	struct cpm_i2c *cpm;
	struct i2c_reg __iomem *i2c_reg;
	struct i2c_adapter *adap = dev_id;
	int i;

	cpm = i2c_get_adapdata(dev_id);
	i2c_reg = cpm->i2c_reg;

	/* Clear interrupt. */
	i = in_8(&i2c_reg->i2cer);
	out_8(&i2c_reg->i2cer, i);

	dev_dbg(&adap->dev, "Interrupt: %x\n", i);

	wake_up(&cpm->i2c_wait);

	return i ? IRQ_HANDLED : IRQ_NONE;
}

static void cpm_reset_i2c_params(struct cpm_i2c *cpm)
{
	struct i2c_ram __iomem *i2c_ram = cpm->i2c_ram;

	/* Set up the I2C parameters in the parameter ram. */
	out_be16(&i2c_ram->tbase, (u8 __iomem *)cpm->tbase - DPRAM_BASE);
	out_be16(&i2c_ram->rbase, (u8 __iomem *)cpm->rbase - DPRAM_BASE);

	if (cpm->version == 1) {
		out_8(&i2c_ram->tfcr, I2C_EB);
		out_8(&i2c_ram->rfcr, I2C_EB);
	} else {
		out_8(&i2c_ram->tfcr, I2C_EB_CPM2);
		out_8(&i2c_ram->rfcr, I2C_EB_CPM2);
	}

	out_be16(&i2c_ram->mrblr, CPM_MAX_READ);

	out_be32(&i2c_ram->rstate, 0);
	out_be32(&i2c_ram->rdp, 0);
	out_be16(&i2c_ram->rbptr, 0);
	out_be16(&i2c_ram->rbc, 0);
	out_be32(&i2c_ram->rxtmp, 0);
	out_be32(&i2c_ram->tstate, 0);
	out_be32(&i2c_ram->tdp, 0);
	out_be16(&i2c_ram->tbptr, 0);
	out_be16(&i2c_ram->tbc, 0);
	out_be32(&i2c_ram->txtmp, 0);
}

static void cpm_i2c_force_close(struct i2c_adapter *adap)
{
	struct cpm_i2c *cpm = i2c_get_adapdata(adap);
	struct i2c_reg __iomem *i2c_reg = cpm->i2c_reg;

	dev_dbg(&adap->dev, "cpm_i2c_force_close()\n");

	cpm_command(cpm->cp_command, CPM_CR_CLOSE_RX_BD);

	out_8(&i2c_reg->i2cmr, 0x00);	/* Disable all interrupts */
	out_8(&i2c_reg->i2cer, 0xff);
}

static void cpm_i2c_parse_message(struct i2c_adapter *adap,
	struct i2c_msg *pmsg, int num, int tx, int rx)
{
	cbd_t __iomem *tbdf;
	cbd_t __iomem *rbdf;
	u_char addr;
	u_char *tb;
	u_char *rb;
	struct cpm_i2c *cpm = i2c_get_adapdata(adap);

	tbdf = cpm->tbase + tx;
	rbdf = cpm->rbase + rx;

	addr = pmsg->addr << 1;
	if (pmsg->flags & I2C_M_RD)
		addr |= 1;

	tb = cpm->txbuf[tx];
	rb = cpm->rxbuf[rx];

	/* Align read buffer */
	rb = (u_char *) (((ulong) rb + 1) & ~1);

	tb[0] = addr;		/* Device address byte w/rw flag */

	out_be16(&tbdf->cbd_datlen, pmsg->len + 1);
	out_be16(&tbdf->cbd_sc, 0);

	if (!(pmsg->flags & I2C_M_NOSTART))
		setbits16(&tbdf->cbd_sc, BD_I2C_START);

	if (tx + 1 == num)
		setbits16(&tbdf->cbd_sc, BD_SC_LAST | BD_SC_WRAP);

	if (pmsg->flags & I2C_M_RD) {
		/*
		 * To read, we need an empty buffer of the proper length.
		 * All that is used is the first byte for address, the remainder
		 * is just used for timing (and doesn't really have to exist).
		 */

		dev_dbg(&adap->dev, "cpm_i2c_read(abyte=0x%x)\n", addr);

		out_be16(&rbdf->cbd_datlen, 0);
		out_be16(&rbdf->cbd_sc, BD_SC_EMPTY | BD_SC_INTRPT);

		if (rx + 1 == CPM_MAXBD)
			setbits16(&rbdf->cbd_sc, BD_SC_WRAP);

		eieio();
		setbits16(&tbdf->cbd_sc, BD_SC_READY);
	} else {
		dev_dbg(&adap->dev, "cpm_i2c_write(abyte=0x%x)\n", addr);

		memcpy(tb+1, pmsg->buf, pmsg->len);

		eieio();
		setbits16(&tbdf->cbd_sc, BD_SC_READY | BD_SC_INTRPT);
	}
}

static int cpm_i2c_check_message(struct i2c_adapter *adap,
	struct i2c_msg *pmsg, int tx, int rx)
{
	cbd_t __iomem *tbdf;
	cbd_t __iomem *rbdf;
	u_char *tb;
	u_char *rb;
	struct cpm_i2c *cpm = i2c_get_adapdata(adap);

	tbdf = cpm->tbase + tx;
	rbdf = cpm->rbase + rx;

	tb = cpm->txbuf[tx];
	rb = cpm->rxbuf[rx];

	/* Align read buffer */
	rb = (u_char *) (((uint) rb + 1) & ~1);

	eieio();
	if (pmsg->flags & I2C_M_RD) {
		dev_dbg(&adap->dev, "tx sc 0x%04x, rx sc 0x%04x\n",
			in_be16(&tbdf->cbd_sc), in_be16(&rbdf->cbd_sc));

		if (in_be16(&tbdf->cbd_sc) & BD_SC_NAK) {
			dev_dbg(&adap->dev, "I2C read; No ack\n");
			return -ENXIO;
		}
		if (in_be16(&rbdf->cbd_sc) & BD_SC_EMPTY) {
			dev_err(&adap->dev,
				"I2C read; complete but rbuf empty\n");
			return -EREMOTEIO;
		}
		if (in_be16(&rbdf->cbd_sc) & BD_SC_OV) {
			dev_err(&adap->dev, "I2C read; Overrun\n");
			return -EREMOTEIO;
		}
		memcpy(pmsg->buf, rb, pmsg->len);
	} else {
		dev_dbg(&adap->dev, "tx sc %d 0x%04x\n", tx,
			in_be16(&tbdf->cbd_sc));

		if (in_be16(&tbdf->cbd_sc) & BD_SC_NAK) {
			dev_dbg(&adap->dev, "I2C write; No ack\n");
			return -ENXIO;
		}
		if (in_be16(&tbdf->cbd_sc) & BD_SC_UN) {
			dev_err(&adap->dev, "I2C write; Underrun\n");
			return -EIO;
		}
		if (in_be16(&tbdf->cbd_sc) & BD_SC_CL) {
			dev_err(&adap->dev, "I2C write; Collision\n");
			return -EIO;
		}
	}
	return 0;
}

static int cpm_i2c_xfer(struct i2c_adapter *adap, struct i2c_msg *msgs, int num)
{
	struct cpm_i2c *cpm = i2c_get_adapdata(adap);
	struct i2c_reg __iomem *i2c_reg = cpm->i2c_reg;
	struct i2c_ram __iomem *i2c_ram = cpm->i2c_ram;
	struct i2c_msg *pmsg;
	int ret, i;
	int tptr;
	int rptr;
	cbd_t __iomem *tbdf;
	cbd_t __iomem *rbdf;

	if (num > CPM_MAXBD)
		return -EINVAL;

	/* Check if we have any oversized READ requests */
	for (i = 0; i < num; i++) {
		pmsg = &msgs[i];
		if (pmsg->len >= CPM_MAX_READ)
			return -EINVAL;
	}

	/* Reset to use first buffer */
	out_be16(&i2c_ram->rbptr, in_be16(&i2c_ram->rbase));
	out_be16(&i2c_ram->tbptr, in_be16(&i2c_ram->tbase));

	tbdf = cpm->tbase;
	rbdf = cpm->rbase;

	tptr = 0;
	rptr = 0;

	while (tptr < num) {
		pmsg = &msgs[tptr];
		dev_dbg(&adap->dev, "R: %d T: %d\n", rptr, tptr);

		cpm_i2c_parse_message(adap, pmsg, num, tptr, rptr);
		if (pmsg->flags & I2C_M_RD)
			rptr++;
		tptr++;
	}
	/* Start transfer now */
	/* Enable RX/TX/Error interupts */
	out_8(&i2c_reg->i2cmr, I2CER_TXE | I2CER_TXB | I2CER_RXB);
	out_8(&i2c_reg->i2cer, 0xff);	/* Clear interrupt status */
	/* Chip bug, set enable here */
	setbits8(&i2c_reg->i2mod, I2MOD_EN);	/* Enable */
	/* Begin transmission */
	setbits8(&i2c_reg->i2com, I2COM_START);

	tptr = 0;
	rptr = 0;

	while (tptr < num) {
		/* Check for outstanding messages */
		dev_dbg(&adap->dev, "test ready.\n");
		pmsg = &msgs[tptr];
		if (pmsg->flags & I2C_M_RD)
			ret = wait_event_timeout(cpm->i2c_wait,
				(in_be16(&tbdf[tptr].cbd_sc) & BD_SC_NAK) ||
				!(in_be16(&rbdf[rptr].cbd_sc) & BD_SC_EMPTY),
				1 * HZ);
		else
			ret = wait_event_timeout(cpm->i2c_wait,
				!(in_be16(&tbdf[tptr].cbd_sc) & BD_SC_READY),
				1 * HZ);
		if (ret == 0) {
			ret = -EREMOTEIO;
			dev_err(&adap->dev, "I2C transfer: timeout\n");
			goto out_err;
		}
		if (ret > 0) {
			dev_dbg(&adap->dev, "ready.\n");
			ret = cpm_i2c_check_message(adap, pmsg, tptr, rptr);
			tptr++;
			if (pmsg->flags & I2C_M_RD)
				rptr++;
			if (ret)
				goto out_err;
		}
	}
#ifdef I2C_CHIP_ERRATA
	/*
	 * Chip errata, clear enable. This is not needed on rev D4 CPUs.
	 * Disabling I2C too early may cause too short stop condition
	 */
	udelay(4);
	clrbits8(&i2c_reg->i2mod, I2MOD_EN);
#endif
	return (num);

out_err:
	cpm_i2c_force_close(adap);
#ifdef I2C_CHIP_ERRATA
	/*
	 * Chip errata, clear enable. This is not needed on rev D4 CPUs.
	 */
	clrbits8(&i2c_reg->i2mod, I2MOD_EN);
#endif
	return ret;
}

static u32 cpm_i2c_func(struct i2c_adapter *adap)
{
	return I2C_FUNC_I2C | (I2C_FUNC_SMBUS_EMUL & ~I2C_FUNC_SMBUS_QUICK);
}

/* -----exported algorithm data: -------------------------------------	*/

static const struct i2c_algorithm cpm_i2c_algo = {
	.master_xfer = cpm_i2c_xfer,
	.functionality = cpm_i2c_func,
};

static const struct i2c_adapter cpm_ops = {
	.owner		= THIS_MODULE,
	.name		= "i2c-cpm",
	.algo		= &cpm_i2c_algo,
};

static int __devinit cpm_i2c_setup(struct cpm_i2c *cpm)
{
	struct of_device *ofdev = cpm->ofdev;
	const u32 *data;
	int len, ret, i;
	void __iomem *i2c_base;
	cbd_t __iomem *tbdf;
	cbd_t __iomem *rbdf;
	unsigned char brg;

	dev_dbg(&cpm->ofdev->dev, "cpm_i2c_setup()\n");

	init_waitqueue_head(&cpm->i2c_wait);

<<<<<<< HEAD
	cpm->irq = of_irq_to_resource(ofdev->dev.of_node, 0, NULL);
	if (cpm->irq == NO_IRQ)
=======
	cpm->irq = of_irq_to_resource(ofdev->node, 0, NULL);
	if (!cpm->irq)
>>>>>>> f4b87dee
		return -EINVAL;

	/* Install interrupt handler. */
	ret = request_irq(cpm->irq, cpm_i2c_interrupt, 0, "cpm_i2c",
			  &cpm->adap);
	if (ret)
		return ret;

	/* I2C parameter RAM */
	i2c_base = of_iomap(ofdev->dev.of_node, 1);
	if (i2c_base == NULL) {
		ret = -EINVAL;
		goto out_irq;
	}

	if (of_device_is_compatible(ofdev->dev.of_node, "fsl,cpm1-i2c")) {

		/* Check for and use a microcode relocation patch. */
		cpm->i2c_ram = i2c_base;
		cpm->i2c_addr = in_be16(&cpm->i2c_ram->rpbase);

		/*
		 * Maybe should use cpm_muram_alloc instead of hardcoding
		 * this in micropatch.c
		 */
		if (cpm->i2c_addr) {
			cpm->i2c_ram = cpm_muram_addr(cpm->i2c_addr);
			iounmap(i2c_base);
		}

		cpm->version = 1;

	} else if (of_device_is_compatible(ofdev->dev.of_node, "fsl,cpm2-i2c")) {
		cpm->i2c_addr = cpm_muram_alloc(sizeof(struct i2c_ram), 64);
		cpm->i2c_ram = cpm_muram_addr(cpm->i2c_addr);
		out_be16(i2c_base, cpm->i2c_addr);
		iounmap(i2c_base);

		cpm->version = 2;

	} else {
		iounmap(i2c_base);
		ret = -EINVAL;
		goto out_irq;
	}

	/* I2C control/status registers */
	cpm->i2c_reg = of_iomap(ofdev->dev.of_node, 0);
	if (cpm->i2c_reg == NULL) {
		ret = -EINVAL;
		goto out_ram;
	}

	data = of_get_property(ofdev->dev.of_node, "fsl,cpm-command", &len);
	if (!data || len != 4) {
		ret = -EINVAL;
		goto out_reg;
	}
	cpm->cp_command = *data;

	data = of_get_property(ofdev->dev.of_node, "linux,i2c-class", &len);
	if (data && len == 4)
		cpm->adap.class = *data;

	data = of_get_property(ofdev->dev.of_node, "clock-frequency", &len);
	if (data && len == 4)
		cpm->freq = *data;
	else
		cpm->freq = 60000; /* use 60kHz i2c clock by default */

	/*
	 * Allocate space for CPM_MAXBD transmit and receive buffer
	 * descriptors in the DP ram.
	 */
	cpm->dp_addr = cpm_muram_alloc(sizeof(cbd_t) * 2 * CPM_MAXBD, 8);
	if (!cpm->dp_addr) {
		ret = -ENOMEM;
		goto out_reg;
	}

	cpm->tbase = cpm_muram_addr(cpm->dp_addr);
	cpm->rbase = cpm_muram_addr(cpm->dp_addr + sizeof(cbd_t) * CPM_MAXBD);

	/* Allocate TX and RX buffers */

	tbdf = cpm->tbase;
	rbdf = cpm->rbase;

	for (i = 0; i < CPM_MAXBD; i++) {
		cpm->rxbuf[i] = dma_alloc_coherent(&cpm->ofdev->dev,
						   CPM_MAX_READ + 1,
						   &cpm->rxdma[i], GFP_KERNEL);
		if (!cpm->rxbuf[i]) {
			ret = -ENOMEM;
			goto out_muram;
		}
		out_be32(&rbdf[i].cbd_bufaddr, ((cpm->rxdma[i] + 1) & ~1));

		cpm->txbuf[i] = (unsigned char *)dma_alloc_coherent(&cpm->ofdev->dev, CPM_MAX_READ + 1, &cpm->txdma[i], GFP_KERNEL);
		if (!cpm->txbuf[i]) {
			ret = -ENOMEM;
			goto out_muram;
		}
		out_be32(&tbdf[i].cbd_bufaddr, cpm->txdma[i]);
	}

	/* Initialize Tx/Rx parameters. */

	cpm_reset_i2c_params(cpm);

	dev_dbg(&cpm->ofdev->dev, "i2c_ram 0x%p, i2c_addr 0x%04x, freq %d\n",
		cpm->i2c_ram, cpm->i2c_addr, cpm->freq);
	dev_dbg(&cpm->ofdev->dev, "tbase 0x%04x, rbase 0x%04x\n",
		(u8 __iomem *)cpm->tbase - DPRAM_BASE,
		(u8 __iomem *)cpm->rbase - DPRAM_BASE);

	cpm_command(cpm->cp_command, CPM_CR_INIT_TRX);

	/*
	 * Select an invalid address. Just make sure we don't use loopback mode
	 */
	out_8(&cpm->i2c_reg->i2add, 0x7f << 1);

	/*
	 * PDIV is set to 00 in i2mod, so brgclk/32 is used as input to the
	 * i2c baud rate generator. This is divided by 2 x (DIV + 3) to get
	 * the actual i2c bus frequency.
	 */
	brg = get_brgfreq() / (32 * 2 * cpm->freq) - 3;
	out_8(&cpm->i2c_reg->i2brg, brg);

	out_8(&cpm->i2c_reg->i2mod, 0x00);
	out_8(&cpm->i2c_reg->i2com, I2COM_MASTER);	/* Master mode */

	/* Disable interrupts. */
	out_8(&cpm->i2c_reg->i2cmr, 0);
	out_8(&cpm->i2c_reg->i2cer, 0xff);

	return 0;

out_muram:
	for (i = 0; i < CPM_MAXBD; i++) {
		if (cpm->rxbuf[i])
			dma_free_coherent(&cpm->ofdev->dev, CPM_MAX_READ + 1,
				cpm->rxbuf[i], cpm->rxdma[i]);
		if (cpm->txbuf[i])
			dma_free_coherent(&cpm->ofdev->dev, CPM_MAX_READ + 1,
				cpm->txbuf[i], cpm->txdma[i]);
	}
	cpm_muram_free(cpm->dp_addr);
out_reg:
	iounmap(cpm->i2c_reg);
out_ram:
	if ((cpm->version == 1) && (!cpm->i2c_addr))
		iounmap(cpm->i2c_ram);
	if (cpm->version == 2)
		cpm_muram_free(cpm->i2c_addr);
out_irq:
	free_irq(cpm->irq, &cpm->adap);
	return ret;
}

static void cpm_i2c_shutdown(struct cpm_i2c *cpm)
{
	int i;

	/* Shut down I2C. */
	clrbits8(&cpm->i2c_reg->i2mod, I2MOD_EN);

	/* Disable interrupts */
	out_8(&cpm->i2c_reg->i2cmr, 0);
	out_8(&cpm->i2c_reg->i2cer, 0xff);

	free_irq(cpm->irq, &cpm->adap);

	/* Free all memory */
	for (i = 0; i < CPM_MAXBD; i++) {
		dma_free_coherent(&cpm->ofdev->dev, CPM_MAX_READ + 1,
			cpm->rxbuf[i], cpm->rxdma[i]);
		dma_free_coherent(&cpm->ofdev->dev, CPM_MAX_READ + 1,
			cpm->txbuf[i], cpm->txdma[i]);
	}

	cpm_muram_free(cpm->dp_addr);
	iounmap(cpm->i2c_reg);

	if ((cpm->version == 1) && (!cpm->i2c_addr))
		iounmap(cpm->i2c_ram);
	if (cpm->version == 2)
		cpm_muram_free(cpm->i2c_addr);
}

static int __devinit cpm_i2c_probe(struct of_device *ofdev,
			 const struct of_device_id *match)
{
	int result, len;
	struct cpm_i2c *cpm;
	const u32 *data;

	cpm = kzalloc(sizeof(struct cpm_i2c), GFP_KERNEL);
	if (!cpm)
		return -ENOMEM;

	cpm->ofdev = ofdev;

	dev_set_drvdata(&ofdev->dev, cpm);

	cpm->adap = cpm_ops;
	i2c_set_adapdata(&cpm->adap, cpm);
	cpm->adap.dev.parent = &ofdev->dev;

	result = cpm_i2c_setup(cpm);
	if (result) {
		dev_err(&ofdev->dev, "Unable to init hardware\n");
		goto out_free;
	}

	/* register new adapter to i2c module... */

	data = of_get_property(ofdev->dev.of_node, "linux,i2c-index", &len);
	if (data && len == 4) {
		cpm->adap.nr = *data;
		result = i2c_add_numbered_adapter(&cpm->adap);
	} else
		result = i2c_add_adapter(&cpm->adap);

	if (result < 0) {
		dev_err(&ofdev->dev, "Unable to register with I2C\n");
		goto out_shut;
	}

	dev_dbg(&ofdev->dev, "hw routines for %s registered.\n",
		cpm->adap.name);

	/*
	 * register OF I2C devices
	 */
	of_register_i2c_devices(&cpm->adap, ofdev->dev.of_node);

	return 0;
out_shut:
	cpm_i2c_shutdown(cpm);
out_free:
	dev_set_drvdata(&ofdev->dev, NULL);
	kfree(cpm);

	return result;
}

static int __devexit cpm_i2c_remove(struct of_device *ofdev)
{
	struct cpm_i2c *cpm = dev_get_drvdata(&ofdev->dev);

	i2c_del_adapter(&cpm->adap);

	cpm_i2c_shutdown(cpm);

	dev_set_drvdata(&ofdev->dev, NULL);
	kfree(cpm);

	return 0;
}

static const struct of_device_id cpm_i2c_match[] = {
	{
		.compatible = "fsl,cpm1-i2c",
	},
	{
		.compatible = "fsl,cpm2-i2c",
	},
	{},
};

MODULE_DEVICE_TABLE(of, cpm_i2c_match);

static struct of_platform_driver cpm_i2c_driver = {
	.probe		= cpm_i2c_probe,
	.remove		= __devexit_p(cpm_i2c_remove),
	.driver = {
		.name = "fsl-i2c-cpm",
		.owner = THIS_MODULE,
		.of_match_table = cpm_i2c_match,
	},
};

static int __init cpm_i2c_init(void)
{
	return of_register_platform_driver(&cpm_i2c_driver);
}

static void __exit cpm_i2c_exit(void)
{
	of_unregister_platform_driver(&cpm_i2c_driver);
}

module_init(cpm_i2c_init);
module_exit(cpm_i2c_exit);

MODULE_AUTHOR("Jochen Friedrich <jochen@scram.de>");
MODULE_DESCRIPTION("I2C-Bus adapter routines for CPM boards");
MODULE_LICENSE("GPL");<|MERGE_RESOLUTION|>--- conflicted
+++ resolved
@@ -440,13 +440,8 @@
 
 	init_waitqueue_head(&cpm->i2c_wait);
 
-<<<<<<< HEAD
 	cpm->irq = of_irq_to_resource(ofdev->dev.of_node, 0, NULL);
-	if (cpm->irq == NO_IRQ)
-=======
-	cpm->irq = of_irq_to_resource(ofdev->node, 0, NULL);
 	if (!cpm->irq)
->>>>>>> f4b87dee
 		return -EINVAL;
 
 	/* Install interrupt handler. */
