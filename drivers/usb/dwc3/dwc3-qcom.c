// SPDX-License-Identifier: GPL-2.0
/* Copyright (c) 2018, The Linux Foundation. All rights reserved.
 *
 * Inspired by dwc3-of-simple.c
 */

#include <linux/io.h>
#include <linux/of.h>
#include <linux/clk.h>
#include <linux/irq.h>
#include <linux/of_clk.h>
#include <linux/module.h>
#include <linux/kernel.h>
#include <linux/extcon.h>
#include <linux/interconnect.h>
#include <linux/of_platform.h>
#include <linux/platform_device.h>
#include <linux/phy/phy.h>
#include <linux/usb/of.h>
#include <linux/reset.h>
#include <linux/iopoll.h>
#include <linux/usb/hcd.h>
#include <linux/usb.h>
#include "core.h"

/* USB QSCRATCH Hardware registers */
#define QSCRATCH_HS_PHY_CTRL			0x10
#define UTMI_OTG_VBUS_VALID			BIT(20)
#define SW_SESSVLD_SEL				BIT(28)

#define QSCRATCH_SS_PHY_CTRL			0x30
#define LANE0_PWR_PRESENT			BIT(24)

#define QSCRATCH_GENERAL_CFG			0x08
#define PIPE_UTMI_CLK_SEL			BIT(0)
#define PIPE3_PHYSTATUS_SW			BIT(3)
#define PIPE_UTMI_CLK_DIS			BIT(8)

#define PWR_EVNT_LPM_IN_L2_MASK			BIT(4)
#define PWR_EVNT_LPM_OUT_L2_MASK		BIT(5)

#define SDM845_QSCRATCH_BASE_OFFSET		0xf8800
#define SDM845_QSCRATCH_SIZE			0x400
#define SDM845_DWC3_CORE_SIZE			0xcd00

/* Interconnect path bandwidths in MBps */
#define USB_MEMORY_AVG_HS_BW MBps_to_icc(240)
#define USB_MEMORY_PEAK_HS_BW MBps_to_icc(700)
#define USB_MEMORY_AVG_SS_BW  MBps_to_icc(1000)
#define USB_MEMORY_PEAK_SS_BW MBps_to_icc(2500)
#define APPS_USB_AVG_BW 0
#define APPS_USB_PEAK_BW MBps_to_icc(40)

<<<<<<< HEAD
=======
/* Qualcomm SoCs with multiport support has up to 4 ports */
#define DWC3_QCOM_MAX_PORTS	4

static const u32 pwr_evnt_irq_stat_reg[DWC3_QCOM_MAX_PORTS] = {
	0x58,
	0x1dc,
	0x228,
	0x238,
};

struct dwc3_qcom_port {
	int			qusb2_phy_irq;
	int			dp_hs_phy_irq;
	int			dm_hs_phy_irq;
	int			ss_phy_irq;
	enum usb_device_speed	usb2_speed;
};

>>>>>>> 0c383648
struct dwc3_qcom {
	struct device		*dev;
	void __iomem		*qscratch_base;
	struct platform_device	*dwc3;
	struct clk		**clks;
	int			num_clocks;
	struct reset_control	*resets;
<<<<<<< HEAD

	int			qusb2_phy_irq;
	int			dp_hs_phy_irq;
	int			dm_hs_phy_irq;
	int			ss_phy_irq;
	enum usb_device_speed	usb2_speed;
=======
	struct dwc3_qcom_port	ports[DWC3_QCOM_MAX_PORTS];
	u8			num_ports;
>>>>>>> 0c383648

	struct extcon_dev	*edev;
	struct extcon_dev	*host_edev;
	struct notifier_block	vbus_nb;
	struct notifier_block	host_nb;

	enum usb_dr_mode	mode;
	bool			is_suspended;
	bool			pm_suspended;
	struct icc_path		*icc_path_ddr;
	struct icc_path		*icc_path_apps;
};

static inline void dwc3_qcom_setbits(void __iomem *base, u32 offset, u32 val)
{
	u32 reg;

	reg = readl(base + offset);
	reg |= val;
	writel(reg, base + offset);

	/* ensure that above write is through */
	readl(base + offset);
}

static inline void dwc3_qcom_clrbits(void __iomem *base, u32 offset, u32 val)
{
	u32 reg;

	reg = readl(base + offset);
	reg &= ~val;
	writel(reg, base + offset);

	/* ensure that above write is through */
	readl(base + offset);
}

static void dwc3_qcom_vbus_override_enable(struct dwc3_qcom *qcom, bool enable)
{
	if (enable) {
		dwc3_qcom_setbits(qcom->qscratch_base, QSCRATCH_SS_PHY_CTRL,
				  LANE0_PWR_PRESENT);
		dwc3_qcom_setbits(qcom->qscratch_base, QSCRATCH_HS_PHY_CTRL,
				  UTMI_OTG_VBUS_VALID | SW_SESSVLD_SEL);
	} else {
		dwc3_qcom_clrbits(qcom->qscratch_base, QSCRATCH_SS_PHY_CTRL,
				  LANE0_PWR_PRESENT);
		dwc3_qcom_clrbits(qcom->qscratch_base, QSCRATCH_HS_PHY_CTRL,
				  UTMI_OTG_VBUS_VALID | SW_SESSVLD_SEL);
	}
}

static int dwc3_qcom_vbus_notifier(struct notifier_block *nb,
				   unsigned long event, void *ptr)
{
	struct dwc3_qcom *qcom = container_of(nb, struct dwc3_qcom, vbus_nb);

	/* enable vbus override for device mode */
	dwc3_qcom_vbus_override_enable(qcom, event);
	qcom->mode = event ? USB_DR_MODE_PERIPHERAL : USB_DR_MODE_HOST;

	return NOTIFY_DONE;
}

static int dwc3_qcom_host_notifier(struct notifier_block *nb,
				   unsigned long event, void *ptr)
{
	struct dwc3_qcom *qcom = container_of(nb, struct dwc3_qcom, host_nb);

	/* disable vbus override in host mode */
	dwc3_qcom_vbus_override_enable(qcom, !event);
	qcom->mode = event ? USB_DR_MODE_HOST : USB_DR_MODE_PERIPHERAL;

	return NOTIFY_DONE;
}

static int dwc3_qcom_register_extcon(struct dwc3_qcom *qcom)
{
	struct device		*dev = qcom->dev;
	struct extcon_dev	*host_edev;
	int			ret;

	if (!of_property_read_bool(dev->of_node, "extcon"))
		return 0;

	qcom->edev = extcon_get_edev_by_phandle(dev, 0);
	if (IS_ERR(qcom->edev))
		return dev_err_probe(dev, PTR_ERR(qcom->edev),
				     "Failed to get extcon\n");

	qcom->vbus_nb.notifier_call = dwc3_qcom_vbus_notifier;

	qcom->host_edev = extcon_get_edev_by_phandle(dev, 1);
	if (IS_ERR(qcom->host_edev))
		qcom->host_edev = NULL;

	ret = devm_extcon_register_notifier(dev, qcom->edev, EXTCON_USB,
					    &qcom->vbus_nb);
	if (ret < 0) {
		dev_err(dev, "VBUS notifier register failed\n");
		return ret;
	}

	if (qcom->host_edev)
		host_edev = qcom->host_edev;
	else
		host_edev = qcom->edev;

	qcom->host_nb.notifier_call = dwc3_qcom_host_notifier;
	ret = devm_extcon_register_notifier(dev, host_edev, EXTCON_USB_HOST,
					    &qcom->host_nb);
	if (ret < 0) {
		dev_err(dev, "Host notifier register failed\n");
		return ret;
	}

	/* Update initial VBUS override based on extcon state */
	if (extcon_get_state(qcom->edev, EXTCON_USB) ||
	    !extcon_get_state(host_edev, EXTCON_USB_HOST))
		dwc3_qcom_vbus_notifier(&qcom->vbus_nb, true, qcom->edev);
	else
		dwc3_qcom_vbus_notifier(&qcom->vbus_nb, false, qcom->edev);

	return 0;
}

static int dwc3_qcom_interconnect_enable(struct dwc3_qcom *qcom)
{
	int ret;

	ret = icc_enable(qcom->icc_path_ddr);
	if (ret)
		return ret;

	ret = icc_enable(qcom->icc_path_apps);
	if (ret)
		icc_disable(qcom->icc_path_ddr);

	return ret;
}

static int dwc3_qcom_interconnect_disable(struct dwc3_qcom *qcom)
{
	int ret;

	ret = icc_disable(qcom->icc_path_ddr);
	if (ret)
		return ret;

	ret = icc_disable(qcom->icc_path_apps);
	if (ret)
		icc_enable(qcom->icc_path_ddr);

	return ret;
}

/**
 * dwc3_qcom_interconnect_init() - Get interconnect path handles
 * and set bandwidth.
 * @qcom:			Pointer to the concerned usb core.
 *
 */
static int dwc3_qcom_interconnect_init(struct dwc3_qcom *qcom)
{
	enum usb_device_speed max_speed;
	struct device *dev = qcom->dev;
	int ret;

	qcom->icc_path_ddr = of_icc_get(dev, "usb-ddr");
	if (IS_ERR(qcom->icc_path_ddr)) {
		return dev_err_probe(dev, PTR_ERR(qcom->icc_path_ddr),
				     "failed to get usb-ddr path\n");
	}

	qcom->icc_path_apps = of_icc_get(dev, "apps-usb");
	if (IS_ERR(qcom->icc_path_apps)) {
		ret = dev_err_probe(dev, PTR_ERR(qcom->icc_path_apps),
				    "failed to get apps-usb path\n");
		goto put_path_ddr;
	}

	max_speed = usb_get_maximum_speed(&qcom->dwc3->dev);
	if (max_speed >= USB_SPEED_SUPER || max_speed == USB_SPEED_UNKNOWN) {
		ret = icc_set_bw(qcom->icc_path_ddr,
				USB_MEMORY_AVG_SS_BW, USB_MEMORY_PEAK_SS_BW);
	} else {
		ret = icc_set_bw(qcom->icc_path_ddr,
				USB_MEMORY_AVG_HS_BW, USB_MEMORY_PEAK_HS_BW);
	}
	if (ret) {
		dev_err(dev, "failed to set bandwidth for usb-ddr path: %d\n", ret);
		goto put_path_apps;
	}

	ret = icc_set_bw(qcom->icc_path_apps, APPS_USB_AVG_BW, APPS_USB_PEAK_BW);
	if (ret) {
		dev_err(dev, "failed to set bandwidth for apps-usb path: %d\n", ret);
		goto put_path_apps;
	}

	return 0;

put_path_apps:
	icc_put(qcom->icc_path_apps);
put_path_ddr:
	icc_put(qcom->icc_path_ddr);
	return ret;
}

/**
 * dwc3_qcom_interconnect_exit() - Release interconnect path handles
 * @qcom:			Pointer to the concerned usb core.
 *
 * This function is used to release interconnect path handle.
 */
static void dwc3_qcom_interconnect_exit(struct dwc3_qcom *qcom)
{
	icc_put(qcom->icc_path_ddr);
	icc_put(qcom->icc_path_apps);
}

/* Only usable in contexts where the role can not change. */
static bool dwc3_qcom_is_host(struct dwc3_qcom *qcom)
{
	struct dwc3 *dwc;

	/*
	 * FIXME: Fix this layering violation.
	 */
	dwc = platform_get_drvdata(qcom->dwc3);

	/* Core driver may not have probed yet. */
	if (!dwc)
		return false;

	return dwc->xhci;
}

static enum usb_device_speed dwc3_qcom_read_usb2_speed(struct dwc3_qcom *qcom, int port_index)
{
	struct dwc3 *dwc = platform_get_drvdata(qcom->dwc3);
	struct usb_device *udev;
	struct usb_hcd __maybe_unused *hcd;

	/*
	 * FIXME: Fix this layering violation.
	 */
	hcd = platform_get_drvdata(dwc->xhci);

#ifdef CONFIG_USB
	udev = usb_hub_find_child(hcd->self.root_hub, port_index + 1);
#else
	udev = NULL;
#endif
	if (!udev)
		return USB_SPEED_UNKNOWN;

	return udev->speed;
}

static void dwc3_qcom_enable_wakeup_irq(int irq, unsigned int polarity)
{
	if (!irq)
		return;

	if (polarity)
		irq_set_irq_type(irq, polarity);

	enable_irq(irq);
	enable_irq_wake(irq);
}

static void dwc3_qcom_disable_wakeup_irq(int irq)
{
	if (!irq)
		return;

	disable_irq_wake(irq);
	disable_irq_nosync(irq);
}

static void dwc3_qcom_disable_port_interrupts(struct dwc3_qcom_port *port)
{
<<<<<<< HEAD
	dwc3_qcom_disable_wakeup_irq(qcom->qusb2_phy_irq);
=======
	dwc3_qcom_disable_wakeup_irq(port->qusb2_phy_irq);
>>>>>>> 0c383648

	if (port->usb2_speed == USB_SPEED_LOW) {
		dwc3_qcom_disable_wakeup_irq(port->dm_hs_phy_irq);
	} else if ((port->usb2_speed == USB_SPEED_HIGH) ||
			(port->usb2_speed == USB_SPEED_FULL)) {
		dwc3_qcom_disable_wakeup_irq(port->dp_hs_phy_irq);
	} else {
		dwc3_qcom_disable_wakeup_irq(port->dp_hs_phy_irq);
		dwc3_qcom_disable_wakeup_irq(port->dm_hs_phy_irq);
	}

	dwc3_qcom_disable_wakeup_irq(port->ss_phy_irq);
}

static void dwc3_qcom_enable_port_interrupts(struct dwc3_qcom_port *port)
{
<<<<<<< HEAD
	dwc3_qcom_enable_wakeup_irq(qcom->qusb2_phy_irq, 0);
=======
	dwc3_qcom_enable_wakeup_irq(port->qusb2_phy_irq, 0);
>>>>>>> 0c383648

	/*
	 * Configure DP/DM line interrupts based on the USB2 device attached to
	 * the root hub port. When HS/FS device is connected, configure the DP line
	 * as falling edge to detect both disconnect and remote wakeup scenarios. When
	 * LS device is connected, configure DM line as falling edge to detect both
	 * disconnect and remote wakeup. When no device is connected, configure both
	 * DP and DM lines as rising edge to detect HS/HS/LS device connect scenario.
	 */

	if (port->usb2_speed == USB_SPEED_LOW) {
		dwc3_qcom_enable_wakeup_irq(port->dm_hs_phy_irq,
					    IRQ_TYPE_EDGE_FALLING);
	} else if ((port->usb2_speed == USB_SPEED_HIGH) ||
			(port->usb2_speed == USB_SPEED_FULL)) {
		dwc3_qcom_enable_wakeup_irq(port->dp_hs_phy_irq,
					    IRQ_TYPE_EDGE_FALLING);
	} else {
		dwc3_qcom_enable_wakeup_irq(port->dp_hs_phy_irq,
					    IRQ_TYPE_EDGE_RISING);
		dwc3_qcom_enable_wakeup_irq(port->dm_hs_phy_irq,
					    IRQ_TYPE_EDGE_RISING);
	}

	dwc3_qcom_enable_wakeup_irq(port->ss_phy_irq, 0);
}

static void dwc3_qcom_disable_interrupts(struct dwc3_qcom *qcom)
{
	int i;

	for (i = 0; i < qcom->num_ports; i++)
		dwc3_qcom_disable_port_interrupts(&qcom->ports[i]);
}

static void dwc3_qcom_enable_interrupts(struct dwc3_qcom *qcom)
{
	int i;

	for (i = 0; i < qcom->num_ports; i++)
		dwc3_qcom_enable_port_interrupts(&qcom->ports[i]);
}

static int dwc3_qcom_suspend(struct dwc3_qcom *qcom, bool wakeup)
{
	u32 val;
	int i, ret;

	if (qcom->is_suspended)
		return 0;

	for (i = 0; i < qcom->num_ports; i++) {
		val = readl(qcom->qscratch_base + pwr_evnt_irq_stat_reg[i]);
		if (!(val & PWR_EVNT_LPM_IN_L2_MASK))
			dev_err(qcom->dev, "port-%d HS-PHY not in L2\n", i + 1);
	}

	for (i = qcom->num_clocks - 1; i >= 0; i--)
		clk_disable_unprepare(qcom->clks[i]);

	ret = dwc3_qcom_interconnect_disable(qcom);
	if (ret)
		dev_warn(qcom->dev, "failed to disable interconnect: %d\n", ret);

	/*
	 * The role is stable during suspend as role switching is done from a
	 * freezable workqueue.
	 */
	if (dwc3_qcom_is_host(qcom) && wakeup) {
		for (i = 0; i < qcom->num_ports; i++)
			qcom->ports[i].usb2_speed = dwc3_qcom_read_usb2_speed(qcom, i);
		dwc3_qcom_enable_interrupts(qcom);
	}

	qcom->is_suspended = true;

	return 0;
}

static int dwc3_qcom_resume(struct dwc3_qcom *qcom, bool wakeup)
{
	int ret;
	int i;

	if (!qcom->is_suspended)
		return 0;

	if (dwc3_qcom_is_host(qcom) && wakeup)
		dwc3_qcom_disable_interrupts(qcom);

	for (i = 0; i < qcom->num_clocks; i++) {
		ret = clk_prepare_enable(qcom->clks[i]);
		if (ret < 0) {
			while (--i >= 0)
				clk_disable_unprepare(qcom->clks[i]);
			return ret;
		}
	}

	ret = dwc3_qcom_interconnect_enable(qcom);
	if (ret)
		dev_warn(qcom->dev, "failed to enable interconnect: %d\n", ret);

	/* Clear existing events from PHY related to L2 in/out */
	for (i = 0; i < qcom->num_ports; i++) {
		dwc3_qcom_setbits(qcom->qscratch_base,
				  pwr_evnt_irq_stat_reg[i],
				  PWR_EVNT_LPM_IN_L2_MASK | PWR_EVNT_LPM_OUT_L2_MASK);
	}

	qcom->is_suspended = false;

	return 0;
}

static irqreturn_t qcom_dwc3_resume_irq(int irq, void *data)
{
	struct dwc3_qcom *qcom = data;
	struct dwc3	*dwc = platform_get_drvdata(qcom->dwc3);

	/* If pm_suspended then let pm_resume take care of resuming h/w */
	if (qcom->pm_suspended)
		return IRQ_HANDLED;

	/*
	 * This is safe as role switching is done from a freezable workqueue
	 * and the wakeup interrupts are disabled as part of resume.
	 */
	if (dwc3_qcom_is_host(qcom))
		pm_runtime_resume(&dwc->xhci->dev);

	return IRQ_HANDLED;
}

static void dwc3_qcom_select_utmi_clk(struct dwc3_qcom *qcom)
{
	/* Configure dwc3 to use UTMI clock as PIPE clock not present */
	dwc3_qcom_setbits(qcom->qscratch_base, QSCRATCH_GENERAL_CFG,
			  PIPE_UTMI_CLK_DIS);

	usleep_range(100, 1000);

	dwc3_qcom_setbits(qcom->qscratch_base, QSCRATCH_GENERAL_CFG,
			  PIPE_UTMI_CLK_SEL | PIPE3_PHYSTATUS_SW);

	usleep_range(100, 1000);

	dwc3_qcom_clrbits(qcom->qscratch_base, QSCRATCH_GENERAL_CFG,
			  PIPE_UTMI_CLK_DIS);
}

<<<<<<< HEAD
static int dwc3_qcom_setup_irq(struct platform_device *pdev)
{
	struct dwc3_qcom *qcom = platform_get_drvdata(pdev);
	int irq;
	int ret;

	irq = platform_get_irq_byname_optional(pdev, "qusb2_phy");
	if (irq > 0) {
		/* Keep wakeup interrupts disabled until suspend */
		ret = devm_request_threaded_irq(qcom->dev, irq, NULL,
					qcom_dwc3_resume_irq,
					IRQF_ONESHOT | IRQF_NO_AUTOEN,
					"qcom_dwc3 QUSB2", qcom);
		if (ret) {
			dev_err(qcom->dev, "qusb2_phy_irq failed: %d\n", ret);
			return ret;
		}
		qcom->qusb2_phy_irq = irq;
	}

	irq = platform_get_irq_byname_optional(pdev, "dp_hs_phy_irq");
	if (irq > 0) {
		ret = devm_request_threaded_irq(qcom->dev, irq, NULL,
					qcom_dwc3_resume_irq,
					IRQF_ONESHOT | IRQF_NO_AUTOEN,
					"qcom_dwc3 DP_HS", qcom);
		if (ret) {
			dev_err(qcom->dev, "dp_hs_phy_irq failed: %d\n", ret);
=======
static int dwc3_qcom_request_irq(struct dwc3_qcom *qcom, int irq,
				 const char *name)
{
	int ret;

	/* Keep wakeup interrupts disabled until suspend */
	ret = devm_request_threaded_irq(qcom->dev, irq, NULL,
					qcom_dwc3_resume_irq,
					IRQF_ONESHOT | IRQF_NO_AUTOEN,
					name, qcom);
	if (ret)
		dev_err(qcom->dev, "failed to request irq %s: %d\n", name, ret);

	return ret;
}

static int dwc3_qcom_setup_port_irq(struct platform_device *pdev, int port_index, bool is_multiport)
{
	struct dwc3_qcom *qcom = platform_get_drvdata(pdev);
	const char *irq_name;
	int irq;
	int ret;

	if (is_multiport)
		irq_name = devm_kasprintf(&pdev->dev, GFP_KERNEL, "dp_hs_phy_%d", port_index + 1);
	else
		irq_name = devm_kasprintf(&pdev->dev, GFP_KERNEL, "dp_hs_phy_irq");
	if (!irq_name)
		return -ENOMEM;

	irq = platform_get_irq_byname_optional(pdev, irq_name);
	if (irq > 0) {
		ret = dwc3_qcom_request_irq(qcom, irq, irq_name);
		if (ret)
			return ret;
		qcom->ports[port_index].dp_hs_phy_irq = irq;
	}

	if (is_multiport)
		irq_name = devm_kasprintf(&pdev->dev, GFP_KERNEL, "dm_hs_phy_%d", port_index + 1);
	else
		irq_name = devm_kasprintf(&pdev->dev, GFP_KERNEL, "dm_hs_phy_irq");
	if (!irq_name)
		return -ENOMEM;

	irq = platform_get_irq_byname_optional(pdev, irq_name);
	if (irq > 0) {
		ret = dwc3_qcom_request_irq(qcom, irq, irq_name);
		if (ret)
>>>>>>> 0c383648
			return ret;
		qcom->ports[port_index].dm_hs_phy_irq = irq;
	}

<<<<<<< HEAD
	irq = platform_get_irq_byname_optional(pdev, "dm_hs_phy_irq");
	if (irq > 0) {
		ret = devm_request_threaded_irq(qcom->dev, irq, NULL,
					qcom_dwc3_resume_irq,
					IRQF_ONESHOT | IRQF_NO_AUTOEN,
					"qcom_dwc3 DM_HS", qcom);
		if (ret) {
			dev_err(qcom->dev, "dm_hs_phy_irq failed: %d\n", ret);
=======
	if (is_multiport)
		irq_name = devm_kasprintf(&pdev->dev, GFP_KERNEL, "ss_phy_%d", port_index + 1);
	else
		irq_name = devm_kasprintf(&pdev->dev, GFP_KERNEL, "ss_phy_irq");
	if (!irq_name)
		return -ENOMEM;

	irq = platform_get_irq_byname_optional(pdev, irq_name);
	if (irq > 0) {
		ret = dwc3_qcom_request_irq(qcom, irq, irq_name);
		if (ret)
>>>>>>> 0c383648
			return ret;
		qcom->ports[port_index].ss_phy_irq = irq;
	}

<<<<<<< HEAD
	irq = platform_get_irq_byname_optional(pdev, "ss_phy_irq");
	if (irq > 0) {
		ret = devm_request_threaded_irq(qcom->dev, irq, NULL,
					qcom_dwc3_resume_irq,
					IRQF_ONESHOT | IRQF_NO_AUTOEN,
					"qcom_dwc3 SS", qcom);
		if (ret) {
			dev_err(qcom->dev, "ss_phy_irq failed: %d\n", ret);
=======
	if (is_multiport)
		return 0;

	irq = platform_get_irq_byname_optional(pdev, "qusb2_phy");
	if (irq > 0) {
		ret = dwc3_qcom_request_irq(qcom, irq, "qusb2_phy");
		if (ret)
			return ret;
		qcom->ports[port_index].qusb2_phy_irq = irq;
	}

	return 0;
}

static int dwc3_qcom_find_num_ports(struct platform_device *pdev)
{
	char irq_name[14];
	int port_num;
	int irq;

	irq = platform_get_irq_byname_optional(pdev, "dp_hs_phy_1");
	if (irq <= 0)
		return 1;

	for (port_num = 2; port_num <= DWC3_QCOM_MAX_PORTS; port_num++) {
		sprintf(irq_name, "dp_hs_phy_%d", port_num);

		irq = platform_get_irq_byname_optional(pdev, irq_name);
		if (irq <= 0)
			return port_num - 1;
	}

	return DWC3_QCOM_MAX_PORTS;
}

static int dwc3_qcom_setup_irq(struct platform_device *pdev)
{
	struct dwc3_qcom *qcom = platform_get_drvdata(pdev);
	bool is_multiport;
	int ret;
	int i;

	qcom->num_ports = dwc3_qcom_find_num_ports(pdev);
	is_multiport = (qcom->num_ports > 1);

	for (i = 0; i < qcom->num_ports; i++) {
		ret = dwc3_qcom_setup_port_irq(pdev, i, is_multiport);
		if (ret)
>>>>>>> 0c383648
			return ret;
	}

	return 0;
}

static int dwc3_qcom_clk_init(struct dwc3_qcom *qcom, int count)
{
	struct device		*dev = qcom->dev;
	struct device_node	*np = dev->of_node;
	int			i;

	if (!np || !count)
		return 0;

	if (count < 0)
		return count;

	qcom->num_clocks = count;

	qcom->clks = devm_kcalloc(dev, qcom->num_clocks,
				  sizeof(struct clk *), GFP_KERNEL);
	if (!qcom->clks)
		return -ENOMEM;

	for (i = 0; i < qcom->num_clocks; i++) {
		struct clk	*clk;
		int		ret;

		clk = of_clk_get(np, i);
		if (IS_ERR(clk)) {
			while (--i >= 0)
				clk_put(qcom->clks[i]);
			return PTR_ERR(clk);
		}

		ret = clk_prepare_enable(clk);
		if (ret < 0) {
			while (--i >= 0) {
				clk_disable_unprepare(qcom->clks[i]);
				clk_put(qcom->clks[i]);
			}
			clk_put(clk);

			return ret;
		}

		qcom->clks[i] = clk;
	}

	return 0;
}

static int dwc3_qcom_of_register_core(struct platform_device *pdev)
{
	struct dwc3_qcom	*qcom = platform_get_drvdata(pdev);
	struct device_node	*np = pdev->dev.of_node, *dwc3_np;
	struct device		*dev = &pdev->dev;
	int			ret;

	dwc3_np = of_get_compatible_child(np, "snps,dwc3");
	if (!dwc3_np) {
		dev_err(dev, "failed to find dwc3 core child\n");
		return -ENODEV;
	}

	ret = of_platform_populate(np, NULL, NULL, dev);
	if (ret) {
		dev_err(dev, "failed to register dwc3 core - %d\n", ret);
		goto node_put;
	}

	qcom->dwc3 = of_find_device_by_node(dwc3_np);
	if (!qcom->dwc3) {
		ret = -ENODEV;
		dev_err(dev, "failed to get dwc3 platform device\n");
		of_platform_depopulate(dev);
	}

node_put:
	of_node_put(dwc3_np);

	return ret;
}

static int dwc3_qcom_probe(struct platform_device *pdev)
{
	struct device_node	*np = pdev->dev.of_node;
	struct device		*dev = &pdev->dev;
	struct dwc3_qcom	*qcom;
	struct resource		*res;
	int			ret, i;
	bool			ignore_pipe_clk;
	bool			wakeup_source;

	qcom = devm_kzalloc(&pdev->dev, sizeof(*qcom), GFP_KERNEL);
	if (!qcom)
		return -ENOMEM;

	platform_set_drvdata(pdev, qcom);
	qcom->dev = &pdev->dev;

	qcom->resets = devm_reset_control_array_get_optional_exclusive(dev);
	if (IS_ERR(qcom->resets)) {
		return dev_err_probe(&pdev->dev, PTR_ERR(qcom->resets),
				     "failed to get resets\n");
	}

	ret = reset_control_assert(qcom->resets);
	if (ret) {
		dev_err(&pdev->dev, "failed to assert resets, err=%d\n", ret);
		return ret;
	}

	usleep_range(10, 1000);

	ret = reset_control_deassert(qcom->resets);
	if (ret) {
		dev_err(&pdev->dev, "failed to deassert resets, err=%d\n", ret);
		goto reset_assert;
	}

	ret = dwc3_qcom_clk_init(qcom, of_clk_get_parent_count(np));
	if (ret) {
		dev_err_probe(dev, ret, "failed to get clocks\n");
		goto reset_assert;
	}

	res = platform_get_resource(pdev, IORESOURCE_MEM, 0);

	qcom->qscratch_base = devm_ioremap_resource(dev, res);
	if (IS_ERR(qcom->qscratch_base)) {
		ret = PTR_ERR(qcom->qscratch_base);
		goto clk_disable;
	}

	ret = dwc3_qcom_setup_irq(pdev);
	if (ret) {
		dev_err(dev, "failed to setup IRQs, err=%d\n", ret);
		goto clk_disable;
	}

	/*
	 * Disable pipe_clk requirement if specified. Used when dwc3
	 * operates without SSPHY and only HS/FS/LS modes are supported.
	 */
	ignore_pipe_clk = device_property_read_bool(dev,
				"qcom,select-utmi-as-pipe-clk");
	if (ignore_pipe_clk)
		dwc3_qcom_select_utmi_clk(qcom);

	ret = dwc3_qcom_of_register_core(pdev);
	if (ret) {
		dev_err(dev, "failed to register DWC3 Core, err=%d\n", ret);
		goto clk_disable;
	}

	ret = dwc3_qcom_interconnect_init(qcom);
	if (ret)
		goto depopulate;

	qcom->mode = usb_get_dr_mode(&qcom->dwc3->dev);

	/* enable vbus override for device mode */
	if (qcom->mode != USB_DR_MODE_HOST)
		dwc3_qcom_vbus_override_enable(qcom, true);

	/* register extcon to override sw_vbus on Vbus change later */
	ret = dwc3_qcom_register_extcon(qcom);
	if (ret)
		goto interconnect_exit;

	wakeup_source = of_property_read_bool(dev->of_node, "wakeup-source");
	device_init_wakeup(&pdev->dev, wakeup_source);
	device_init_wakeup(&qcom->dwc3->dev, wakeup_source);

	qcom->is_suspended = false;
	pm_runtime_set_active(dev);
	pm_runtime_enable(dev);
	pm_runtime_forbid(dev);

	return 0;

interconnect_exit:
	dwc3_qcom_interconnect_exit(qcom);
depopulate:
	of_platform_depopulate(&pdev->dev);
	platform_device_put(qcom->dwc3);
clk_disable:
	for (i = qcom->num_clocks - 1; i >= 0; i--) {
		clk_disable_unprepare(qcom->clks[i]);
		clk_put(qcom->clks[i]);
	}
reset_assert:
	reset_control_assert(qcom->resets);

	return ret;
}

static void dwc3_qcom_remove(struct platform_device *pdev)
{
	struct dwc3_qcom *qcom = platform_get_drvdata(pdev);
	struct device *dev = &pdev->dev;
	int i;

	of_platform_depopulate(&pdev->dev);
	platform_device_put(qcom->dwc3);

	for (i = qcom->num_clocks - 1; i >= 0; i--) {
		clk_disable_unprepare(qcom->clks[i]);
		clk_put(qcom->clks[i]);
	}
	qcom->num_clocks = 0;

	dwc3_qcom_interconnect_exit(qcom);
	reset_control_assert(qcom->resets);

	pm_runtime_allow(dev);
	pm_runtime_disable(dev);
}

static int __maybe_unused dwc3_qcom_pm_suspend(struct device *dev)
{
	struct dwc3_qcom *qcom = dev_get_drvdata(dev);
	bool wakeup = device_may_wakeup(dev);
	int ret;

	ret = dwc3_qcom_suspend(qcom, wakeup);
	if (ret)
		return ret;

	qcom->pm_suspended = true;

	return 0;
}

static int __maybe_unused dwc3_qcom_pm_resume(struct device *dev)
{
	struct dwc3_qcom *qcom = dev_get_drvdata(dev);
	bool wakeup = device_may_wakeup(dev);
	int ret;

	ret = dwc3_qcom_resume(qcom, wakeup);
	if (ret)
		return ret;

	qcom->pm_suspended = false;

	return 0;
}

static int __maybe_unused dwc3_qcom_runtime_suspend(struct device *dev)
{
	struct dwc3_qcom *qcom = dev_get_drvdata(dev);

	return dwc3_qcom_suspend(qcom, true);
}

static int __maybe_unused dwc3_qcom_runtime_resume(struct device *dev)
{
	struct dwc3_qcom *qcom = dev_get_drvdata(dev);

	return dwc3_qcom_resume(qcom, true);
}

static const struct dev_pm_ops dwc3_qcom_dev_pm_ops = {
	SET_SYSTEM_SLEEP_PM_OPS(dwc3_qcom_pm_suspend, dwc3_qcom_pm_resume)
	SET_RUNTIME_PM_OPS(dwc3_qcom_runtime_suspend, dwc3_qcom_runtime_resume,
			   NULL)
};

static const struct of_device_id dwc3_qcom_of_match[] = {
	{ .compatible = "qcom,dwc3" },
	{ }
};
MODULE_DEVICE_TABLE(of, dwc3_qcom_of_match);

static struct platform_driver dwc3_qcom_driver = {
	.probe		= dwc3_qcom_probe,
	.remove_new	= dwc3_qcom_remove,
	.driver		= {
		.name	= "dwc3-qcom",
		.pm	= &dwc3_qcom_dev_pm_ops,
		.of_match_table	= dwc3_qcom_of_match,
	},
};

module_platform_driver(dwc3_qcom_driver);

MODULE_LICENSE("GPL v2");
MODULE_DESCRIPTION("DesignWare DWC3 QCOM Glue Driver");<|MERGE_RESOLUTION|>--- conflicted
+++ resolved
@@ -51,8 +51,6 @@
 #define APPS_USB_AVG_BW 0
 #define APPS_USB_PEAK_BW MBps_to_icc(40)
 
-<<<<<<< HEAD
-=======
 /* Qualcomm SoCs with multiport support has up to 4 ports */
 #define DWC3_QCOM_MAX_PORTS	4
 
@@ -71,7 +69,6 @@
 	enum usb_device_speed	usb2_speed;
 };
 
->>>>>>> 0c383648
 struct dwc3_qcom {
 	struct device		*dev;
 	void __iomem		*qscratch_base;
@@ -79,17 +76,8 @@
 	struct clk		**clks;
 	int			num_clocks;
 	struct reset_control	*resets;
-<<<<<<< HEAD
-
-	int			qusb2_phy_irq;
-	int			dp_hs_phy_irq;
-	int			dm_hs_phy_irq;
-	int			ss_phy_irq;
-	enum usb_device_speed	usb2_speed;
-=======
 	struct dwc3_qcom_port	ports[DWC3_QCOM_MAX_PORTS];
 	u8			num_ports;
->>>>>>> 0c383648
 
 	struct extcon_dev	*edev;
 	struct extcon_dev	*host_edev;
@@ -373,11 +361,7 @@
 
 static void dwc3_qcom_disable_port_interrupts(struct dwc3_qcom_port *port)
 {
-<<<<<<< HEAD
-	dwc3_qcom_disable_wakeup_irq(qcom->qusb2_phy_irq);
-=======
 	dwc3_qcom_disable_wakeup_irq(port->qusb2_phy_irq);
->>>>>>> 0c383648
 
 	if (port->usb2_speed == USB_SPEED_LOW) {
 		dwc3_qcom_disable_wakeup_irq(port->dm_hs_phy_irq);
@@ -394,11 +378,7 @@
 
 static void dwc3_qcom_enable_port_interrupts(struct dwc3_qcom_port *port)
 {
-<<<<<<< HEAD
-	dwc3_qcom_enable_wakeup_irq(qcom->qusb2_phy_irq, 0);
-=======
 	dwc3_qcom_enable_wakeup_irq(port->qusb2_phy_irq, 0);
->>>>>>> 0c383648
 
 	/*
 	 * Configure DP/DM line interrupts based on the USB2 device attached to
@@ -550,36 +530,6 @@
 			  PIPE_UTMI_CLK_DIS);
 }
 
-<<<<<<< HEAD
-static int dwc3_qcom_setup_irq(struct platform_device *pdev)
-{
-	struct dwc3_qcom *qcom = platform_get_drvdata(pdev);
-	int irq;
-	int ret;
-
-	irq = platform_get_irq_byname_optional(pdev, "qusb2_phy");
-	if (irq > 0) {
-		/* Keep wakeup interrupts disabled until suspend */
-		ret = devm_request_threaded_irq(qcom->dev, irq, NULL,
-					qcom_dwc3_resume_irq,
-					IRQF_ONESHOT | IRQF_NO_AUTOEN,
-					"qcom_dwc3 QUSB2", qcom);
-		if (ret) {
-			dev_err(qcom->dev, "qusb2_phy_irq failed: %d\n", ret);
-			return ret;
-		}
-		qcom->qusb2_phy_irq = irq;
-	}
-
-	irq = platform_get_irq_byname_optional(pdev, "dp_hs_phy_irq");
-	if (irq > 0) {
-		ret = devm_request_threaded_irq(qcom->dev, irq, NULL,
-					qcom_dwc3_resume_irq,
-					IRQF_ONESHOT | IRQF_NO_AUTOEN,
-					"qcom_dwc3 DP_HS", qcom);
-		if (ret) {
-			dev_err(qcom->dev, "dp_hs_phy_irq failed: %d\n", ret);
-=======
 static int dwc3_qcom_request_irq(struct dwc3_qcom *qcom, int irq,
 				 const char *name)
 {
@@ -629,21 +579,10 @@
 	if (irq > 0) {
 		ret = dwc3_qcom_request_irq(qcom, irq, irq_name);
 		if (ret)
->>>>>>> 0c383648
 			return ret;
 		qcom->ports[port_index].dm_hs_phy_irq = irq;
 	}
 
-<<<<<<< HEAD
-	irq = platform_get_irq_byname_optional(pdev, "dm_hs_phy_irq");
-	if (irq > 0) {
-		ret = devm_request_threaded_irq(qcom->dev, irq, NULL,
-					qcom_dwc3_resume_irq,
-					IRQF_ONESHOT | IRQF_NO_AUTOEN,
-					"qcom_dwc3 DM_HS", qcom);
-		if (ret) {
-			dev_err(qcom->dev, "dm_hs_phy_irq failed: %d\n", ret);
-=======
 	if (is_multiport)
 		irq_name = devm_kasprintf(&pdev->dev, GFP_KERNEL, "ss_phy_%d", port_index + 1);
 	else
@@ -655,21 +594,10 @@
 	if (irq > 0) {
 		ret = dwc3_qcom_request_irq(qcom, irq, irq_name);
 		if (ret)
->>>>>>> 0c383648
 			return ret;
 		qcom->ports[port_index].ss_phy_irq = irq;
 	}
 
-<<<<<<< HEAD
-	irq = platform_get_irq_byname_optional(pdev, "ss_phy_irq");
-	if (irq > 0) {
-		ret = devm_request_threaded_irq(qcom->dev, irq, NULL,
-					qcom_dwc3_resume_irq,
-					IRQF_ONESHOT | IRQF_NO_AUTOEN,
-					"qcom_dwc3 SS", qcom);
-		if (ret) {
-			dev_err(qcom->dev, "ss_phy_irq failed: %d\n", ret);
-=======
 	if (is_multiport)
 		return 0;
 
@@ -718,7 +646,6 @@
 	for (i = 0; i < qcom->num_ports; i++) {
 		ret = dwc3_qcom_setup_port_irq(pdev, i, is_multiport);
 		if (ret)
->>>>>>> 0c383648
 			return ret;
 	}
 
