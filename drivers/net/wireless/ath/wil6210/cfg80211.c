--- conflicted
+++ resolved
@@ -798,11 +798,7 @@
 	struct wil6210_priv *wil = wiphy_to_wil(wiphy);
 
 	mutex_lock(&wil->mutex);
-<<<<<<< HEAD
-	wil6210_disconnect(wil, mac, false);
-=======
-	wil6210_disconnect(wil, params->mac);
->>>>>>> cf2c92d8
+	wil6210_disconnect(wil, params->mac, false);
 	mutex_unlock(&wil->mutex);
 
 	return 0;
