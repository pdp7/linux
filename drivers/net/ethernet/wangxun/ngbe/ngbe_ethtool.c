// SPDX-License-Identifier: GPL-2.0
/* Copyright (c) 2015 - 2023 Beijing WangXun Technology Co., Ltd. */

#include <linux/pci.h>
#include <linux/phy.h>
#include <linux/netdevice.h>

#include "../libwx/wx_ethtool.h"
#include "../libwx/wx_type.h"
#include "../libwx/wx_lib.h"
#include "../libwx/wx_hw.h"
#include "ngbe_ethtool.h"
#include "ngbe_type.h"

static void ngbe_get_wol(struct net_device *netdev,
			 struct ethtool_wolinfo *wol)
{
	struct wx *wx = netdev_priv(netdev);

	if (!wx->wol_hw_supported)
		return;
	wol->supported = WAKE_MAGIC;
	wol->wolopts = 0;
	if (wx->wol & WX_PSR_WKUP_CTL_MAG)
		wol->wolopts |= WAKE_MAGIC;
}

static int ngbe_set_wol(struct net_device *netdev,
			struct ethtool_wolinfo *wol)
{
	struct wx *wx = netdev_priv(netdev);
	struct pci_dev *pdev = wx->pdev;

	if (!wx->wol_hw_supported)
		return -EOPNOTSUPP;

	wx->wol = 0;
	if (wol->wolopts & WAKE_MAGIC)
		wx->wol = WX_PSR_WKUP_CTL_MAG;
	netdev->wol_enabled = !!(wx->wol);
	wr32(wx, WX_PSR_WKUP_CTL, wx->wol);
	device_set_wakeup_enable(&pdev->dev, netdev->wol_enabled);

	return 0;
}

static int ngbe_set_ringparam(struct net_device *netdev,
			      struct ethtool_ringparam *ring,
			      struct kernel_ethtool_ringparam *kernel_ring,
			      struct netlink_ext_ack *extack)
{
	struct wx *wx = netdev_priv(netdev);
	u32 new_rx_count, new_tx_count;
	struct wx_ring *temp_ring;
<<<<<<< HEAD
	int i;
=======
	int i, err = 0;
>>>>>>> 0c383648

	new_tx_count = clamp_t(u32, ring->tx_pending, WX_MIN_TXD, WX_MAX_TXD);
	new_tx_count = ALIGN(new_tx_count, WX_REQ_TX_DESCRIPTOR_MULTIPLE);

	new_rx_count = clamp_t(u32, ring->rx_pending, WX_MIN_RXD, WX_MAX_RXD);
	new_rx_count = ALIGN(new_rx_count, WX_REQ_RX_DESCRIPTOR_MULTIPLE);

	if (new_tx_count == wx->tx_ring_count &&
	    new_rx_count == wx->rx_ring_count)
		return 0;

<<<<<<< HEAD
=======
	err = wx_set_state_reset(wx);
	if (err)
		return err;

>>>>>>> 0c383648
	if (!netif_running(wx->netdev)) {
		for (i = 0; i < wx->num_tx_queues; i++)
			wx->tx_ring[i]->count = new_tx_count;
		for (i = 0; i < wx->num_rx_queues; i++)
			wx->rx_ring[i]->count = new_rx_count;
		wx->tx_ring_count = new_tx_count;
		wx->rx_ring_count = new_rx_count;

<<<<<<< HEAD
		return 0;
=======
		goto clear_reset;
>>>>>>> 0c383648
	}

	/* allocate temporary buffer to store rings in */
	i = max_t(int, wx->num_tx_queues, wx->num_rx_queues);
	temp_ring = kvmalloc_array(i, sizeof(struct wx_ring), GFP_KERNEL);
<<<<<<< HEAD
	if (!temp_ring)
		return -ENOMEM;
=======
	if (!temp_ring) {
		err = -ENOMEM;
		goto clear_reset;
	}
>>>>>>> 0c383648

	ngbe_down(wx);

	wx_set_ring(wx, new_tx_count, new_rx_count, temp_ring);
	kvfree(temp_ring);

	wx_configure(wx);
	ngbe_up(wx);

<<<<<<< HEAD
	return 0;
=======
clear_reset:
	clear_bit(WX_STATE_RESETTING, wx->state);
	return err;
>>>>>>> 0c383648
}

static int ngbe_set_channels(struct net_device *dev,
			     struct ethtool_channels *ch)
{
	int err;

	err = wx_set_channels(dev, ch);
	if (err < 0)
		return err;

	/* use setup TC to update any traffic class queue mapping */
	return ngbe_setup_tc(dev, netdev_get_num_tc(dev));
}

static const struct ethtool_ops ngbe_ethtool_ops = {
	.supported_coalesce_params = ETHTOOL_COALESCE_USECS |
				     ETHTOOL_COALESCE_TX_MAX_FRAMES_IRQ,
	.get_drvinfo		= wx_get_drvinfo,
	.get_link		= ethtool_op_get_link,
	.get_link_ksettings	= wx_get_link_ksettings,
	.set_link_ksettings	= wx_set_link_ksettings,
	.nway_reset		= wx_nway_reset,
	.get_wol		= ngbe_get_wol,
	.set_wol		= ngbe_set_wol,
	.get_sset_count		= wx_get_sset_count,
	.get_strings		= wx_get_strings,
	.get_ethtool_stats	= wx_get_ethtool_stats,
	.get_eth_mac_stats	= wx_get_mac_stats,
	.get_pause_stats	= wx_get_pause_stats,
	.get_pauseparam		= wx_get_pauseparam,
	.set_pauseparam		= wx_set_pauseparam,
	.get_ringparam		= wx_get_ringparam,
	.set_ringparam		= ngbe_set_ringparam,
	.get_coalesce		= wx_get_coalesce,
	.set_coalesce		= wx_set_coalesce,
	.get_channels		= wx_get_channels,
	.set_channels		= ngbe_set_channels,
	.get_msglevel		= wx_get_msglevel,
	.set_msglevel		= wx_set_msglevel,
};

void ngbe_set_ethtool_ops(struct net_device *netdev)
{
	netdev->ethtool_ops = &ngbe_ethtool_ops;
}<|MERGE_RESOLUTION|>--- conflicted
+++ resolved
@@ -52,11 +52,7 @@
 	struct wx *wx = netdev_priv(netdev);
 	u32 new_rx_count, new_tx_count;
 	struct wx_ring *temp_ring;
-<<<<<<< HEAD
-	int i;
-=======
 	int i, err = 0;
->>>>>>> 0c383648
 
 	new_tx_count = clamp_t(u32, ring->tx_pending, WX_MIN_TXD, WX_MAX_TXD);
 	new_tx_count = ALIGN(new_tx_count, WX_REQ_TX_DESCRIPTOR_MULTIPLE);
@@ -68,13 +64,10 @@
 	    new_rx_count == wx->rx_ring_count)
 		return 0;
 
-<<<<<<< HEAD
-=======
 	err = wx_set_state_reset(wx);
 	if (err)
 		return err;
 
->>>>>>> 0c383648
 	if (!netif_running(wx->netdev)) {
 		for (i = 0; i < wx->num_tx_queues; i++)
 			wx->tx_ring[i]->count = new_tx_count;
@@ -83,25 +76,16 @@
 		wx->tx_ring_count = new_tx_count;
 		wx->rx_ring_count = new_rx_count;
 
-<<<<<<< HEAD
-		return 0;
-=======
 		goto clear_reset;
->>>>>>> 0c383648
 	}
 
 	/* allocate temporary buffer to store rings in */
 	i = max_t(int, wx->num_tx_queues, wx->num_rx_queues);
 	temp_ring = kvmalloc_array(i, sizeof(struct wx_ring), GFP_KERNEL);
-<<<<<<< HEAD
-	if (!temp_ring)
-		return -ENOMEM;
-=======
 	if (!temp_ring) {
 		err = -ENOMEM;
 		goto clear_reset;
 	}
->>>>>>> 0c383648
 
 	ngbe_down(wx);
 
@@ -111,13 +95,9 @@
 	wx_configure(wx);
 	ngbe_up(wx);
 
-<<<<<<< HEAD
-	return 0;
-=======
 clear_reset:
 	clear_bit(WX_STATE_RESETTING, wx->state);
 	return err;
->>>>>>> 0c383648
 }
 
 static int ngbe_set_channels(struct net_device *dev,
