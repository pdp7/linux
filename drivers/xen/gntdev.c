/******************************************************************************
 * gntdev.c
 *
 * Device for accessing (in user-space) pages that have been granted by other
 * domains.
 *
 * Copyright (c) 2006-2007, D G Murray.
 *           (c) 2009 Gerd Hoffmann <kraxel@redhat.com>
 *           (c) 2018 Oleksandr Andrushchenko, EPAM Systems Inc.
 *
 * This program is distributed in the hope that it will be useful,
 * but WITHOUT ANY WARRANTY; without even the implied warranty of
 * MERCHANTABILITY or FITNESS FOR A PARTICULAR PURPOSE.  See the
 * GNU General Public License for more details.
 *
 * You should have received a copy of the GNU General Public License
 * along with this program; if not, write to the Free Software
 * Foundation, Inc., 59 Temple Place, Suite 330, Boston, MA  02111-1307  USA
 */

#undef DEBUG

#define pr_fmt(fmt) "xen:" KBUILD_MODNAME ": " fmt

#include <linux/module.h>
#include <linux/kernel.h>
#include <linux/init.h>
#include <linux/miscdevice.h>
#include <linux/fs.h>
#include <linux/uaccess.h>
#include <linux/sched.h>
#include <linux/sched/mm.h>
#include <linux/spinlock.h>
#include <linux/slab.h>
#include <linux/highmem.h>
#include <linux/refcount.h>
#ifdef CONFIG_XEN_GRANT_DMA_ALLOC
#include <linux/of_device.h>
#endif

#include <xen/xen.h>
#include <xen/grant_table.h>
#include <xen/balloon.h>
#include <xen/gntdev.h>
#include <xen/events.h>
#include <xen/page.h>
#include <asm/xen/hypervisor.h>
#include <asm/xen/hypercall.h>

#include "gntdev-common.h"
#ifdef CONFIG_XEN_GNTDEV_DMABUF
#include "gntdev-dmabuf.h"
#endif

MODULE_LICENSE("GPL");
MODULE_AUTHOR("Derek G. Murray <Derek.Murray@cl.cam.ac.uk>, "
	      "Gerd Hoffmann <kraxel@redhat.com>");
MODULE_DESCRIPTION("User-space granted page access driver");

static int limit = 1024*1024;
module_param(limit, int, 0644);
MODULE_PARM_DESC(limit, "Maximum number of grants that may be mapped by "
		"the gntdev device");

static atomic_t pages_mapped = ATOMIC_INIT(0);

static int use_ptemod;
#define populate_freeable_maps use_ptemod

static int unmap_grant_pages(struct gntdev_grant_map *map,
			     int offset, int pages);

static struct miscdevice gntdev_miscdev;

/* ------------------------------------------------------------------ */

bool gntdev_account_mapped_pages(int count)
{
	return atomic_add_return(count, &pages_mapped) > limit;
}

static void gntdev_print_maps(struct gntdev_priv *priv,
			      char *text, int text_index)
{
#ifdef DEBUG
	struct gntdev_grant_map *map;

	pr_debug("%s: maps list (priv %p)\n", __func__, priv);
	list_for_each_entry(map, &priv->maps, next)
		pr_debug("  index %2d, count %2d %s\n",
		       map->index, map->count,
		       map->index == text_index && text ? text : "");
#endif
}

static void gntdev_free_map(struct gntdev_grant_map *map)
{
	if (map == NULL)
		return;

#ifdef CONFIG_XEN_GRANT_DMA_ALLOC
	if (map->dma_vaddr) {
		struct gnttab_dma_alloc_args args;

		args.dev = map->dma_dev;
		args.coherent = !!(map->dma_flags & GNTDEV_DMA_FLAG_COHERENT);
		args.nr_pages = map->count;
		args.pages = map->pages;
		args.frames = map->frames;
		args.vaddr = map->dma_vaddr;
		args.dev_bus_addr = map->dma_bus_addr;

		gnttab_dma_free_pages(&args);
	} else
#endif
	if (map->pages)
		gnttab_free_pages(map->count, map->pages);

#ifdef CONFIG_XEN_GRANT_DMA_ALLOC
	kfree(map->frames);
#endif
	kfree(map->pages);
	kfree(map->grants);
	kfree(map->map_ops);
	kfree(map->unmap_ops);
	kfree(map->kmap_ops);
	kfree(map->kunmap_ops);
	kfree(map);
}

struct gntdev_grant_map *gntdev_alloc_map(struct gntdev_priv *priv, int count,
					  int dma_flags)
{
	struct gntdev_grant_map *add;
	int i;

	add = kzalloc(sizeof(*add), GFP_KERNEL);
	if (NULL == add)
		return NULL;

	add->grants    = kcalloc(count, sizeof(add->grants[0]), GFP_KERNEL);
	add->map_ops   = kcalloc(count, sizeof(add->map_ops[0]), GFP_KERNEL);
	add->unmap_ops = kcalloc(count, sizeof(add->unmap_ops[0]), GFP_KERNEL);
	add->kmap_ops  = kcalloc(count, sizeof(add->kmap_ops[0]), GFP_KERNEL);
	add->kunmap_ops = kcalloc(count, sizeof(add->kunmap_ops[0]), GFP_KERNEL);
	add->pages     = kcalloc(count, sizeof(add->pages[0]), GFP_KERNEL);
	if (NULL == add->grants    ||
	    NULL == add->map_ops   ||
	    NULL == add->unmap_ops ||
	    NULL == add->kmap_ops  ||
	    NULL == add->kunmap_ops ||
	    NULL == add->pages)
		goto err;

#ifdef CONFIG_XEN_GRANT_DMA_ALLOC
	add->dma_flags = dma_flags;

	/*
	 * Check if this mapping is requested to be backed
	 * by a DMA buffer.
	 */
	if (dma_flags & (GNTDEV_DMA_FLAG_WC | GNTDEV_DMA_FLAG_COHERENT)) {
		struct gnttab_dma_alloc_args args;

		add->frames = kcalloc(count, sizeof(add->frames[0]),
				      GFP_KERNEL);
		if (!add->frames)
			goto err;

		/* Remember the device, so we can free DMA memory. */
		add->dma_dev = priv->dma_dev;

		args.dev = priv->dma_dev;
		args.coherent = !!(dma_flags & GNTDEV_DMA_FLAG_COHERENT);
		args.nr_pages = count;
		args.pages = add->pages;
		args.frames = add->frames;

		if (gnttab_dma_alloc_pages(&args))
			goto err;

		add->dma_vaddr = args.vaddr;
		add->dma_bus_addr = args.dev_bus_addr;
	} else
#endif
	if (gnttab_alloc_pages(count, add->pages))
		goto err;

	for (i = 0; i < count; i++) {
		add->map_ops[i].handle = -1;
		add->unmap_ops[i].handle = -1;
		add->kmap_ops[i].handle = -1;
		add->kunmap_ops[i].handle = -1;
	}

	add->index = 0;
	add->count = count;
	refcount_set(&add->users, 1);

	return add;

err:
	gntdev_free_map(add);
	return NULL;
}

void gntdev_add_map(struct gntdev_priv *priv, struct gntdev_grant_map *add)
{
	struct gntdev_grant_map *map;

	list_for_each_entry(map, &priv->maps, next) {
		if (add->index + add->count < map->index) {
			list_add_tail(&add->next, &map->next);
			goto done;
		}
		add->index = map->index + map->count;
	}
	list_add_tail(&add->next, &priv->maps);

done:
	gntdev_print_maps(priv, "[new]", add->index);
}

static struct gntdev_grant_map *gntdev_find_map_index(struct gntdev_priv *priv,
						      int index, int count)
{
	struct gntdev_grant_map *map;

	list_for_each_entry(map, &priv->maps, next) {
		if (map->index != index)
			continue;
		if (count && map->count != count)
			continue;
		return map;
	}
	return NULL;
}

void gntdev_put_map(struct gntdev_priv *priv, struct gntdev_grant_map *map)
{
	if (!map)
		return;

	if (!refcount_dec_and_test(&map->users))
		return;

	atomic_sub(map->count, &pages_mapped);

	if (map->notify.flags & UNMAP_NOTIFY_SEND_EVENT) {
		notify_remote_via_evtchn(map->notify.event);
		evtchn_put(map->notify.event);
	}

	if (populate_freeable_maps && priv) {
		mutex_lock(&priv->lock);
		list_del(&map->next);
		mutex_unlock(&priv->lock);
	}

	if (map->pages && !use_ptemod)
		unmap_grant_pages(map, 0, map->count);
	gntdev_free_map(map);
}

/* ------------------------------------------------------------------ */

static int find_grant_ptes(pte_t *pte, pgtable_t token,
		unsigned long addr, void *data)
{
	struct gntdev_grant_map *map = data;
	unsigned int pgnr = (addr - map->vma->vm_start) >> PAGE_SHIFT;
	int flags = map->flags | GNTMAP_application_map | GNTMAP_contains_pte;
	u64 pte_maddr;

	BUG_ON(pgnr >= map->count);
	pte_maddr = arbitrary_virt_to_machine(pte).maddr;

	/*
	 * Set the PTE as special to force get_user_pages_fast() fall
	 * back to the slow path.  If this is not supported as part of
	 * the grant map, it will be done afterwards.
	 */
	if (xen_feature(XENFEAT_gnttab_map_avail_bits))
		flags |= (1 << _GNTMAP_guest_avail0);

	gnttab_set_map_op(&map->map_ops[pgnr], pte_maddr, flags,
			  map->grants[pgnr].ref,
			  map->grants[pgnr].domid);
	gnttab_set_unmap_op(&map->unmap_ops[pgnr], pte_maddr, flags,
			    -1 /* handle */);
	return 0;
}

#ifdef CONFIG_X86
static int set_grant_ptes_as_special(pte_t *pte, pgtable_t token,
				     unsigned long addr, void *data)
{
	set_pte_at(current->mm, addr, pte, pte_mkspecial(*pte));
	return 0;
}
#endif

int gntdev_map_grant_pages(struct gntdev_grant_map *map)
{
	int i, err = 0;

	if (!use_ptemod) {
		/* Note: it could already be mapped */
		if (map->map_ops[0].handle != -1)
			return 0;
		for (i = 0; i < map->count; i++) {
			unsigned long addr = (unsigned long)
				pfn_to_kaddr(page_to_pfn(map->pages[i]));
			gnttab_set_map_op(&map->map_ops[i], addr, map->flags,
				map->grants[i].ref,
				map->grants[i].domid);
			gnttab_set_unmap_op(&map->unmap_ops[i], addr,
				map->flags, -1 /* handle */);
		}
	} else {
		/*
		 * Setup the map_ops corresponding to the pte entries pointing
		 * to the kernel linear addresses of the struct pages.
		 * These ptes are completely different from the user ptes dealt
		 * with find_grant_ptes.
		 */
		for (i = 0; i < map->count; i++) {
			unsigned long address = (unsigned long)
				pfn_to_kaddr(page_to_pfn(map->pages[i]));
			BUG_ON(PageHighMem(map->pages[i]));

			gnttab_set_map_op(&map->kmap_ops[i], address,
				map->flags | GNTMAP_host_map,
				map->grants[i].ref,
				map->grants[i].domid);
			gnttab_set_unmap_op(&map->kunmap_ops[i], address,
				map->flags | GNTMAP_host_map, -1);
		}
	}

	pr_debug("map %d+%d\n", map->index, map->count);
	err = gnttab_map_refs(map->map_ops, use_ptemod ? map->kmap_ops : NULL,
			map->pages, map->count);
	if (err)
		return err;

	for (i = 0; i < map->count; i++) {
		if (map->map_ops[i].status) {
			err = -EINVAL;
			continue;
		}

		map->unmap_ops[i].handle = map->map_ops[i].handle;
		if (use_ptemod)
			map->kunmap_ops[i].handle = map->kmap_ops[i].handle;
#ifdef CONFIG_XEN_GRANT_DMA_ALLOC
		else if (map->dma_vaddr) {
			unsigned long bfn;

			bfn = pfn_to_bfn(page_to_pfn(map->pages[i]));
			map->unmap_ops[i].dev_bus_addr = __pfn_to_phys(bfn);
		}
#endif
	}
	return err;
}

static int __unmap_grant_pages(struct gntdev_grant_map *map, int offset,
			       int pages)
{
	int i, err = 0;
	struct gntab_unmap_queue_data unmap_data;

	if (map->notify.flags & UNMAP_NOTIFY_CLEAR_BYTE) {
		int pgno = (map->notify.addr >> PAGE_SHIFT);
		if (pgno >= offset && pgno < offset + pages) {
			/* No need for kmap, pages are in lowmem */
			uint8_t *tmp = pfn_to_kaddr(page_to_pfn(map->pages[pgno]));
			tmp[map->notify.addr & (PAGE_SIZE-1)] = 0;
			map->notify.flags &= ~UNMAP_NOTIFY_CLEAR_BYTE;
		}
	}

	unmap_data.unmap_ops = map->unmap_ops + offset;
	unmap_data.kunmap_ops = use_ptemod ? map->kunmap_ops + offset : NULL;
	unmap_data.pages = map->pages + offset;
	unmap_data.count = pages;

	err = gnttab_unmap_refs_sync(&unmap_data);
	if (err)
		return err;

	for (i = 0; i < pages; i++) {
		if (map->unmap_ops[offset+i].status)
			err = -EINVAL;
		pr_debug("unmap handle=%d st=%d\n",
			map->unmap_ops[offset+i].handle,
			map->unmap_ops[offset+i].status);
		map->unmap_ops[offset+i].handle = -1;
	}
	return err;
}

static int unmap_grant_pages(struct gntdev_grant_map *map, int offset,
			     int pages)
{
	int range, err = 0;

	pr_debug("unmap %d+%d [%d+%d]\n", map->index, map->count, offset, pages);

	/* It is possible the requested range will have a "hole" where we
	 * already unmapped some of the grants. Only unmap valid ranges.
	 */
	while (pages && !err) {
		while (pages && map->unmap_ops[offset].handle == -1) {
			offset++;
			pages--;
		}
		range = 0;
		while (range < pages) {
			if (map->unmap_ops[offset+range].handle == -1)
				break;
			range++;
		}
		err = __unmap_grant_pages(map, offset, range);
		offset += range;
		pages -= range;
	}

	return err;
}

/* ------------------------------------------------------------------ */

static void gntdev_vma_open(struct vm_area_struct *vma)
{
	struct gntdev_grant_map *map = vma->vm_private_data;

	pr_debug("gntdev_vma_open %p\n", vma);
	refcount_inc(&map->users);
}

static void gntdev_vma_close(struct vm_area_struct *vma)
{
	struct gntdev_grant_map *map = vma->vm_private_data;
	struct file *file = vma->vm_file;
	struct gntdev_priv *priv = file->private_data;

	pr_debug("gntdev_vma_close %p\n", vma);
	if (use_ptemod) {
		/* It is possible that an mmu notifier could be running
		 * concurrently, so take priv->lock to ensure that the vma won't
		 * vanishing during the unmap_grant_pages call, since we will
		 * spin here until that completes. Such a concurrent call will
		 * not do any unmapping, since that has been done prior to
		 * closing the vma, but it may still iterate the unmap_ops list.
		 */
		mutex_lock(&priv->lock);
		map->vma = NULL;
		mutex_unlock(&priv->lock);
	}
	vma->vm_private_data = NULL;
	gntdev_put_map(priv, map);
}

static struct page *gntdev_vma_find_special_page(struct vm_area_struct *vma,
						 unsigned long addr)
{
	struct gntdev_grant_map *map = vma->vm_private_data;

	return map->pages[(addr - map->pages_vm_start) >> PAGE_SHIFT];
}

static const struct vm_operations_struct gntdev_vmops = {
	.open = gntdev_vma_open,
	.close = gntdev_vma_close,
	.find_special_page = gntdev_vma_find_special_page,
};

/* ------------------------------------------------------------------ */

static bool in_range(struct gntdev_grant_map *map,
<<<<<<< HEAD
			      unsigned long start, unsigned long end)
{
	if (!map->vma)
		return false;
	if (map->vma->vm_start >= end)
		return false;
	if (map->vma->vm_end <= start)
		return false;

	return true;
}

static void unmap_if_in_range(struct gntdev_grant_map *map,
			      unsigned long start, unsigned long end)
{
	unsigned long mstart, mend;
	int err;

=======
			      unsigned long start, unsigned long end)
{
	if (!map->vma)
		return false;
	if (map->vma->vm_start >= end)
		return false;
	if (map->vma->vm_end <= start)
		return false;

	return true;
}

static int unmap_if_in_range(struct gntdev_grant_map *map,
			      unsigned long start, unsigned long end,
			      bool blockable)
{
	unsigned long mstart, mend;
	int err;

	if (!in_range(map, start, end))
		return 0;

	if (!blockable)
		return -EAGAIN;

>>>>>>> 23e542e5
	mstart = max(start, map->vma->vm_start);
	mend   = min(end,   map->vma->vm_end);
	pr_debug("map %d+%d (%lx %lx), range %lx %lx, mrange %lx %lx\n",
			map->index, map->count,
			map->vma->vm_start, map->vma->vm_end,
			start, end, mstart, mend);
	err = unmap_grant_pages(map,
				(mstart - map->vma->vm_start) >> PAGE_SHIFT,
				(mend - mstart) >> PAGE_SHIFT);
	WARN_ON(err);

	return 0;
}

static int mn_invl_range_start(struct mmu_notifier *mn,
				struct mm_struct *mm,
				unsigned long start, unsigned long end,
				bool blockable)
{
	struct gntdev_priv *priv = container_of(mn, struct gntdev_priv, mn);
	struct gntdev_grant_map *map;
	int ret = 0;

<<<<<<< HEAD
	/* TODO do we really need a mutex here? */
=======
>>>>>>> 23e542e5
	if (blockable)
		mutex_lock(&priv->lock);
	else if (!mutex_trylock(&priv->lock))
		return -EAGAIN;

	list_for_each_entry(map, &priv->maps, next) {
<<<<<<< HEAD
		if (in_range(map, start, end)) {
			ret = -EAGAIN;
			goto out_unlock;
		}
		unmap_if_in_range(map, start, end);
	}
	list_for_each_entry(map, &priv->freeable_maps, next) {
		if (in_range(map, start, end)) {
			ret = -EAGAIN;
			goto out_unlock;
		}
		unmap_if_in_range(map, start, end);
=======
		ret = unmap_if_in_range(map, start, end, blockable);
		if (ret)
			goto out_unlock;
	}
	list_for_each_entry(map, &priv->freeable_maps, next) {
		ret = unmap_if_in_range(map, start, end, blockable);
		if (ret)
			goto out_unlock;
>>>>>>> 23e542e5
	}

out_unlock:
	mutex_unlock(&priv->lock);

	return ret;
}

static void mn_release(struct mmu_notifier *mn,
		       struct mm_struct *mm)
{
	struct gntdev_priv *priv = container_of(mn, struct gntdev_priv, mn);
	struct gntdev_grant_map *map;
	int err;

	mutex_lock(&priv->lock);
	list_for_each_entry(map, &priv->maps, next) {
		if (!map->vma)
			continue;
		pr_debug("map %d+%d (%lx %lx)\n",
				map->index, map->count,
				map->vma->vm_start, map->vma->vm_end);
		err = unmap_grant_pages(map, /* offset */ 0, map->count);
		WARN_ON(err);
	}
	list_for_each_entry(map, &priv->freeable_maps, next) {
		if (!map->vma)
			continue;
		pr_debug("map %d+%d (%lx %lx)\n",
				map->index, map->count,
				map->vma->vm_start, map->vma->vm_end);
		err = unmap_grant_pages(map, /* offset */ 0, map->count);
		WARN_ON(err);
	}
	mutex_unlock(&priv->lock);
}

static const struct mmu_notifier_ops gntdev_mmu_ops = {
	.release                = mn_release,
	.invalidate_range_start = mn_invl_range_start,
};

/* ------------------------------------------------------------------ */

static int gntdev_open(struct inode *inode, struct file *flip)
{
	struct gntdev_priv *priv;
	int ret = 0;

	priv = kzalloc(sizeof(*priv), GFP_KERNEL);
	if (!priv)
		return -ENOMEM;

	INIT_LIST_HEAD(&priv->maps);
	INIT_LIST_HEAD(&priv->freeable_maps);
	mutex_init(&priv->lock);

#ifdef CONFIG_XEN_GNTDEV_DMABUF
	priv->dmabuf_priv = gntdev_dmabuf_init();
	if (IS_ERR(priv->dmabuf_priv)) {
		ret = PTR_ERR(priv->dmabuf_priv);
		kfree(priv);
		return ret;
	}
#endif

	if (use_ptemod) {
		priv->mm = get_task_mm(current);
		if (!priv->mm) {
			kfree(priv);
			return -ENOMEM;
		}
		priv->mn.ops = &gntdev_mmu_ops;
		ret = mmu_notifier_register(&priv->mn, priv->mm);
		mmput(priv->mm);
	}

	if (ret) {
		kfree(priv);
		return ret;
	}

	flip->private_data = priv;
#ifdef CONFIG_XEN_GRANT_DMA_ALLOC
	priv->dma_dev = gntdev_miscdev.this_device;

	/*
	 * The device is not spawn from a device tree, so arch_setup_dma_ops
	 * is not called, thus leaving the device with dummy DMA ops.
	 * Fix this by calling of_dma_configure() with a NULL node to set
	 * default DMA ops.
	 */
	of_dma_configure(priv->dma_dev, NULL, true);
#endif
	pr_debug("priv %p\n", priv);

	return 0;
}

static int gntdev_release(struct inode *inode, struct file *flip)
{
	struct gntdev_priv *priv = flip->private_data;
	struct gntdev_grant_map *map;

	pr_debug("priv %p\n", priv);

	mutex_lock(&priv->lock);
	while (!list_empty(&priv->maps)) {
		map = list_entry(priv->maps.next,
				 struct gntdev_grant_map, next);
		list_del(&map->next);
		gntdev_put_map(NULL /* already removed */, map);
	}
	WARN_ON(!list_empty(&priv->freeable_maps));
	mutex_unlock(&priv->lock);

#ifdef CONFIG_XEN_GNTDEV_DMABUF
	gntdev_dmabuf_fini(priv->dmabuf_priv);
#endif

	if (use_ptemod)
		mmu_notifier_unregister(&priv->mn, priv->mm);

	kfree(priv);
	return 0;
}

static long gntdev_ioctl_map_grant_ref(struct gntdev_priv *priv,
				       struct ioctl_gntdev_map_grant_ref __user *u)
{
	struct ioctl_gntdev_map_grant_ref op;
	struct gntdev_grant_map *map;
	int err;

	if (copy_from_user(&op, u, sizeof(op)) != 0)
		return -EFAULT;
	pr_debug("priv %p, add %d\n", priv, op.count);
	if (unlikely(op.count <= 0))
		return -EINVAL;

	err = -ENOMEM;
	map = gntdev_alloc_map(priv, op.count, 0 /* This is not a dma-buf. */);
	if (!map)
		return err;

	if (unlikely(gntdev_account_mapped_pages(op.count))) {
		pr_debug("can't map: over limit\n");
		gntdev_put_map(NULL, map);
		return err;
	}

	if (copy_from_user(map->grants, &u->refs,
			   sizeof(map->grants[0]) * op.count) != 0) {
		gntdev_put_map(NULL, map);
		return -EFAULT;
	}

	mutex_lock(&priv->lock);
	gntdev_add_map(priv, map);
	op.index = map->index << PAGE_SHIFT;
	mutex_unlock(&priv->lock);

	if (copy_to_user(u, &op, sizeof(op)) != 0)
		return -EFAULT;

	return 0;
}

static long gntdev_ioctl_unmap_grant_ref(struct gntdev_priv *priv,
					 struct ioctl_gntdev_unmap_grant_ref __user *u)
{
	struct ioctl_gntdev_unmap_grant_ref op;
	struct gntdev_grant_map *map;
	int err = -ENOENT;

	if (copy_from_user(&op, u, sizeof(op)) != 0)
		return -EFAULT;
	pr_debug("priv %p, del %d+%d\n", priv, (int)op.index, (int)op.count);

	mutex_lock(&priv->lock);
	map = gntdev_find_map_index(priv, op.index >> PAGE_SHIFT, op.count);
	if (map) {
		list_del(&map->next);
		if (populate_freeable_maps)
			list_add_tail(&map->next, &priv->freeable_maps);
		err = 0;
	}
	mutex_unlock(&priv->lock);
	if (map)
		gntdev_put_map(priv, map);
	return err;
}

static long gntdev_ioctl_get_offset_for_vaddr(struct gntdev_priv *priv,
					      struct ioctl_gntdev_get_offset_for_vaddr __user *u)
{
	struct ioctl_gntdev_get_offset_for_vaddr op;
	struct vm_area_struct *vma;
	struct gntdev_grant_map *map;
	int rv = -EINVAL;

	if (copy_from_user(&op, u, sizeof(op)) != 0)
		return -EFAULT;
	pr_debug("priv %p, offset for vaddr %lx\n", priv, (unsigned long)op.vaddr);

	down_read(&current->mm->mmap_sem);
	vma = find_vma(current->mm, op.vaddr);
	if (!vma || vma->vm_ops != &gntdev_vmops)
		goto out_unlock;

	map = vma->vm_private_data;
	if (!map)
		goto out_unlock;

	op.offset = map->index << PAGE_SHIFT;
	op.count = map->count;
	rv = 0;

 out_unlock:
	up_read(&current->mm->mmap_sem);

	if (rv == 0 && copy_to_user(u, &op, sizeof(op)) != 0)
		return -EFAULT;
	return rv;
}

static long gntdev_ioctl_notify(struct gntdev_priv *priv, void __user *u)
{
	struct ioctl_gntdev_unmap_notify op;
	struct gntdev_grant_map *map;
	int rc;
	int out_flags;
	unsigned int out_event;

	if (copy_from_user(&op, u, sizeof(op)))
		return -EFAULT;

	if (op.action & ~(UNMAP_NOTIFY_CLEAR_BYTE|UNMAP_NOTIFY_SEND_EVENT))
		return -EINVAL;

	/* We need to grab a reference to the event channel we are going to use
	 * to send the notify before releasing the reference we may already have
	 * (if someone has called this ioctl twice). This is required so that
	 * it is possible to change the clear_byte part of the notification
	 * without disturbing the event channel part, which may now be the last
	 * reference to that event channel.
	 */
	if (op.action & UNMAP_NOTIFY_SEND_EVENT) {
		if (evtchn_get(op.event_channel_port))
			return -EINVAL;
	}

	out_flags = op.action;
	out_event = op.event_channel_port;

	mutex_lock(&priv->lock);

	list_for_each_entry(map, &priv->maps, next) {
		uint64_t begin = map->index << PAGE_SHIFT;
		uint64_t end = (map->index + map->count) << PAGE_SHIFT;
		if (op.index >= begin && op.index < end)
			goto found;
	}
	rc = -ENOENT;
	goto unlock_out;

 found:
	if ((op.action & UNMAP_NOTIFY_CLEAR_BYTE) &&
			(map->flags & GNTMAP_readonly)) {
		rc = -EINVAL;
		goto unlock_out;
	}

	out_flags = map->notify.flags;
	out_event = map->notify.event;

	map->notify.flags = op.action;
	map->notify.addr = op.index - (map->index << PAGE_SHIFT);
	map->notify.event = op.event_channel_port;

	rc = 0;

 unlock_out:
	mutex_unlock(&priv->lock);

	/* Drop the reference to the event channel we did not save in the map */
	if (out_flags & UNMAP_NOTIFY_SEND_EVENT)
		evtchn_put(out_event);

	return rc;
}

#define GNTDEV_COPY_BATCH 16

struct gntdev_copy_batch {
	struct gnttab_copy ops[GNTDEV_COPY_BATCH];
	struct page *pages[GNTDEV_COPY_BATCH];
	s16 __user *status[GNTDEV_COPY_BATCH];
	unsigned int nr_ops;
	unsigned int nr_pages;
};

static int gntdev_get_page(struct gntdev_copy_batch *batch, void __user *virt,
			   bool writeable, unsigned long *gfn)
{
	unsigned long addr = (unsigned long)virt;
	struct page *page;
	unsigned long xen_pfn;
	int ret;

	ret = get_user_pages_fast(addr, 1, writeable, &page);
	if (ret < 0)
		return ret;

	batch->pages[batch->nr_pages++] = page;

	xen_pfn = page_to_xen_pfn(page) + XEN_PFN_DOWN(addr & ~PAGE_MASK);
	*gfn = pfn_to_gfn(xen_pfn);

	return 0;
}

static void gntdev_put_pages(struct gntdev_copy_batch *batch)
{
	unsigned int i;

	for (i = 0; i < batch->nr_pages; i++)
		put_page(batch->pages[i]);
	batch->nr_pages = 0;
}

static int gntdev_copy(struct gntdev_copy_batch *batch)
{
	unsigned int i;

	gnttab_batch_copy(batch->ops, batch->nr_ops);
	gntdev_put_pages(batch);

	/*
	 * For each completed op, update the status if the op failed
	 * and all previous ops for the segment were successful.
	 */
	for (i = 0; i < batch->nr_ops; i++) {
		s16 status = batch->ops[i].status;
		s16 old_status;

		if (status == GNTST_okay)
			continue;

		if (__get_user(old_status, batch->status[i]))
			return -EFAULT;

		if (old_status != GNTST_okay)
			continue;

		if (__put_user(status, batch->status[i]))
			return -EFAULT;
	}

	batch->nr_ops = 0;
	return 0;
}

static int gntdev_grant_copy_seg(struct gntdev_copy_batch *batch,
				 struct gntdev_grant_copy_segment *seg,
				 s16 __user *status)
{
	uint16_t copied = 0;

	/*
	 * Disallow local -> local copies since there is only space in
	 * batch->pages for one page per-op and this would be a very
	 * expensive memcpy().
	 */
	if (!(seg->flags & (GNTCOPY_source_gref | GNTCOPY_dest_gref)))
		return -EINVAL;

	/* Can't cross page if source/dest is a grant ref. */
	if (seg->flags & GNTCOPY_source_gref) {
		if (seg->source.foreign.offset + seg->len > XEN_PAGE_SIZE)
			return -EINVAL;
	}
	if (seg->flags & GNTCOPY_dest_gref) {
		if (seg->dest.foreign.offset + seg->len > XEN_PAGE_SIZE)
			return -EINVAL;
	}

	if (put_user(GNTST_okay, status))
		return -EFAULT;

	while (copied < seg->len) {
		struct gnttab_copy *op;
		void __user *virt;
		size_t len, off;
		unsigned long gfn;
		int ret;

		if (batch->nr_ops >= GNTDEV_COPY_BATCH) {
			ret = gntdev_copy(batch);
			if (ret < 0)
				return ret;
		}

		len = seg->len - copied;

		op = &batch->ops[batch->nr_ops];
		op->flags = 0;

		if (seg->flags & GNTCOPY_source_gref) {
			op->source.u.ref = seg->source.foreign.ref;
			op->source.domid = seg->source.foreign.domid;
			op->source.offset = seg->source.foreign.offset + copied;
			op->flags |= GNTCOPY_source_gref;
		} else {
			virt = seg->source.virt + copied;
			off = (unsigned long)virt & ~XEN_PAGE_MASK;
			len = min(len, (size_t)XEN_PAGE_SIZE - off);

			ret = gntdev_get_page(batch, virt, false, &gfn);
			if (ret < 0)
				return ret;

			op->source.u.gmfn = gfn;
			op->source.domid = DOMID_SELF;
			op->source.offset = off;
		}

		if (seg->flags & GNTCOPY_dest_gref) {
			op->dest.u.ref = seg->dest.foreign.ref;
			op->dest.domid = seg->dest.foreign.domid;
			op->dest.offset = seg->dest.foreign.offset + copied;
			op->flags |= GNTCOPY_dest_gref;
		} else {
			virt = seg->dest.virt + copied;
			off = (unsigned long)virt & ~XEN_PAGE_MASK;
			len = min(len, (size_t)XEN_PAGE_SIZE - off);

			ret = gntdev_get_page(batch, virt, true, &gfn);
			if (ret < 0)
				return ret;

			op->dest.u.gmfn = gfn;
			op->dest.domid = DOMID_SELF;
			op->dest.offset = off;
		}

		op->len = len;
		copied += len;

		batch->status[batch->nr_ops] = status;
		batch->nr_ops++;
	}

	return 0;
}

static long gntdev_ioctl_grant_copy(struct gntdev_priv *priv, void __user *u)
{
	struct ioctl_gntdev_grant_copy copy;
	struct gntdev_copy_batch batch;
	unsigned int i;
	int ret = 0;

	if (copy_from_user(&copy, u, sizeof(copy)))
		return -EFAULT;

	batch.nr_ops = 0;
	batch.nr_pages = 0;

	for (i = 0; i < copy.count; i++) {
		struct gntdev_grant_copy_segment seg;

		if (copy_from_user(&seg, &copy.segments[i], sizeof(seg))) {
			ret = -EFAULT;
			goto out;
		}

		ret = gntdev_grant_copy_seg(&batch, &seg, &copy.segments[i].status);
		if (ret < 0)
			goto out;

		cond_resched();
	}
	if (batch.nr_ops)
		ret = gntdev_copy(&batch);
	return ret;

  out:
	gntdev_put_pages(&batch);
	return ret;
}

static long gntdev_ioctl(struct file *flip,
			 unsigned int cmd, unsigned long arg)
{
	struct gntdev_priv *priv = flip->private_data;
	void __user *ptr = (void __user *)arg;

	switch (cmd) {
	case IOCTL_GNTDEV_MAP_GRANT_REF:
		return gntdev_ioctl_map_grant_ref(priv, ptr);

	case IOCTL_GNTDEV_UNMAP_GRANT_REF:
		return gntdev_ioctl_unmap_grant_ref(priv, ptr);

	case IOCTL_GNTDEV_GET_OFFSET_FOR_VADDR:
		return gntdev_ioctl_get_offset_for_vaddr(priv, ptr);

	case IOCTL_GNTDEV_SET_UNMAP_NOTIFY:
		return gntdev_ioctl_notify(priv, ptr);

	case IOCTL_GNTDEV_GRANT_COPY:
		return gntdev_ioctl_grant_copy(priv, ptr);

#ifdef CONFIG_XEN_GNTDEV_DMABUF
	case IOCTL_GNTDEV_DMABUF_EXP_FROM_REFS:
		return gntdev_ioctl_dmabuf_exp_from_refs(priv, use_ptemod, ptr);

	case IOCTL_GNTDEV_DMABUF_EXP_WAIT_RELEASED:
		return gntdev_ioctl_dmabuf_exp_wait_released(priv, ptr);

	case IOCTL_GNTDEV_DMABUF_IMP_TO_REFS:
		return gntdev_ioctl_dmabuf_imp_to_refs(priv, ptr);

	case IOCTL_GNTDEV_DMABUF_IMP_RELEASE:
		return gntdev_ioctl_dmabuf_imp_release(priv, ptr);
#endif

	default:
		pr_debug("priv %p, unknown cmd %x\n", priv, cmd);
		return -ENOIOCTLCMD;
	}

	return 0;
}

static int gntdev_mmap(struct file *flip, struct vm_area_struct *vma)
{
	struct gntdev_priv *priv = flip->private_data;
	int index = vma->vm_pgoff;
	int count = vma_pages(vma);
	struct gntdev_grant_map *map;
	int i, err = -EINVAL;

	if ((vma->vm_flags & VM_WRITE) && !(vma->vm_flags & VM_SHARED))
		return -EINVAL;

	pr_debug("map %d+%d at %lx (pgoff %lx)\n",
			index, count, vma->vm_start, vma->vm_pgoff);

	mutex_lock(&priv->lock);
	map = gntdev_find_map_index(priv, index, count);
	if (!map)
		goto unlock_out;
	if (use_ptemod && map->vma)
		goto unlock_out;
	if (use_ptemod && priv->mm != vma->vm_mm) {
		pr_warn("Huh? Other mm?\n");
		goto unlock_out;
	}

	refcount_inc(&map->users);

	vma->vm_ops = &gntdev_vmops;

	vma->vm_flags |= VM_DONTEXPAND | VM_DONTDUMP | VM_MIXEDMAP;

	if (use_ptemod)
		vma->vm_flags |= VM_DONTCOPY;

	vma->vm_private_data = map;

	if (use_ptemod)
		map->vma = vma;

	if (map->flags) {
		if ((vma->vm_flags & VM_WRITE) &&
				(map->flags & GNTMAP_readonly))
			goto out_unlock_put;
	} else {
		map->flags = GNTMAP_host_map;
		if (!(vma->vm_flags & VM_WRITE))
			map->flags |= GNTMAP_readonly;
	}

	mutex_unlock(&priv->lock);

	if (use_ptemod) {
		map->pages_vm_start = vma->vm_start;
		err = apply_to_page_range(vma->vm_mm, vma->vm_start,
					  vma->vm_end - vma->vm_start,
					  find_grant_ptes, map);
		if (err) {
			pr_warn("find_grant_ptes() failure.\n");
			goto out_put_map;
		}
	}

	err = gntdev_map_grant_pages(map);
	if (err)
		goto out_put_map;

	if (!use_ptemod) {
		for (i = 0; i < count; i++) {
			err = vm_insert_page(vma, vma->vm_start + i*PAGE_SIZE,
				map->pages[i]);
			if (err)
				goto out_put_map;
		}
	} else {
#ifdef CONFIG_X86
		/*
		 * If the PTEs were not made special by the grant map
		 * hypercall, do so here.
		 *
		 * This is racy since the mapping is already visible
		 * to userspace but userspace should be well-behaved
		 * enough to not touch it until the mmap() call
		 * returns.
		 */
		if (!xen_feature(XENFEAT_gnttab_map_avail_bits)) {
			apply_to_page_range(vma->vm_mm, vma->vm_start,
					    vma->vm_end - vma->vm_start,
					    set_grant_ptes_as_special, NULL);
		}
#endif
	}

	return 0;

unlock_out:
	mutex_unlock(&priv->lock);
	return err;

out_unlock_put:
	mutex_unlock(&priv->lock);
out_put_map:
	if (use_ptemod) {
		map->vma = NULL;
		unmap_grant_pages(map, 0, map->count);
	}
	gntdev_put_map(priv, map);
	return err;
}

static const struct file_operations gntdev_fops = {
	.owner = THIS_MODULE,
	.open = gntdev_open,
	.release = gntdev_release,
	.mmap = gntdev_mmap,
	.unlocked_ioctl = gntdev_ioctl
};

static struct miscdevice gntdev_miscdev = {
	.minor        = MISC_DYNAMIC_MINOR,
	.name         = "xen/gntdev",
	.fops         = &gntdev_fops,
};

/* ------------------------------------------------------------------ */

static int __init gntdev_init(void)
{
	int err;

	if (!xen_domain())
		return -ENODEV;

	use_ptemod = !xen_feature(XENFEAT_auto_translated_physmap);

	err = misc_register(&gntdev_miscdev);
	if (err != 0) {
		pr_err("Could not register gntdev device\n");
		return err;
	}
	return 0;
}

static void __exit gntdev_exit(void)
{
	misc_deregister(&gntdev_miscdev);
}

module_init(gntdev_init);
module_exit(gntdev_exit);

/* ------------------------------------------------------------------ */<|MERGE_RESOLUTION|>--- conflicted
+++ resolved
@@ -480,7 +480,6 @@
 /* ------------------------------------------------------------------ */
 
 static bool in_range(struct gntdev_grant_map *map,
-<<<<<<< HEAD
 			      unsigned long start, unsigned long end)
 {
 	if (!map->vma)
@@ -493,25 +492,6 @@
 	return true;
 }
 
-static void unmap_if_in_range(struct gntdev_grant_map *map,
-			      unsigned long start, unsigned long end)
-{
-	unsigned long mstart, mend;
-	int err;
-
-=======
-			      unsigned long start, unsigned long end)
-{
-	if (!map->vma)
-		return false;
-	if (map->vma->vm_start >= end)
-		return false;
-	if (map->vma->vm_end <= start)
-		return false;
-
-	return true;
-}
-
 static int unmap_if_in_range(struct gntdev_grant_map *map,
 			      unsigned long start, unsigned long end,
 			      bool blockable)
@@ -525,7 +505,6 @@
 	if (!blockable)
 		return -EAGAIN;
 
->>>>>>> 23e542e5
 	mstart = max(start, map->vma->vm_start);
 	mend   = min(end,   map->vma->vm_end);
 	pr_debug("map %d+%d (%lx %lx), range %lx %lx, mrange %lx %lx\n",
@@ -549,30 +528,12 @@
 	struct gntdev_grant_map *map;
 	int ret = 0;
 
-<<<<<<< HEAD
-	/* TODO do we really need a mutex here? */
-=======
->>>>>>> 23e542e5
 	if (blockable)
 		mutex_lock(&priv->lock);
 	else if (!mutex_trylock(&priv->lock))
 		return -EAGAIN;
 
 	list_for_each_entry(map, &priv->maps, next) {
-<<<<<<< HEAD
-		if (in_range(map, start, end)) {
-			ret = -EAGAIN;
-			goto out_unlock;
-		}
-		unmap_if_in_range(map, start, end);
-	}
-	list_for_each_entry(map, &priv->freeable_maps, next) {
-		if (in_range(map, start, end)) {
-			ret = -EAGAIN;
-			goto out_unlock;
-		}
-		unmap_if_in_range(map, start, end);
-=======
 		ret = unmap_if_in_range(map, start, end, blockable);
 		if (ret)
 			goto out_unlock;
@@ -581,7 +542,6 @@
 		ret = unmap_if_in_range(map, start, end, blockable);
 		if (ret)
 			goto out_unlock;
->>>>>>> 23e542e5
 	}
 
 out_unlock:
