--- conflicted
+++ resolved
@@ -1274,10 +1274,6 @@
 
 	if (socket->type && socket->type->restore_state)
 		socket->type->restore_state(socket);
-<<<<<<< HEAD
-
-	return pcmcia_socket_dev_resume(dev);
-=======
 
 	pcmcia_socket_dev_early_resume(dev);
 	return 0;
@@ -1287,18 +1283,11 @@
 {
 	pcmcia_socket_dev_late_resume(dev);
 	return 0;
->>>>>>> 22763c5c
 }
 
 static struct dev_pm_ops yenta_pm_ops = {
 	.suspend_noirq = yenta_dev_suspend_noirq,
 	.resume_noirq = yenta_dev_resume_noirq,
-<<<<<<< HEAD
-	.freeze_noirq = yenta_dev_suspend_noirq,
-	.thaw_noirq = yenta_dev_resume_noirq,
-	.poweroff_noirq = yenta_dev_suspend_noirq,
-	.restore_noirq = yenta_dev_resume_noirq,
-=======
 	.resume = yenta_dev_resume,
 	.freeze_noirq = yenta_dev_suspend_noirq,
 	.thaw_noirq = yenta_dev_resume_noirq,
@@ -1306,7 +1295,6 @@
 	.poweroff_noirq = yenta_dev_suspend_noirq,
 	.restore_noirq = yenta_dev_resume_noirq,
 	.restore = yenta_dev_resume,
->>>>>>> 22763c5c
 };
 
 #define YENTA_PM_OPS	(&yenta_pm_ops)
