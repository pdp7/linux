--- conflicted
+++ resolved
@@ -675,11 +675,7 @@
 	if (disp_info->intf_type == INTF_WB && conn_state->writeback_job) {
 		fb = conn_state->writeback_job->fb;
 
-<<<<<<< HEAD
-		if (fb && DPU_FORMAT_IS_YUV(to_dpu_format(msm_framebuffer_format(fb))))
-=======
 		if (fb && MSM_FORMAT_IS_YUV(msm_framebuffer_format(fb)))
->>>>>>> 0c383648
 			topology.needs_cdm = true;
 	} else if (disp_info->intf_type == INTF_DP) {
 		if (msm_dp_is_yuv_420_enabled(priv->dp[disp_info->h_tile_instance[0]], adj_mode))
@@ -2188,11 +2184,7 @@
 }
 
 void dpu_encoder_helper_phys_setup_cdm(struct dpu_encoder_phys *phys_enc,
-<<<<<<< HEAD
-				       const struct dpu_format *dpu_fmt,
-=======
 				       const struct msm_format *dpu_fmt,
->>>>>>> 0c383648
 				       u32 output_type)
 {
 	struct dpu_hw_cdm *hw_cdm;
@@ -2210,15 +2202,9 @@
 	if (!hw_cdm)
 		return;
 
-<<<<<<< HEAD
-	if (!DPU_FORMAT_IS_YUV(dpu_fmt)) {
-		DPU_DEBUG("[enc:%d] cdm_disable fmt:%x\n", DRMID(phys_enc->parent),
-			  dpu_fmt->base.pixel_format);
-=======
 	if (!MSM_FORMAT_IS_YUV(dpu_fmt)) {
 		DPU_DEBUG("[enc:%d] cdm_disable fmt:%p4cc\n", DRMID(phys_enc->parent),
 			  &dpu_fmt->pixel_format);
->>>>>>> 0c383648
 		if (hw_cdm->ops.bind_pingpong_blk)
 			hw_cdm->ops.bind_pingpong_blk(hw_cdm, PINGPONG_NONE);
 
@@ -2231,31 +2217,12 @@
 	cdm_cfg->output_height = phys_enc->cached_mode.vdisplay;
 	cdm_cfg->output_fmt = dpu_fmt;
 	cdm_cfg->output_type = output_type;
-<<<<<<< HEAD
-	cdm_cfg->output_bit_depth = DPU_FORMAT_IS_DX(dpu_fmt) ?
-=======
 	cdm_cfg->output_bit_depth = MSM_FORMAT_IS_DX(dpu_fmt) ?
->>>>>>> 0c383648
 			CDM_CDWN_OUTPUT_10BIT : CDM_CDWN_OUTPUT_8BIT;
 	cdm_cfg->csc_cfg = &dpu_csc10_rgb2yuv_601l;
 
 	/* enable 10 bit logic */
 	switch (cdm_cfg->output_fmt->chroma_sample) {
-<<<<<<< HEAD
-	case DPU_CHROMA_RGB:
-		cdm_cfg->h_cdwn_type = CDM_CDWN_DISABLE;
-		cdm_cfg->v_cdwn_type = CDM_CDWN_DISABLE;
-		break;
-	case DPU_CHROMA_H2V1:
-		cdm_cfg->h_cdwn_type = CDM_CDWN_COSITE;
-		cdm_cfg->v_cdwn_type = CDM_CDWN_DISABLE;
-		break;
-	case DPU_CHROMA_420:
-		cdm_cfg->h_cdwn_type = CDM_CDWN_COSITE;
-		cdm_cfg->v_cdwn_type = CDM_CDWN_OFFSITE;
-		break;
-	case DPU_CHROMA_H1V2:
-=======
 	case CHROMA_FULL:
 		cdm_cfg->h_cdwn_type = CDM_CDWN_DISABLE;
 		cdm_cfg->v_cdwn_type = CDM_CDWN_DISABLE;
@@ -2269,7 +2236,6 @@
 		cdm_cfg->v_cdwn_type = CDM_CDWN_OFFSITE;
 		break;
 	case CHROMA_H1V2:
->>>>>>> 0c383648
 	default:
 		DPU_ERROR("[enc:%d] unsupported chroma sampling type\n",
 			  DRMID(phys_enc->parent));
@@ -2278,15 +2244,9 @@
 		break;
 	}
 
-<<<<<<< HEAD
-	DPU_DEBUG("[enc:%d] cdm_enable:%d,%d,%X,%d,%d,%d,%d]\n",
-		  DRMID(phys_enc->parent), cdm_cfg->output_width,
-		  cdm_cfg->output_height, cdm_cfg->output_fmt->base.pixel_format,
-=======
 	DPU_DEBUG("[enc:%d] cdm_enable:%d,%d,%p4cc,%d,%d,%d,%d]\n",
 		  DRMID(phys_enc->parent), cdm_cfg->output_width,
 		  cdm_cfg->output_height, &cdm_cfg->output_fmt->pixel_format,
->>>>>>> 0c383648
 		  cdm_cfg->output_type, cdm_cfg->output_bit_depth,
 		  cdm_cfg->h_cdwn_type, cdm_cfg->v_cdwn_type);
 
