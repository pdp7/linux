// SPDX-License-Identifier: GPL-2.0-only
/*
 * wm_adsp.c  --  Wolfson ADSP support
 *
 * Copyright 2012 Wolfson Microelectronics plc
 *
 * Author: Mark Brown <broonie@opensource.wolfsonmicro.com>
 */

#include <linux/ctype.h>
#include <linux/module.h>
#include <linux/moduleparam.h>
#include <linux/init.h>
#include <linux/delay.h>
#include <linux/firmware.h>
#include <linux/list.h>
#include <linux/pm.h>
#include <linux/pm_runtime.h>
#include <linux/regmap.h>
#include <linux/regulator/consumer.h>
#include <linux/slab.h>
#include <linux/workqueue.h>
#include <linux/debugfs.h>
#include <sound/core.h>
#include <sound/pcm.h>
#include <sound/pcm_params.h>
#include <sound/soc.h>
#include <sound/jack.h>
#include <sound/initval.h>
#include <sound/tlv.h>

#include "wm_adsp.h"

#define adsp_crit(_dsp, fmt, ...) \
	dev_crit(_dsp->cs_dsp.dev, "%s: " fmt, _dsp->cs_dsp.name, ##__VA_ARGS__)
#define adsp_err(_dsp, fmt, ...) \
	dev_err(_dsp->cs_dsp.dev, "%s: " fmt, _dsp->cs_dsp.name, ##__VA_ARGS__)
#define adsp_warn(_dsp, fmt, ...) \
	dev_warn(_dsp->cs_dsp.dev, "%s: " fmt, _dsp->cs_dsp.name, ##__VA_ARGS__)
#define adsp_info(_dsp, fmt, ...) \
	dev_info(_dsp->cs_dsp.dev, "%s: " fmt, _dsp->cs_dsp.name, ##__VA_ARGS__)
#define adsp_dbg(_dsp, fmt, ...) \
	dev_dbg(_dsp->cs_dsp.dev, "%s: " fmt, _dsp->cs_dsp.name, ##__VA_ARGS__)

#define compr_err(_obj, fmt, ...) \
	adsp_err(_obj->dsp, "%s: " fmt, _obj->name ? _obj->name : "legacy", \
		 ##__VA_ARGS__)
#define compr_dbg(_obj, fmt, ...) \
	adsp_dbg(_obj->dsp, "%s: " fmt, _obj->name ? _obj->name : "legacy", \
		 ##__VA_ARGS__)

#define ADSP_MAX_STD_CTRL_SIZE               512

<<<<<<< HEAD
#define WM_ADSP_ACKED_CTL_TIMEOUT_MS         100
#define WM_ADSP_ACKED_CTL_N_QUICKPOLLS       10
#define WM_ADSP_ACKED_CTL_MIN_VALUE          0
#define WM_ADSP_ACKED_CTL_MAX_VALUE          0xFFFFFF

/*
 * Event control messages
 */
#define WM_ADSP_FW_EVENT_SHUTDOWN            0x000001

/*
 * HALO system info
 */
#define HALO_AHBM_WINDOW_DEBUG_0             0x02040
#define HALO_AHBM_WINDOW_DEBUG_1             0x02044

/*
 * HALO core
 */
#define HALO_SCRATCH1                        0x005c0
#define HALO_SCRATCH2                        0x005c8
#define HALO_SCRATCH3                        0x005d0
#define HALO_SCRATCH4                        0x005d8
#define HALO_CCM_CORE_CONTROL                0x41000
#define HALO_CORE_SOFT_RESET                 0x00010
#define HALO_WDT_CONTROL                     0x47000

/*
 * HALO MPU banks
 */
#define HALO_MPU_XMEM_ACCESS_0               0x43000
#define HALO_MPU_YMEM_ACCESS_0               0x43004
#define HALO_MPU_WINDOW_ACCESS_0             0x43008
#define HALO_MPU_XREG_ACCESS_0               0x4300C
#define HALO_MPU_YREG_ACCESS_0               0x43014
#define HALO_MPU_XMEM_ACCESS_1               0x43018
#define HALO_MPU_YMEM_ACCESS_1               0x4301C
#define HALO_MPU_WINDOW_ACCESS_1             0x43020
#define HALO_MPU_XREG_ACCESS_1               0x43024
#define HALO_MPU_YREG_ACCESS_1               0x4302C
#define HALO_MPU_XMEM_ACCESS_2               0x43030
#define HALO_MPU_YMEM_ACCESS_2               0x43034
#define HALO_MPU_WINDOW_ACCESS_2             0x43038
#define HALO_MPU_XREG_ACCESS_2               0x4303C
#define HALO_MPU_YREG_ACCESS_2               0x43044
#define HALO_MPU_XMEM_ACCESS_3               0x43048
#define HALO_MPU_YMEM_ACCESS_3               0x4304C
#define HALO_MPU_WINDOW_ACCESS_3             0x43050
#define HALO_MPU_XREG_ACCESS_3               0x43054
#define HALO_MPU_YREG_ACCESS_3               0x4305C
#define HALO_MPU_XM_VIO_ADDR                 0x43100
#define HALO_MPU_XM_VIO_STATUS               0x43104
#define HALO_MPU_YM_VIO_ADDR                 0x43108
#define HALO_MPU_YM_VIO_STATUS               0x4310C
#define HALO_MPU_PM_VIO_ADDR                 0x43110
#define HALO_MPU_PM_VIO_STATUS               0x43114
#define HALO_MPU_LOCK_CONFIG                 0x43140

/*
 * HALO_AHBM_WINDOW_DEBUG_1
 */
#define HALO_AHBM_CORE_ERR_ADDR_MASK         0x0fffff00
#define HALO_AHBM_CORE_ERR_ADDR_SHIFT                 8
#define HALO_AHBM_FLAGS_ERR_MASK             0x000000ff

/*
 * HALO_CCM_CORE_CONTROL
 */
#define HALO_CORE_RESET                     0x00000200
#define HALO_CORE_EN                        0x00000001

/*
 * HALO_CORE_SOFT_RESET
 */
#define HALO_CORE_SOFT_RESET_MASK           0x00000001

/*
 * HALO_WDT_CONTROL
 */
#define HALO_WDT_EN_MASK                    0x00000001

/*
 * HALO_MPU_?M_VIO_STATUS
 */
#define HALO_MPU_VIO_STS_MASK               0x007e0000
#define HALO_MPU_VIO_STS_SHIFT                      17
#define HALO_MPU_VIO_ERR_WR_MASK            0x00008000
#define HALO_MPU_VIO_ERR_SRC_MASK           0x00007fff
#define HALO_MPU_VIO_ERR_SRC_SHIFT                   0

static const struct wm_adsp_ops wm_adsp1_ops;
static const struct wm_adsp_ops wm_adsp2_ops[];
static const struct wm_adsp_ops wm_halo_ops;

struct wm_adsp_buf {
	struct list_head list;
	void *buf;
};

static struct wm_adsp_buf *wm_adsp_buf_alloc(const void *src, size_t len,
					     struct list_head *list)
{
	struct wm_adsp_buf *buf = kzalloc(sizeof(*buf), GFP_KERNEL);

	if (buf == NULL)
		return NULL;

	buf->buf = vmalloc(len);
	if (!buf->buf) {
		kfree(buf);
		return NULL;
	}
	memcpy(buf->buf, src, len);

	if (list)
		list_add_tail(&buf->list, list);

	return buf;
}

static void wm_adsp_buf_free(struct list_head *list)
{
	while (!list_empty(list)) {
		struct wm_adsp_buf *buf = list_first_entry(list,
							   struct wm_adsp_buf,
							   list);
		list_del(&buf->list);
		vfree(buf->buf);
		kfree(buf);
	}
}
=======
static const struct cs_dsp_client_ops wm_adsp1_client_ops;
static const struct cs_dsp_client_ops wm_adsp2_client_ops;
>>>>>>> df0cc57e

#define WM_ADSP_FW_MBC_VSS  0
#define WM_ADSP_FW_HIFI     1
#define WM_ADSP_FW_TX       2
#define WM_ADSP_FW_TX_SPK   3
#define WM_ADSP_FW_RX       4
#define WM_ADSP_FW_RX_ANC   5
#define WM_ADSP_FW_CTRL     6
#define WM_ADSP_FW_ASR      7
#define WM_ADSP_FW_TRACE    8
#define WM_ADSP_FW_SPK_PROT 9
#define WM_ADSP_FW_SPK_CALI 10
#define WM_ADSP_FW_SPK_DIAG 11
#define WM_ADSP_FW_MISC     12

#define WM_ADSP_NUM_FW      13

static const char *wm_adsp_fw_text[WM_ADSP_NUM_FW] = {
	[WM_ADSP_FW_MBC_VSS] =  "MBC/VSS",
	[WM_ADSP_FW_HIFI] =     "MasterHiFi",
	[WM_ADSP_FW_TX] =       "Tx",
	[WM_ADSP_FW_TX_SPK] =   "Tx Speaker",
	[WM_ADSP_FW_RX] =       "Rx",
	[WM_ADSP_FW_RX_ANC] =   "Rx ANC",
	[WM_ADSP_FW_CTRL] =     "Voice Ctrl",
	[WM_ADSP_FW_ASR] =      "ASR Assist",
	[WM_ADSP_FW_TRACE] =    "Dbg Trace",
	[WM_ADSP_FW_SPK_PROT] = "Protection",
	[WM_ADSP_FW_SPK_CALI] = "Calibration",
	[WM_ADSP_FW_SPK_DIAG] = "Diagnostic",
	[WM_ADSP_FW_MISC] =     "Misc",
};

struct wm_adsp_system_config_xm_hdr {
	__be32 sys_enable;
	__be32 fw_id;
	__be32 fw_rev;
	__be32 boot_status;
	__be32 watchdog;
	__be32 dma_buffer_size;
	__be32 rdma[6];
	__be32 wdma[8];
	__be32 build_job_name[3];
	__be32 build_job_number;
};

struct wm_halo_system_config_xm_hdr {
	__be32 halo_heartbeat;
	__be32 build_job_name[3];
	__be32 build_job_number;
};

struct wm_adsp_alg_xm_struct {
	__be32 magic;
	__be32 smoothing;
	__be32 threshold;
	__be32 host_buf_ptr;
	__be32 start_seq;
	__be32 high_water_mark;
	__be32 low_water_mark;
	__be64 smoothed_power;
};

struct wm_adsp_host_buf_coeff_v1 {
	__be32 host_buf_ptr;		/* Host buffer pointer */
	__be32 versions;		/* Version numbers */
	__be32 name[4];			/* The buffer name */
};

struct wm_adsp_buffer {
	__be32 buf1_base;		/* Base addr of first buffer area */
	__be32 buf1_size;		/* Size of buf1 area in DSP words */
	__be32 buf2_base;		/* Base addr of 2nd buffer area */
	__be32 buf1_buf2_size;		/* Size of buf1+buf2 in DSP words */
	__be32 buf3_base;		/* Base addr of buf3 area */
	__be32 buf_total_size;		/* Size of buf1+buf2+buf3 in DSP words */
	__be32 high_water_mark;		/* Point at which IRQ is asserted */
	__be32 irq_count;		/* bits 1-31 count IRQ assertions */
	__be32 irq_ack;			/* acked IRQ count, bit 0 enables IRQ */
	__be32 next_write_index;	/* word index of next write */
	__be32 next_read_index;		/* word index of next read */
	__be32 error;			/* error if any */
	__be32 oldest_block_index;	/* word index of oldest surviving */
	__be32 requested_rewind;	/* how many blocks rewind was done */
	__be32 reserved_space;		/* internal */
	__be32 min_free;		/* min free space since stream start */
	__be32 blocks_written[2];	/* total blocks written (64 bit) */
	__be32 words_written[2];	/* total words written (64 bit) */
};

struct wm_adsp_compr;

struct wm_adsp_compr_buf {
	struct list_head list;
	struct wm_adsp *dsp;
	struct wm_adsp_compr *compr;

	struct wm_adsp_buffer_region *regions;
	u32 host_buf_ptr;

	u32 error;
	u32 irq_count;
	int read_index;
	int avail;
	int host_buf_mem_type;

	char *name;
};

struct wm_adsp_compr {
	struct list_head list;
	struct wm_adsp *dsp;
	struct wm_adsp_compr_buf *buf;

	struct snd_compr_stream *stream;
	struct snd_compressed_buffer size;

	u32 *raw_buf;
	unsigned int copied_total;

	unsigned int sample_rate;

	const char *name;
};

#define WM_ADSP_MIN_FRAGMENTS          1
#define WM_ADSP_MAX_FRAGMENTS          256
#define WM_ADSP_MIN_FRAGMENT_SIZE      (64 * CS_DSP_DATA_WORD_SIZE)
#define WM_ADSP_MAX_FRAGMENT_SIZE      (4096 * CS_DSP_DATA_WORD_SIZE)

#define WM_ADSP_ALG_XM_STRUCT_MAGIC    0x49aec7

#define HOST_BUFFER_FIELD(field) \
	(offsetof(struct wm_adsp_buffer, field) / sizeof(__be32))

#define ALG_XM_FIELD(field) \
	(offsetof(struct wm_adsp_alg_xm_struct, field) / sizeof(__be32))

#define HOST_BUF_COEFF_SUPPORTED_COMPAT_VER	1

#define HOST_BUF_COEFF_COMPAT_VER_MASK		0xFF00
#define HOST_BUF_COEFF_COMPAT_VER_SHIFT		8

static int wm_adsp_buffer_init(struct wm_adsp *dsp);
static int wm_adsp_buffer_free(struct wm_adsp *dsp);

struct wm_adsp_buffer_region {
	unsigned int offset;
	unsigned int cumulative_size;
	unsigned int mem_type;
	unsigned int base_addr;
};

struct wm_adsp_buffer_region_def {
	unsigned int mem_type;
	unsigned int base_offset;
	unsigned int size_offset;
};

static const struct wm_adsp_buffer_region_def default_regions[] = {
	{
		.mem_type = WMFW_ADSP2_XM,
		.base_offset = HOST_BUFFER_FIELD(buf1_base),
		.size_offset = HOST_BUFFER_FIELD(buf1_size),
	},
	{
		.mem_type = WMFW_ADSP2_XM,
		.base_offset = HOST_BUFFER_FIELD(buf2_base),
		.size_offset = HOST_BUFFER_FIELD(buf1_buf2_size),
	},
	{
		.mem_type = WMFW_ADSP2_YM,
		.base_offset = HOST_BUFFER_FIELD(buf3_base),
		.size_offset = HOST_BUFFER_FIELD(buf_total_size),
	},
};

struct wm_adsp_fw_caps {
	u32 id;
	struct snd_codec_desc desc;
	int num_regions;
	const struct wm_adsp_buffer_region_def *region_defs;
};

static const struct wm_adsp_fw_caps ctrl_caps[] = {
	{
		.id = SND_AUDIOCODEC_BESPOKE,
		.desc = {
			.max_ch = 8,
			.sample_rates = { 16000 },
			.num_sample_rates = 1,
			.formats = SNDRV_PCM_FMTBIT_S16_LE,
		},
		.num_regions = ARRAY_SIZE(default_regions),
		.region_defs = default_regions,
	},
};

static const struct wm_adsp_fw_caps trace_caps[] = {
	{
		.id = SND_AUDIOCODEC_BESPOKE,
		.desc = {
			.max_ch = 8,
			.sample_rates = {
				4000, 8000, 11025, 12000, 16000, 22050,
				24000, 32000, 44100, 48000, 64000, 88200,
				96000, 176400, 192000
			},
			.num_sample_rates = 15,
			.formats = SNDRV_PCM_FMTBIT_S16_LE,
		},
		.num_regions = ARRAY_SIZE(default_regions),
		.region_defs = default_regions,
	},
};

static const struct {
	const char *file;
	int compr_direction;
	int num_caps;
	const struct wm_adsp_fw_caps *caps;
	bool voice_trigger;
} wm_adsp_fw[WM_ADSP_NUM_FW] = {
	[WM_ADSP_FW_MBC_VSS] =  { .file = "mbc-vss" },
	[WM_ADSP_FW_HIFI] =     { .file = "hifi" },
	[WM_ADSP_FW_TX] =       { .file = "tx" },
	[WM_ADSP_FW_TX_SPK] =   { .file = "tx-spk" },
	[WM_ADSP_FW_RX] =       { .file = "rx" },
	[WM_ADSP_FW_RX_ANC] =   { .file = "rx-anc" },
	[WM_ADSP_FW_CTRL] =     {
		.file = "ctrl",
		.compr_direction = SND_COMPRESS_CAPTURE,
		.num_caps = ARRAY_SIZE(ctrl_caps),
		.caps = ctrl_caps,
		.voice_trigger = true,
	},
	[WM_ADSP_FW_ASR] =      { .file = "asr" },
	[WM_ADSP_FW_TRACE] =    {
		.file = "trace",
		.compr_direction = SND_COMPRESS_CAPTURE,
		.num_caps = ARRAY_SIZE(trace_caps),
		.caps = trace_caps,
	},
	[WM_ADSP_FW_SPK_PROT] = { .file = "spk-prot" },
	[WM_ADSP_FW_SPK_CALI] = { .file = "spk-cali" },
	[WM_ADSP_FW_SPK_DIAG] = { .file = "spk-diag" },
	[WM_ADSP_FW_MISC] =     { .file = "misc" },
};

struct wm_coeff_ctl {
	const char *name;
	struct cs_dsp_coeff_ctl *cs_ctl;
	struct soc_bytes_ext bytes_ext;
	struct work_struct work;
};

<<<<<<< HEAD
static void wm_adsp2_init_debugfs(struct wm_adsp *dsp,
				  struct snd_soc_component *component)
{
	struct dentry *root = NULL;
	int i;

	root = debugfs_create_dir(dsp->name, component->debugfs_root);

	debugfs_create_bool("booted", 0444, root, &dsp->booted);
	debugfs_create_bool("running", 0444, root, &dsp->running);
	debugfs_create_x32("fw_id", 0444, root, &dsp->fw_id);
	debugfs_create_x32("fw_version", 0444, root, &dsp->fw_id_version);

	for (i = 0; i < ARRAY_SIZE(wm_adsp_debugfs_fops); ++i)
		debugfs_create_file(wm_adsp_debugfs_fops[i].name, 0444, root,
				    dsp, &wm_adsp_debugfs_fops[i].fops);

	dsp->debugfs_root = root;
}

static void wm_adsp2_cleanup_debugfs(struct wm_adsp *dsp)
{
	wm_adsp_debugfs_clear(dsp);
	debugfs_remove_recursive(dsp->debugfs_root);
	dsp->debugfs_root = NULL;
}
#else
static inline void wm_adsp2_init_debugfs(struct wm_adsp *dsp,
					 struct snd_soc_component *component)
{
}

static inline void wm_adsp2_cleanup_debugfs(struct wm_adsp *dsp)
{
}

static inline void wm_adsp_debugfs_save_wmfwname(struct wm_adsp *dsp,
						 const char *s)
{
}

static inline void wm_adsp_debugfs_save_binname(struct wm_adsp *dsp,
						const char *s)
{
}

static inline void wm_adsp_debugfs_clear(struct wm_adsp *dsp)
{
}
#endif

=======
>>>>>>> df0cc57e
int wm_adsp_fw_get(struct snd_kcontrol *kcontrol,
		   struct snd_ctl_elem_value *ucontrol)
{
	struct snd_soc_component *component = snd_soc_kcontrol_component(kcontrol);
	struct soc_enum *e = (struct soc_enum *)kcontrol->private_value;
	struct wm_adsp *dsp = snd_soc_component_get_drvdata(component);

	ucontrol->value.enumerated.item[0] = dsp[e->shift_l].fw;

	return 0;
}
EXPORT_SYMBOL_GPL(wm_adsp_fw_get);

int wm_adsp_fw_put(struct snd_kcontrol *kcontrol,
		   struct snd_ctl_elem_value *ucontrol)
{
	struct snd_soc_component *component = snd_soc_kcontrol_component(kcontrol);
	struct soc_enum *e = (struct soc_enum *)kcontrol->private_value;
	struct wm_adsp *dsp = snd_soc_component_get_drvdata(component);
	int ret = 0;

	if (ucontrol->value.enumerated.item[0] == dsp[e->shift_l].fw)
		return 0;

	if (ucontrol->value.enumerated.item[0] >= WM_ADSP_NUM_FW)
		return -EINVAL;

	mutex_lock(&dsp[e->shift_l].cs_dsp.pwr_lock);

	if (dsp[e->shift_l].cs_dsp.booted || !list_empty(&dsp[e->shift_l].compr_list))
		ret = -EBUSY;
	else
		dsp[e->shift_l].fw = ucontrol->value.enumerated.item[0];

	mutex_unlock(&dsp[e->shift_l].cs_dsp.pwr_lock);

	return ret;
}
EXPORT_SYMBOL_GPL(wm_adsp_fw_put);

const struct soc_enum wm_adsp_fw_enum[] = {
	SOC_ENUM_SINGLE(0, 0, ARRAY_SIZE(wm_adsp_fw_text), wm_adsp_fw_text),
	SOC_ENUM_SINGLE(0, 1, ARRAY_SIZE(wm_adsp_fw_text), wm_adsp_fw_text),
	SOC_ENUM_SINGLE(0, 2, ARRAY_SIZE(wm_adsp_fw_text), wm_adsp_fw_text),
	SOC_ENUM_SINGLE(0, 3, ARRAY_SIZE(wm_adsp_fw_text), wm_adsp_fw_text),
	SOC_ENUM_SINGLE(0, 4, ARRAY_SIZE(wm_adsp_fw_text), wm_adsp_fw_text),
	SOC_ENUM_SINGLE(0, 5, ARRAY_SIZE(wm_adsp_fw_text), wm_adsp_fw_text),
	SOC_ENUM_SINGLE(0, 6, ARRAY_SIZE(wm_adsp_fw_text), wm_adsp_fw_text),
};
EXPORT_SYMBOL_GPL(wm_adsp_fw_enum);

<<<<<<< HEAD
static const struct wm_adsp_region *wm_adsp_find_region(struct wm_adsp *dsp,
							int type)
{
	int i;

	for (i = 0; i < dsp->num_mems; i++)
		if (dsp->mem[i].type == type)
			return &dsp->mem[i];

	return NULL;
}

static unsigned int wm_adsp_region_to_reg(struct wm_adsp_region const *mem,
					  unsigned int offset)
{
	switch (mem->type) {
	case WMFW_ADSP1_PM:
		return mem->base + (offset * 3);
	case WMFW_ADSP1_DM:
	case WMFW_ADSP2_XM:
	case WMFW_ADSP2_YM:
	case WMFW_ADSP1_ZM:
		return mem->base + (offset * 2);
	default:
		WARN(1, "Unknown memory region type");
		return offset;
	}
}

static unsigned int wm_halo_region_to_reg(struct wm_adsp_region const *mem,
					  unsigned int offset)
{
	switch (mem->type) {
	case WMFW_ADSP2_XM:
	case WMFW_ADSP2_YM:
		return mem->base + (offset * 4);
	case WMFW_HALO_XM_PACKED:
	case WMFW_HALO_YM_PACKED:
		return (mem->base + (offset * 3)) & ~0x3;
	case WMFW_HALO_PM_PACKED:
		return mem->base + (offset * 5);
	default:
		WARN(1, "Unknown memory region type");
		return offset;
	}
}

static void wm_adsp_read_fw_status(struct wm_adsp *dsp,
				   int noffs, unsigned int *offs)
{
	unsigned int i;
	int ret;

	for (i = 0; i < noffs; ++i) {
		ret = regmap_read(dsp->regmap, dsp->base + offs[i], &offs[i]);
		if (ret) {
			adsp_err(dsp, "Failed to read SCRATCH%u: %d\n", i, ret);
			return;
		}
	}
}

static void wm_adsp2_show_fw_status(struct wm_adsp *dsp)
{
	unsigned int offs[] = {
		ADSP2_SCRATCH0, ADSP2_SCRATCH1, ADSP2_SCRATCH2, ADSP2_SCRATCH3,
	};

	wm_adsp_read_fw_status(dsp, ARRAY_SIZE(offs), offs);

	adsp_dbg(dsp, "FW SCRATCH 0:0x%x 1:0x%x 2:0x%x 3:0x%x\n",
		 offs[0], offs[1], offs[2], offs[3]);
}

static void wm_adsp2v2_show_fw_status(struct wm_adsp *dsp)
{
	unsigned int offs[] = { ADSP2V2_SCRATCH0_1, ADSP2V2_SCRATCH2_3 };

	wm_adsp_read_fw_status(dsp, ARRAY_SIZE(offs), offs);

	adsp_dbg(dsp, "FW SCRATCH 0:0x%x 1:0x%x 2:0x%x 3:0x%x\n",
		 offs[0] & 0xFFFF, offs[0] >> 16,
		 offs[1] & 0xFFFF, offs[1] >> 16);
}

static void wm_halo_show_fw_status(struct wm_adsp *dsp)
{
	unsigned int offs[] = {
		HALO_SCRATCH1, HALO_SCRATCH2, HALO_SCRATCH3, HALO_SCRATCH4,
	};

	wm_adsp_read_fw_status(dsp, ARRAY_SIZE(offs), offs);

	adsp_dbg(dsp, "FW SCRATCH 0:0x%x 1:0x%x 2:0x%x 3:0x%x\n",
		 offs[0], offs[1], offs[2], offs[3]);
}

=======
>>>>>>> df0cc57e
static inline struct wm_coeff_ctl *bytes_ext_to_ctl(struct soc_bytes_ext *ext)
{
	return container_of(ext, struct wm_coeff_ctl, bytes_ext);
}

static int wm_coeff_info(struct snd_kcontrol *kctl,
			 struct snd_ctl_elem_info *uinfo)
{
	struct soc_bytes_ext *bytes_ext =
		(struct soc_bytes_ext *)kctl->private_value;
	struct wm_coeff_ctl *ctl = bytes_ext_to_ctl(bytes_ext);
	struct cs_dsp_coeff_ctl *cs_ctl = ctl->cs_ctl;

	switch (cs_ctl->type) {
	case WMFW_CTL_TYPE_ACKED:
		uinfo->type = SNDRV_CTL_ELEM_TYPE_INTEGER;
		uinfo->value.integer.min = CS_DSP_ACKED_CTL_MIN_VALUE;
		uinfo->value.integer.max = CS_DSP_ACKED_CTL_MAX_VALUE;
		uinfo->value.integer.step = 1;
		uinfo->count = 1;
		break;
	default:
		uinfo->type = SNDRV_CTL_ELEM_TYPE_BYTES;
		uinfo->count = cs_ctl->len;
		break;
	}

	return 0;
}

static int wm_coeff_put(struct snd_kcontrol *kctl,
			struct snd_ctl_elem_value *ucontrol)
{
	struct soc_bytes_ext *bytes_ext =
		(struct soc_bytes_ext *)kctl->private_value;
	struct wm_coeff_ctl *ctl = bytes_ext_to_ctl(bytes_ext);
	struct cs_dsp_coeff_ctl *cs_ctl = ctl->cs_ctl;
	char *p = ucontrol->value.bytes.data;
	int ret = 0;

	mutex_lock(&cs_ctl->dsp->pwr_lock);
	ret = cs_dsp_coeff_write_ctrl(cs_ctl, p, cs_ctl->len);
	mutex_unlock(&cs_ctl->dsp->pwr_lock);

	return ret;
}

static int wm_coeff_tlv_put(struct snd_kcontrol *kctl,
			    const unsigned int __user *bytes, unsigned int size)
{
	struct soc_bytes_ext *bytes_ext =
		(struct soc_bytes_ext *)kctl->private_value;
	struct wm_coeff_ctl *ctl = bytes_ext_to_ctl(bytes_ext);
	struct cs_dsp_coeff_ctl *cs_ctl = ctl->cs_ctl;
	int ret = 0;

	mutex_lock(&cs_ctl->dsp->pwr_lock);

	if (copy_from_user(cs_ctl->cache, bytes, size))
		ret = -EFAULT;
	else
		ret = cs_dsp_coeff_write_ctrl(cs_ctl, cs_ctl->cache, size);

	mutex_unlock(&cs_ctl->dsp->pwr_lock);

	return ret;
}

static int wm_coeff_put_acked(struct snd_kcontrol *kctl,
			      struct snd_ctl_elem_value *ucontrol)
{
	struct soc_bytes_ext *bytes_ext =
		(struct soc_bytes_ext *)kctl->private_value;
	struct wm_coeff_ctl *ctl = bytes_ext_to_ctl(bytes_ext);
	struct cs_dsp_coeff_ctl *cs_ctl = ctl->cs_ctl;
	unsigned int val = ucontrol->value.integer.value[0];
	int ret;

	if (val == 0)
		return 0;	/* 0 means no event */

	mutex_lock(&cs_ctl->dsp->pwr_lock);

	if (cs_ctl->enabled)
		ret = cs_dsp_coeff_write_acked_control(cs_ctl, val);
	else
		ret = -EPERM;

	mutex_unlock(&cs_ctl->dsp->pwr_lock);

	return ret;
}

static int wm_coeff_get(struct snd_kcontrol *kctl,
			struct snd_ctl_elem_value *ucontrol)
{
	struct soc_bytes_ext *bytes_ext =
		(struct soc_bytes_ext *)kctl->private_value;
	struct wm_coeff_ctl *ctl = bytes_ext_to_ctl(bytes_ext);
	struct cs_dsp_coeff_ctl *cs_ctl = ctl->cs_ctl;
	char *p = ucontrol->value.bytes.data;
	int ret;

	mutex_lock(&cs_ctl->dsp->pwr_lock);
	ret = cs_dsp_coeff_read_ctrl(cs_ctl, p, cs_ctl->len);
	mutex_unlock(&cs_ctl->dsp->pwr_lock);

	return ret;
}

static int wm_coeff_tlv_get(struct snd_kcontrol *kctl,
			    unsigned int __user *bytes, unsigned int size)
{
	struct soc_bytes_ext *bytes_ext =
		(struct soc_bytes_ext *)kctl->private_value;
	struct wm_coeff_ctl *ctl = bytes_ext_to_ctl(bytes_ext);
	struct cs_dsp_coeff_ctl *cs_ctl = ctl->cs_ctl;
	int ret = 0;

	mutex_lock(&cs_ctl->dsp->pwr_lock);

<<<<<<< HEAD
	ret = wm_coeff_read_ctrl(ctl, ctl->cache, size);
=======
	ret = cs_dsp_coeff_read_ctrl(cs_ctl, cs_ctl->cache, size);
>>>>>>> df0cc57e

	if (!ret && copy_to_user(bytes, cs_ctl->cache, size))
		ret = -EFAULT;

	mutex_unlock(&cs_ctl->dsp->pwr_lock);

	return ret;
}

static int wm_coeff_get_acked(struct snd_kcontrol *kcontrol,
			      struct snd_ctl_elem_value *ucontrol)
{
	/*
	 * Although it's not useful to read an acked control, we must satisfy
	 * user-side assumptions that all controls are readable and that a
	 * write of the same value should be filtered out (it's valid to send
	 * the same event number again to the firmware). We therefore return 0,
	 * meaning "no event" so valid event numbers will always be a change
	 */
	ucontrol->value.integer.value[0] = 0;

	return 0;
}

static unsigned int wmfw_convert_flags(unsigned int in, unsigned int len)
{
	unsigned int out, rd, wr, vol;

	if (len > ADSP_MAX_STD_CTRL_SIZE) {
		rd = SNDRV_CTL_ELEM_ACCESS_TLV_READ;
		wr = SNDRV_CTL_ELEM_ACCESS_TLV_WRITE;
		vol = SNDRV_CTL_ELEM_ACCESS_VOLATILE;

		out = SNDRV_CTL_ELEM_ACCESS_TLV_CALLBACK;
	} else {
		rd = SNDRV_CTL_ELEM_ACCESS_READ;
		wr = SNDRV_CTL_ELEM_ACCESS_WRITE;
		vol = SNDRV_CTL_ELEM_ACCESS_VOLATILE;

		out = 0;
	}

	if (in) {
		out |= rd;
		if (in & WMFW_CTL_FLAG_WRITEABLE)
			out |= wr;
		if (in & WMFW_CTL_FLAG_VOLATILE)
			out |= vol;
	} else {
		out |= rd | wr | vol;
	}

	return out;
}

static int wmfw_add_ctl(struct wm_adsp *dsp, struct wm_coeff_ctl *ctl)
{
	struct cs_dsp_coeff_ctl *cs_ctl = ctl->cs_ctl;
	struct snd_kcontrol_new *kcontrol;
	int ret;

	kcontrol = kzalloc(sizeof(*kcontrol), GFP_KERNEL);
	if (!kcontrol)
		return -ENOMEM;

	kcontrol->name = ctl->name;
	kcontrol->info = wm_coeff_info;
	kcontrol->iface = SNDRV_CTL_ELEM_IFACE_MIXER;
	kcontrol->tlv.c = snd_soc_bytes_tlv_callback;
	kcontrol->private_value = (unsigned long)&ctl->bytes_ext;
	kcontrol->access = wmfw_convert_flags(cs_ctl->flags, cs_ctl->len);

	switch (cs_ctl->type) {
	case WMFW_CTL_TYPE_ACKED:
		kcontrol->get = wm_coeff_get_acked;
		kcontrol->put = wm_coeff_put_acked;
		break;
	default:
		if (kcontrol->access & SNDRV_CTL_ELEM_ACCESS_TLV_CALLBACK) {
			ctl->bytes_ext.max = cs_ctl->len;
			ctl->bytes_ext.get = wm_coeff_tlv_get;
			ctl->bytes_ext.put = wm_coeff_tlv_put;
		} else {
			kcontrol->get = wm_coeff_get;
			kcontrol->put = wm_coeff_put;
		}
		break;
	}

	ret = snd_soc_add_component_controls(dsp->component, kcontrol, 1);
	if (ret < 0)
		goto err_kcontrol;

	kfree(kcontrol);

	return 0;

err_kcontrol:
	kfree(kcontrol);
	return ret;
}

static void wm_adsp_ctl_work(struct work_struct *work)
{
	struct wm_coeff_ctl *ctl = container_of(work,
						struct wm_coeff_ctl,
						work);
	struct wm_adsp *dsp = container_of(ctl->cs_ctl->dsp,
					   struct wm_adsp,
					   cs_dsp);

	wmfw_add_ctl(dsp, ctl);
}

static int wm_adsp_control_add(struct cs_dsp_coeff_ctl *cs_ctl)
{
	struct wm_adsp *dsp = container_of(cs_ctl->dsp, struct wm_adsp, cs_dsp);
	struct cs_dsp *cs_dsp = &dsp->cs_dsp;
	struct wm_coeff_ctl *ctl;
	char name[SNDRV_CTL_ELEM_ID_NAME_MAXLEN];
	const char *region_name;
	int ret;

	if (cs_ctl->flags & WMFW_CTL_FLAG_SYS)
		return 0;

	region_name = cs_dsp_mem_region_name(cs_ctl->alg_region.type);
	if (!region_name) {
		adsp_err(dsp, "Unknown region type: %d\n", cs_ctl->alg_region.type);
		return -EINVAL;
	}

	switch (cs_dsp->fw_ver) {
	case 0:
	case 1:
		ret = scnprintf(name, SNDRV_CTL_ELEM_ID_NAME_MAXLEN,
				"%s %s %x", cs_dsp->name, region_name,
				cs_ctl->alg_region.alg);
		break;
	case 2:
		ret = scnprintf(name, SNDRV_CTL_ELEM_ID_NAME_MAXLEN,
				"%s%c %.12s %x", cs_dsp->name, *region_name,
				wm_adsp_fw_text[dsp->fw], cs_ctl->alg_region.alg);
		break;
	default:
		ret = scnprintf(name, SNDRV_CTL_ELEM_ID_NAME_MAXLEN,
				"%s %.12s %x", cs_dsp->name,
				wm_adsp_fw_text[dsp->fw], cs_ctl->alg_region.alg);
		break;
	}

	if (cs_ctl->subname) {
		int avail = SNDRV_CTL_ELEM_ID_NAME_MAXLEN - ret - 2;
		int skip = 0;

		if (dsp->component->name_prefix)
			avail -= strlen(dsp->component->name_prefix) + 1;

		/* Truncate the subname from the start if it is too long */
		if (cs_ctl->subname_len > avail)
			skip = cs_ctl->subname_len - avail;

		snprintf(name + ret, SNDRV_CTL_ELEM_ID_NAME_MAXLEN - ret,
			 " %.*s", cs_ctl->subname_len - skip, cs_ctl->subname + skip);
	}

	ctl = kzalloc(sizeof(*ctl), GFP_KERNEL);
	if (!ctl)
		return -ENOMEM;
	ctl->cs_ctl = cs_ctl;

	ctl->name = kmemdup(name, strlen(name) + 1, GFP_KERNEL);
	if (!ctl->name) {
		ret = -ENOMEM;
		goto err_ctl;
	}

	cs_ctl->priv = ctl;

	INIT_WORK(&ctl->work, wm_adsp_ctl_work);
	schedule_work(&ctl->work);

	return 0;

err_ctl:
	kfree(ctl);

	return ret;
}

static void wm_adsp_control_remove(struct cs_dsp_coeff_ctl *cs_ctl)
{
	struct wm_coeff_ctl *ctl = cs_ctl->priv;

	cancel_work_sync(&ctl->work);

	kfree(ctl->name);
	kfree(ctl);
}

int wm_adsp_write_ctl(struct wm_adsp *dsp, const char *name, int type,
		      unsigned int alg, void *buf, size_t len)
{
	struct cs_dsp_coeff_ctl *cs_ctl;
	struct wm_coeff_ctl *ctl;
	struct snd_kcontrol *kcontrol;
	char ctl_name[SNDRV_CTL_ELEM_ID_NAME_MAXLEN];
	int ret;

	cs_ctl = cs_dsp_get_ctl(&dsp->cs_dsp, name, type, alg);
	if (!cs_ctl)
		return -EINVAL;

	ctl = cs_ctl->priv;

	if (len > cs_ctl->len)
		return -EINVAL;

	ret = cs_dsp_coeff_write_ctrl(cs_ctl, buf, len);
	if (ret)
		return ret;

	if (cs_ctl->flags & WMFW_CTL_FLAG_SYS)
		return 0;

	if (dsp->component->name_prefix)
		snprintf(ctl_name, SNDRV_CTL_ELEM_ID_NAME_MAXLEN, "%s %s",
			 dsp->component->name_prefix, ctl->name);
	else
		snprintf(ctl_name, SNDRV_CTL_ELEM_ID_NAME_MAXLEN, "%s",
			 ctl->name);

	kcontrol = snd_soc_card_get_kcontrol(dsp->component->card, ctl_name);
	if (!kcontrol) {
		adsp_err(dsp, "Can't find kcontrol %s\n", ctl_name);
		return -EINVAL;
	}

	snd_ctl_notify(dsp->component->card->snd_card,
		       SNDRV_CTL_EVENT_MASK_VALUE, &kcontrol->id);

	return 0;
}
EXPORT_SYMBOL_GPL(wm_adsp_write_ctl);

int wm_adsp_read_ctl(struct wm_adsp *dsp, const char *name, int type,
		     unsigned int alg, void *buf, size_t len)
{
	struct cs_dsp_coeff_ctl *cs_ctl;

	cs_ctl = cs_dsp_get_ctl(&dsp->cs_dsp, name, type, alg);
	if (!cs_ctl)
		return -EINVAL;

	if (len > cs_ctl->len)
		return -EINVAL;

	return cs_dsp_coeff_read_ctrl(cs_ctl, buf, len);
}
EXPORT_SYMBOL_GPL(wm_adsp_read_ctl);

static void wm_adsp_release_firmware_files(struct wm_adsp *dsp,
					   const struct firmware *wmfw_firmware,
					   char *wmfw_filename,
					   const struct firmware *coeff_firmware,
					   char *coeff_filename)
{
	if (wmfw_firmware)
		release_firmware(wmfw_firmware);
	kfree(wmfw_filename);

	if (coeff_firmware)
		release_firmware(coeff_firmware);
	kfree(coeff_filename);
}

static int wm_adsp_request_firmware_file(struct wm_adsp *dsp,
					 const struct firmware **firmware,
					 char **filename,
					 char *suffix)
{
	struct cs_dsp *cs_dsp = &dsp->cs_dsp;
	int ret = 0;

	*filename = kasprintf(GFP_KERNEL, "%s-%s-%s.%s", dsp->part, dsp->fwf_name,
			      wm_adsp_fw[dsp->fw].file, suffix);
	if (*filename == NULL)
		return -ENOMEM;

	ret = request_firmware(firmware, *filename, cs_dsp->dev);
	if (ret != 0) {
		adsp_err(dsp, "Failed to request '%s'\n", *filename);
		kfree(*filename);
		*filename = NULL;
	}

	return ret;
}

static int wm_adsp_request_firmware_files(struct wm_adsp *dsp,
					  const struct firmware **wmfw_firmware,
					  char **wmfw_filename,
					  const struct firmware **coeff_firmware,
					  char **coeff_filename)
{
	int ret = 0;

<<<<<<< HEAD
	list_for_each_entry(pos, &dsp->ctl_list, list) {
		if (!pos->subname)
			continue;
		if (strncmp(pos->subname, name, pos->subname_len) == 0 &&
		    pos->fw_name == fw_txt &&
		    pos->alg_region.alg == alg &&
		    pos->alg_region.type == type) {
			rslt = pos;
			break;
		}
	}
=======
	ret = wm_adsp_request_firmware_file(dsp, wmfw_firmware, wmfw_filename, "wmfw");
	if (ret != 0)
		return ret;
>>>>>>> df0cc57e

	wm_adsp_request_firmware_file(dsp, coeff_firmware, coeff_filename, "bin");

	return 0;
}
<<<<<<< HEAD
EXPORT_SYMBOL_GPL(wm_adsp_write_ctl);

int wm_adsp_read_ctl(struct wm_adsp *dsp, const char *name, int type,
		     unsigned int alg, void *buf, size_t len)
{
	struct wm_coeff_ctl *ctl;

	ctl = wm_adsp_get_ctl(dsp, name, type, alg);
	if (!ctl)
		return -EINVAL;

	if (len > ctl->len)
		return -EINVAL;

	return wm_coeff_read_ctrl(ctl, buf, len);
}
EXPORT_SYMBOL_GPL(wm_adsp_read_ctl);

static void wm_adsp_ctl_fixup_base(struct wm_adsp *dsp,
				  const struct wm_adsp_alg_region *alg_region)
{
	struct wm_coeff_ctl *ctl;

	list_for_each_entry(ctl, &dsp->ctl_list, list) {
		if (ctl->fw_name == wm_adsp_fw_text[dsp->fw] &&
		    alg_region->alg == ctl->alg_region.alg &&
		    alg_region->type == ctl->alg_region.type) {
			ctl->alg_region.base = alg_region->base;
		}
	}
}

static void *wm_adsp_read_algs(struct wm_adsp *dsp, size_t n_algs,
			       const struct wm_adsp_region *mem,
			       unsigned int pos, unsigned int len)
{
	void *alg;
	unsigned int reg;
	int ret;
	__be32 val;

	if (n_algs == 0) {
		adsp_err(dsp, "No algorithms\n");
		return ERR_PTR(-EINVAL);
	}

	if (n_algs > 1024) {
		adsp_err(dsp, "Algorithm count %zx excessive\n", n_algs);
		return ERR_PTR(-EINVAL);
	}

	/* Read the terminator first to validate the length */
	reg = dsp->ops->region_to_reg(mem, pos + len);

	ret = regmap_raw_read(dsp->regmap, reg, &val, sizeof(val));
	if (ret != 0) {
		adsp_err(dsp, "Failed to read algorithm list end: %d\n",
			ret);
		return ERR_PTR(ret);
	}

	if (be32_to_cpu(val) != 0xbedead)
		adsp_warn(dsp, "Algorithm list end %x 0x%x != 0xbedead\n",
			  reg, be32_to_cpu(val));

	/* Convert length from DSP words to bytes */
	len *= sizeof(u32);

	alg = kzalloc(len, GFP_KERNEL | GFP_DMA);
	if (!alg)
		return ERR_PTR(-ENOMEM);

	reg = dsp->ops->region_to_reg(mem, pos);

	ret = regmap_raw_read(dsp->regmap, reg, alg, len);
	if (ret != 0) {
		adsp_err(dsp, "Failed to read algorithm list: %d\n", ret);
		kfree(alg);
		return ERR_PTR(ret);
	}

	return alg;
}

static struct wm_adsp_alg_region *
	wm_adsp_find_alg_region(struct wm_adsp *dsp, int type, unsigned int id)
{
	struct wm_adsp_alg_region *alg_region;

	list_for_each_entry(alg_region, &dsp->alg_regions, list) {
		if (id == alg_region->alg && type == alg_region->type)
			return alg_region;
	}

	return NULL;
}

static struct wm_adsp_alg_region *wm_adsp_create_region(struct wm_adsp *dsp,
							int type, __be32 id,
							__be32 base)
{
	struct wm_adsp_alg_region *alg_region;

	alg_region = kzalloc(sizeof(*alg_region), GFP_KERNEL);
	if (!alg_region)
		return ERR_PTR(-ENOMEM);

	alg_region->type = type;
	alg_region->alg = be32_to_cpu(id);
	alg_region->base = be32_to_cpu(base);

	list_add_tail(&alg_region->list, &dsp->alg_regions);

	if (dsp->fw_ver > 0)
		wm_adsp_ctl_fixup_base(dsp, alg_region);

	return alg_region;
}

static void wm_adsp_free_alg_regions(struct wm_adsp *dsp)
{
	struct wm_adsp_alg_region *alg_region;

	while (!list_empty(&dsp->alg_regions)) {
		alg_region = list_first_entry(&dsp->alg_regions,
					      struct wm_adsp_alg_region,
					      list);
		list_del(&alg_region->list);
		kfree(alg_region);
	}
}

static void wmfw_parse_id_header(struct wm_adsp *dsp,
				 struct wmfw_id_hdr *fw, int nalgs)
{
	dsp->fw_id = be32_to_cpu(fw->id);
	dsp->fw_id_version = be32_to_cpu(fw->ver);

	adsp_info(dsp, "Firmware: %x v%d.%d.%d, %d algorithms\n",
		  dsp->fw_id, (dsp->fw_id_version & 0xff0000) >> 16,
		  (dsp->fw_id_version & 0xff00) >> 8, dsp->fw_id_version & 0xff,
		  nalgs);
}

static void wmfw_v3_parse_id_header(struct wm_adsp *dsp,
				    struct wmfw_v3_id_hdr *fw, int nalgs)
{
	dsp->fw_id = be32_to_cpu(fw->id);
	dsp->fw_id_version = be32_to_cpu(fw->ver);
	dsp->fw_vendor_id = be32_to_cpu(fw->vendor_id);

	adsp_info(dsp, "Firmware: %x vendor: 0x%x v%d.%d.%d, %d algorithms\n",
		  dsp->fw_id, dsp->fw_vendor_id,
		  (dsp->fw_id_version & 0xff0000) >> 16,
		  (dsp->fw_id_version & 0xff00) >> 8, dsp->fw_id_version & 0xff,
		  nalgs);
}

static int wm_adsp_create_regions(struct wm_adsp *dsp, __be32 id, int nregions,
				const int *type, __be32 *base)
{
	struct wm_adsp_alg_region *alg_region;
	int i;

	for (i = 0; i < nregions; i++) {
		alg_region = wm_adsp_create_region(dsp, type[i], id, base[i]);
		if (IS_ERR(alg_region))
			return PTR_ERR(alg_region);
	}

	return 0;
}

static int wm_adsp1_setup_algs(struct wm_adsp *dsp)
{
	struct wmfw_adsp1_id_hdr adsp1_id;
	struct wmfw_adsp1_alg_hdr *adsp1_alg;
	struct wm_adsp_alg_region *alg_region;
	const struct wm_adsp_region *mem;
	unsigned int pos, len;
	size_t n_algs;
	int i, ret;

	mem = wm_adsp_find_region(dsp, WMFW_ADSP1_DM);
	if (WARN_ON(!mem))
		return -EINVAL;

	ret = regmap_raw_read(dsp->regmap, mem->base, &adsp1_id,
			      sizeof(adsp1_id));
	if (ret != 0) {
		adsp_err(dsp, "Failed to read algorithm info: %d\n",
			 ret);
		return ret;
	}

	n_algs = be32_to_cpu(adsp1_id.n_algs);

	wmfw_parse_id_header(dsp, &adsp1_id.fw, n_algs);

	alg_region = wm_adsp_create_region(dsp, WMFW_ADSP1_ZM,
					   adsp1_id.fw.id, adsp1_id.zm);
	if (IS_ERR(alg_region))
		return PTR_ERR(alg_region);

	alg_region = wm_adsp_create_region(dsp, WMFW_ADSP1_DM,
					   adsp1_id.fw.id, adsp1_id.dm);
	if (IS_ERR(alg_region))
		return PTR_ERR(alg_region);

	/* Calculate offset and length in DSP words */
	pos = sizeof(adsp1_id) / sizeof(u32);
	len = (sizeof(*adsp1_alg) * n_algs) / sizeof(u32);

	adsp1_alg = wm_adsp_read_algs(dsp, n_algs, mem, pos, len);
	if (IS_ERR(adsp1_alg))
		return PTR_ERR(adsp1_alg);

	for (i = 0; i < n_algs; i++) {
		adsp_info(dsp, "%d: ID %x v%d.%d.%d DM@%x ZM@%x\n",
			  i, be32_to_cpu(adsp1_alg[i].alg.id),
			  (be32_to_cpu(adsp1_alg[i].alg.ver) & 0xff0000) >> 16,
			  (be32_to_cpu(adsp1_alg[i].alg.ver) & 0xff00) >> 8,
			  be32_to_cpu(adsp1_alg[i].alg.ver) & 0xff,
			  be32_to_cpu(adsp1_alg[i].dm),
			  be32_to_cpu(adsp1_alg[i].zm));

		alg_region = wm_adsp_create_region(dsp, WMFW_ADSP1_DM,
						   adsp1_alg[i].alg.id,
						   adsp1_alg[i].dm);
		if (IS_ERR(alg_region)) {
			ret = PTR_ERR(alg_region);
			goto out;
		}
		if (dsp->fw_ver == 0) {
			if (i + 1 < n_algs) {
				len = be32_to_cpu(adsp1_alg[i + 1].dm);
				len -= be32_to_cpu(adsp1_alg[i].dm);
				len *= 4;
				wm_adsp_create_control(dsp, alg_region, 0,
						     len, NULL, 0, 0,
						     SNDRV_CTL_ELEM_TYPE_BYTES);
			} else {
				adsp_warn(dsp, "Missing length info for region DM with ID %x\n",
					  be32_to_cpu(adsp1_alg[i].alg.id));
			}
		}

		alg_region = wm_adsp_create_region(dsp, WMFW_ADSP1_ZM,
						   adsp1_alg[i].alg.id,
						   adsp1_alg[i].zm);
		if (IS_ERR(alg_region)) {
			ret = PTR_ERR(alg_region);
			goto out;
		}
		if (dsp->fw_ver == 0) {
			if (i + 1 < n_algs) {
				len = be32_to_cpu(adsp1_alg[i + 1].zm);
				len -= be32_to_cpu(adsp1_alg[i].zm);
				len *= 4;
				wm_adsp_create_control(dsp, alg_region, 0,
						     len, NULL, 0, 0,
						     SNDRV_CTL_ELEM_TYPE_BYTES);
			} else {
				adsp_warn(dsp, "Missing length info for region ZM with ID %x\n",
					  be32_to_cpu(adsp1_alg[i].alg.id));
			}
		}
	}

out:
	kfree(adsp1_alg);
	return ret;
}

static int wm_adsp2_setup_algs(struct wm_adsp *dsp)
{
	struct wmfw_adsp2_id_hdr adsp2_id;
	struct wmfw_adsp2_alg_hdr *adsp2_alg;
	struct wm_adsp_alg_region *alg_region;
	const struct wm_adsp_region *mem;
	unsigned int pos, len;
	size_t n_algs;
	int i, ret;

	mem = wm_adsp_find_region(dsp, WMFW_ADSP2_XM);
	if (WARN_ON(!mem))
		return -EINVAL;

	ret = regmap_raw_read(dsp->regmap, mem->base, &adsp2_id,
			      sizeof(adsp2_id));
	if (ret != 0) {
		adsp_err(dsp, "Failed to read algorithm info: %d\n",
			 ret);
		return ret;
	}

	n_algs = be32_to_cpu(adsp2_id.n_algs);

	wmfw_parse_id_header(dsp, &adsp2_id.fw, n_algs);

	alg_region = wm_adsp_create_region(dsp, WMFW_ADSP2_XM,
					   adsp2_id.fw.id, adsp2_id.xm);
	if (IS_ERR(alg_region))
		return PTR_ERR(alg_region);

	alg_region = wm_adsp_create_region(dsp, WMFW_ADSP2_YM,
					   adsp2_id.fw.id, adsp2_id.ym);
	if (IS_ERR(alg_region))
		return PTR_ERR(alg_region);

	alg_region = wm_adsp_create_region(dsp, WMFW_ADSP2_ZM,
					   adsp2_id.fw.id, adsp2_id.zm);
	if (IS_ERR(alg_region))
		return PTR_ERR(alg_region);

	/* Calculate offset and length in DSP words */
	pos = sizeof(adsp2_id) / sizeof(u32);
	len = (sizeof(*adsp2_alg) * n_algs) / sizeof(u32);

	adsp2_alg = wm_adsp_read_algs(dsp, n_algs, mem, pos, len);
	if (IS_ERR(adsp2_alg))
		return PTR_ERR(adsp2_alg);

	for (i = 0; i < n_algs; i++) {
		adsp_info(dsp,
			  "%d: ID %x v%d.%d.%d XM@%x YM@%x ZM@%x\n",
			  i, be32_to_cpu(adsp2_alg[i].alg.id),
			  (be32_to_cpu(adsp2_alg[i].alg.ver) & 0xff0000) >> 16,
			  (be32_to_cpu(adsp2_alg[i].alg.ver) & 0xff00) >> 8,
			  be32_to_cpu(adsp2_alg[i].alg.ver) & 0xff,
			  be32_to_cpu(adsp2_alg[i].xm),
			  be32_to_cpu(adsp2_alg[i].ym),
			  be32_to_cpu(adsp2_alg[i].zm));

		alg_region = wm_adsp_create_region(dsp, WMFW_ADSP2_XM,
						   adsp2_alg[i].alg.id,
						   adsp2_alg[i].xm);
		if (IS_ERR(alg_region)) {
			ret = PTR_ERR(alg_region);
			goto out;
		}
		if (dsp->fw_ver == 0) {
			if (i + 1 < n_algs) {
				len = be32_to_cpu(adsp2_alg[i + 1].xm);
				len -= be32_to_cpu(adsp2_alg[i].xm);
				len *= 4;
				wm_adsp_create_control(dsp, alg_region, 0,
						     len, NULL, 0, 0,
						     SNDRV_CTL_ELEM_TYPE_BYTES);
			} else {
				adsp_warn(dsp, "Missing length info for region XM with ID %x\n",
					  be32_to_cpu(adsp2_alg[i].alg.id));
			}
		}

		alg_region = wm_adsp_create_region(dsp, WMFW_ADSP2_YM,
						   adsp2_alg[i].alg.id,
						   adsp2_alg[i].ym);
		if (IS_ERR(alg_region)) {
			ret = PTR_ERR(alg_region);
			goto out;
		}
		if (dsp->fw_ver == 0) {
			if (i + 1 < n_algs) {
				len = be32_to_cpu(adsp2_alg[i + 1].ym);
				len -= be32_to_cpu(adsp2_alg[i].ym);
				len *= 4;
				wm_adsp_create_control(dsp, alg_region, 0,
						     len, NULL, 0, 0,
						     SNDRV_CTL_ELEM_TYPE_BYTES);
			} else {
				adsp_warn(dsp, "Missing length info for region YM with ID %x\n",
					  be32_to_cpu(adsp2_alg[i].alg.id));
			}
		}

		alg_region = wm_adsp_create_region(dsp, WMFW_ADSP2_ZM,
						   adsp2_alg[i].alg.id,
						   adsp2_alg[i].zm);
		if (IS_ERR(alg_region)) {
			ret = PTR_ERR(alg_region);
			goto out;
		}
		if (dsp->fw_ver == 0) {
			if (i + 1 < n_algs) {
				len = be32_to_cpu(adsp2_alg[i + 1].zm);
				len -= be32_to_cpu(adsp2_alg[i].zm);
				len *= 4;
				wm_adsp_create_control(dsp, alg_region, 0,
						     len, NULL, 0, 0,
						     SNDRV_CTL_ELEM_TYPE_BYTES);
			} else {
				adsp_warn(dsp, "Missing length info for region ZM with ID %x\n",
					  be32_to_cpu(adsp2_alg[i].alg.id));
			}
		}
	}

out:
	kfree(adsp2_alg);
	return ret;
}

static int wm_halo_create_regions(struct wm_adsp *dsp, __be32 id,
				  __be32 xm_base, __be32 ym_base)
{
	static const int types[] = {
		WMFW_ADSP2_XM, WMFW_HALO_XM_PACKED,
		WMFW_ADSP2_YM, WMFW_HALO_YM_PACKED
	};
	__be32 bases[] = { xm_base, xm_base, ym_base, ym_base };

	return wm_adsp_create_regions(dsp, id, ARRAY_SIZE(types), types, bases);
}

static int wm_halo_setup_algs(struct wm_adsp *dsp)
{
	struct wmfw_halo_id_hdr halo_id;
	struct wmfw_halo_alg_hdr *halo_alg;
	const struct wm_adsp_region *mem;
	unsigned int pos, len;
	size_t n_algs;
	int i, ret;

	mem = wm_adsp_find_region(dsp, WMFW_ADSP2_XM);
	if (WARN_ON(!mem))
		return -EINVAL;

	ret = regmap_raw_read(dsp->regmap, mem->base, &halo_id,
			      sizeof(halo_id));
	if (ret != 0) {
		adsp_err(dsp, "Failed to read algorithm info: %d\n",
			 ret);
		return ret;
	}

	n_algs = be32_to_cpu(halo_id.n_algs);

	wmfw_v3_parse_id_header(dsp, &halo_id.fw, n_algs);

	ret = wm_halo_create_regions(dsp, halo_id.fw.id,
				     halo_id.xm_base, halo_id.ym_base);
	if (ret)
		return ret;

	/* Calculate offset and length in DSP words */
	pos = sizeof(halo_id) / sizeof(u32);
	len = (sizeof(*halo_alg) * n_algs) / sizeof(u32);

	halo_alg = wm_adsp_read_algs(dsp, n_algs, mem, pos, len);
	if (IS_ERR(halo_alg))
		return PTR_ERR(halo_alg);

	for (i = 0; i < n_algs; i++) {
		adsp_info(dsp,
			  "%d: ID %x v%d.%d.%d XM@%x YM@%x\n",
			  i, be32_to_cpu(halo_alg[i].alg.id),
			  (be32_to_cpu(halo_alg[i].alg.ver) & 0xff0000) >> 16,
			  (be32_to_cpu(halo_alg[i].alg.ver) & 0xff00) >> 8,
			  be32_to_cpu(halo_alg[i].alg.ver) & 0xff,
			  be32_to_cpu(halo_alg[i].xm_base),
			  be32_to_cpu(halo_alg[i].ym_base));

		ret = wm_halo_create_regions(dsp, halo_alg[i].alg.id,
					     halo_alg[i].xm_base,
					     halo_alg[i].ym_base);
		if (ret)
			goto out;
	}

out:
	kfree(halo_alg);
	return ret;
}

static int wm_adsp_load_coeff(struct wm_adsp *dsp)
{
	LIST_HEAD(buf_list);
	struct regmap *regmap = dsp->regmap;
	struct wmfw_coeff_hdr *hdr;
	struct wmfw_coeff_item *blk;
	const struct firmware *firmware;
	const struct wm_adsp_region *mem;
	struct wm_adsp_alg_region *alg_region;
	const char *region_name;
	int ret, pos, blocks, type, offset, reg;
	char *file;
	struct wm_adsp_buf *buf;

	file = kzalloc(PAGE_SIZE, GFP_KERNEL);
	if (file == NULL)
		return -ENOMEM;

	snprintf(file, PAGE_SIZE, "%s-%s-%s.bin", dsp->part, dsp->fwf_name,
		 wm_adsp_fw[dsp->fw].file);
	file[PAGE_SIZE - 1] = '\0';

	ret = request_firmware(&firmware, file, dsp->dev);
	if (ret != 0) {
		adsp_warn(dsp, "Failed to request '%s'\n", file);
		ret = 0;
		goto out;
	}
	ret = -EINVAL;

	if (sizeof(*hdr) >= firmware->size) {
		adsp_err(dsp, "%s: file too short, %zu bytes\n",
			file, firmware->size);
		goto out_fw;
	}

	hdr = (void *)&firmware->data[0];
	if (memcmp(hdr->magic, "WMDR", 4) != 0) {
		adsp_err(dsp, "%s: invalid magic\n", file);
		goto out_fw;
	}

	switch (be32_to_cpu(hdr->rev) & 0xff) {
	case 1:
		break;
	default:
		adsp_err(dsp, "%s: Unsupported coefficient file format %d\n",
			 file, be32_to_cpu(hdr->rev) & 0xff);
		ret = -EINVAL;
		goto out_fw;
	}

	adsp_dbg(dsp, "%s: v%d.%d.%d\n", file,
		(le32_to_cpu(hdr->ver) >> 16) & 0xff,
		(le32_to_cpu(hdr->ver) >>  8) & 0xff,
		le32_to_cpu(hdr->ver) & 0xff);

	pos = le32_to_cpu(hdr->len);

	blocks = 0;
	while (pos < firmware->size &&
	       sizeof(*blk) < firmware->size - pos) {
		blk = (void *)(&firmware->data[pos]);

		type = le16_to_cpu(blk->type);
		offset = le16_to_cpu(blk->offset);

		adsp_dbg(dsp, "%s.%d: %x v%d.%d.%d\n",
			 file, blocks, le32_to_cpu(blk->id),
			 (le32_to_cpu(blk->ver) >> 16) & 0xff,
			 (le32_to_cpu(blk->ver) >>  8) & 0xff,
			 le32_to_cpu(blk->ver) & 0xff);
		adsp_dbg(dsp, "%s.%d: %d bytes at 0x%x in %x\n",
			 file, blocks, le32_to_cpu(blk->len), offset, type);

		reg = 0;
		region_name = "Unknown";
		switch (type) {
		case (WMFW_NAME_TEXT << 8):
		case (WMFW_INFO_TEXT << 8):
		case (WMFW_METADATA << 8):
			break;
		case (WMFW_ABSOLUTE << 8):
			/*
			 * Old files may use this for global
			 * coefficients.
			 */
			if (le32_to_cpu(blk->id) == dsp->fw_id &&
			    offset == 0) {
				region_name = "global coefficients";
				mem = wm_adsp_find_region(dsp, type);
				if (!mem) {
					adsp_err(dsp, "No ZM\n");
					break;
				}
				reg = dsp->ops->region_to_reg(mem, 0);

			} else {
				region_name = "register";
				reg = offset;
			}
			break;

		case WMFW_ADSP1_DM:
		case WMFW_ADSP1_ZM:
		case WMFW_ADSP2_XM:
		case WMFW_ADSP2_YM:
		case WMFW_HALO_XM_PACKED:
		case WMFW_HALO_YM_PACKED:
		case WMFW_HALO_PM_PACKED:
			adsp_dbg(dsp, "%s.%d: %d bytes in %x for %x\n",
				 file, blocks, le32_to_cpu(blk->len),
				 type, le32_to_cpu(blk->id));

			mem = wm_adsp_find_region(dsp, type);
			if (!mem) {
				adsp_err(dsp, "No base for region %x\n", type);
				break;
			}

			alg_region = wm_adsp_find_alg_region(dsp, type,
						le32_to_cpu(blk->id));
			if (alg_region) {
				reg = alg_region->base;
				reg = dsp->ops->region_to_reg(mem, reg);
				reg += offset;
			} else {
				adsp_err(dsp, "No %x for algorithm %x\n",
					 type, le32_to_cpu(blk->id));
			}
			break;

		default:
			adsp_err(dsp, "%s.%d: Unknown region type %x at %d\n",
				 file, blocks, type, pos);
			break;
		}

		if (reg) {
			if (le32_to_cpu(blk->len) >
			    firmware->size - pos - sizeof(*blk)) {
				adsp_err(dsp,
					 "%s.%d: %s region len %d bytes exceeds file length %zu\n",
					 file, blocks, region_name,
					 le32_to_cpu(blk->len),
					 firmware->size);
				ret = -EINVAL;
				goto out_fw;
			}

			buf = wm_adsp_buf_alloc(blk->data,
						le32_to_cpu(blk->len),
						&buf_list);
			if (!buf) {
				adsp_err(dsp, "Out of memory\n");
				ret = -ENOMEM;
				goto out_fw;
			}

			adsp_dbg(dsp, "%s.%d: Writing %d bytes at %x\n",
				 file, blocks, le32_to_cpu(blk->len),
				 reg);
			ret = regmap_raw_write_async(regmap, reg, buf->buf,
						     le32_to_cpu(blk->len));
			if (ret != 0) {
				adsp_err(dsp,
					"%s.%d: Failed to write to %x in %s: %d\n",
					file, blocks, reg, region_name, ret);
			}
		}

		pos += (le32_to_cpu(blk->len) + sizeof(*blk) + 3) & ~0x03;
		blocks++;
	}

	ret = regmap_async_complete(regmap);
	if (ret != 0)
		adsp_err(dsp, "Failed to complete async write: %d\n", ret);

	if (pos > firmware->size)
		adsp_warn(dsp, "%s.%d: %zu bytes at end of file\n",
			  file, blocks, pos - firmware->size);

	wm_adsp_debugfs_save_binname(dsp, file);

out_fw:
	regmap_async_complete(regmap);
	release_firmware(firmware);
	wm_adsp_buf_free(&buf_list);
out:
	kfree(file);
	return ret;
}

static int wm_adsp_create_name(struct wm_adsp *dsp)
{
	char *p;

	if (!dsp->name) {
		dsp->name = devm_kasprintf(dsp->dev, GFP_KERNEL, "DSP%d",
					   dsp->num);
		if (!dsp->name)
			return -ENOMEM;
	}

	if (!dsp->fwf_name) {
		p = devm_kstrdup(dsp->dev, dsp->name, GFP_KERNEL);
		if (!p)
			return -ENOMEM;

		dsp->fwf_name = p;
		for (; *p != 0; ++p)
			*p = tolower(*p);
	}

	return 0;
}

static int wm_adsp_common_init(struct wm_adsp *dsp)
{
	int ret;

	ret = wm_adsp_create_name(dsp);
	if (ret)
		return ret;

	INIT_LIST_HEAD(&dsp->alg_regions);
	INIT_LIST_HEAD(&dsp->ctl_list);
	INIT_LIST_HEAD(&dsp->compr_list);
	INIT_LIST_HEAD(&dsp->buffer_list);

	mutex_init(&dsp->pwr_lock);

	return 0;
}

int wm_adsp1_init(struct wm_adsp *dsp)
{
	dsp->ops = &wm_adsp1_ops;

	return wm_adsp_common_init(dsp);
}
EXPORT_SYMBOL_GPL(wm_adsp1_init);

int wm_adsp1_event(struct snd_soc_dapm_widget *w,
		   struct snd_kcontrol *kcontrol,
		   int event)
{
	struct snd_soc_component *component = snd_soc_dapm_to_component(w->dapm);
	struct wm_adsp *dsps = snd_soc_component_get_drvdata(component);
	struct wm_adsp *dsp = &dsps[w->shift];
	struct wm_coeff_ctl *ctl;
	int ret;
	unsigned int val;

	dsp->component = component;

	mutex_lock(&dsp->pwr_lock);

	switch (event) {
	case SND_SOC_DAPM_POST_PMU:
		regmap_update_bits(dsp->regmap, dsp->base + ADSP1_CONTROL_30,
				   ADSP1_SYS_ENA, ADSP1_SYS_ENA);

		/*
		 * For simplicity set the DSP clock rate to be the
		 * SYSCLK rate rather than making it configurable.
		 */
		if (dsp->sysclk_reg) {
			ret = regmap_read(dsp->regmap, dsp->sysclk_reg, &val);
			if (ret != 0) {
				adsp_err(dsp, "Failed to read SYSCLK state: %d\n",
				ret);
				goto err_mutex;
			}

			val = (val & dsp->sysclk_mask) >> dsp->sysclk_shift;

			ret = regmap_update_bits(dsp->regmap,
						 dsp->base + ADSP1_CONTROL_31,
						 ADSP1_CLK_SEL_MASK, val);
			if (ret != 0) {
				adsp_err(dsp, "Failed to set clock rate: %d\n",
					 ret);
				goto err_mutex;
			}
		}

		ret = wm_adsp_load(dsp);
		if (ret != 0)
			goto err_ena;

		ret = wm_adsp1_setup_algs(dsp);
		if (ret != 0)
			goto err_ena;

		ret = wm_adsp_load_coeff(dsp);
		if (ret != 0)
			goto err_ena;

		/* Initialize caches for enabled and unset controls */
		ret = wm_coeff_init_control_caches(dsp);
		if (ret != 0)
			goto err_ena;

		/* Sync set controls */
		ret = wm_coeff_sync_controls(dsp);
		if (ret != 0)
			goto err_ena;

		dsp->booted = true;

		/* Start the core running */
		regmap_update_bits(dsp->regmap, dsp->base + ADSP1_CONTROL_30,
				   ADSP1_CORE_ENA | ADSP1_START,
				   ADSP1_CORE_ENA | ADSP1_START);

		dsp->running = true;
		break;

	case SND_SOC_DAPM_PRE_PMD:
		dsp->running = false;
		dsp->booted = false;

		/* Halt the core */
		regmap_update_bits(dsp->regmap, dsp->base + ADSP1_CONTROL_30,
				   ADSP1_CORE_ENA | ADSP1_START, 0);

		regmap_update_bits(dsp->regmap, dsp->base + ADSP1_CONTROL_19,
				   ADSP1_WDMA_BUFFER_LENGTH_MASK, 0);

		regmap_update_bits(dsp->regmap, dsp->base + ADSP1_CONTROL_30,
				   ADSP1_SYS_ENA, 0);

		list_for_each_entry(ctl, &dsp->ctl_list, list)
			ctl->enabled = 0;


		wm_adsp_free_alg_regions(dsp);
		break;

	default:
		break;
	}

	mutex_unlock(&dsp->pwr_lock);

	return 0;

err_ena:
	regmap_update_bits(dsp->regmap, dsp->base + ADSP1_CONTROL_30,
			   ADSP1_SYS_ENA, 0);
err_mutex:
	mutex_unlock(&dsp->pwr_lock);

	return ret;
}
EXPORT_SYMBOL_GPL(wm_adsp1_event);

static int wm_adsp2v2_enable_core(struct wm_adsp *dsp)
{
	unsigned int val;
	int ret, count;

	/* Wait for the RAM to start, should be near instantaneous */
	for (count = 0; count < 10; ++count) {
		ret = regmap_read(dsp->regmap, dsp->base + ADSP2_STATUS1, &val);
		if (ret != 0)
			return ret;

		if (val & ADSP2_RAM_RDY)
			break;

		usleep_range(250, 500);
	}

	if (!(val & ADSP2_RAM_RDY)) {
		adsp_err(dsp, "Failed to start DSP RAM\n");
		return -EBUSY;
	}

	adsp_dbg(dsp, "RAM ready after %d polls\n", count);

	return 0;
}

static int wm_adsp2_enable_core(struct wm_adsp *dsp)
{
	int ret;

	ret = regmap_update_bits_async(dsp->regmap, dsp->base + ADSP2_CONTROL,
				       ADSP2_SYS_ENA, ADSP2_SYS_ENA);
	if (ret != 0)
		return ret;

	return wm_adsp2v2_enable_core(dsp);
}

static int wm_adsp2_lock(struct wm_adsp *dsp, unsigned int lock_regions)
{
	struct regmap *regmap = dsp->regmap;
	unsigned int code0, code1, lock_reg;

	if (!(lock_regions & WM_ADSP2_REGION_ALL))
		return 0;

	lock_regions &= WM_ADSP2_REGION_ALL;
	lock_reg = dsp->base + ADSP2_LOCK_REGION_1_LOCK_REGION_0;

	while (lock_regions) {
		code0 = code1 = 0;
		if (lock_regions & BIT(0)) {
			code0 = ADSP2_LOCK_CODE_0;
			code1 = ADSP2_LOCK_CODE_1;
		}
		if (lock_regions & BIT(1)) {
			code0 |= ADSP2_LOCK_CODE_0 << ADSP2_LOCK_REGION_SHIFT;
			code1 |= ADSP2_LOCK_CODE_1 << ADSP2_LOCK_REGION_SHIFT;
		}
		regmap_write(regmap, lock_reg, code0);
		regmap_write(regmap, lock_reg, code1);
		lock_regions >>= 2;
		lock_reg += 2;
	}

	return 0;
}

static int wm_adsp2_enable_memory(struct wm_adsp *dsp)
{
	return regmap_update_bits(dsp->regmap, dsp->base + ADSP2_CONTROL,
				  ADSP2_MEM_ENA, ADSP2_MEM_ENA);
}

static void wm_adsp2_disable_memory(struct wm_adsp *dsp)
{
	regmap_update_bits(dsp->regmap, dsp->base + ADSP2_CONTROL,
			   ADSP2_MEM_ENA, 0);
}

static void wm_adsp2_disable_core(struct wm_adsp *dsp)
{
	regmap_write(dsp->regmap, dsp->base + ADSP2_RDMA_CONFIG_1, 0);
	regmap_write(dsp->regmap, dsp->base + ADSP2_WDMA_CONFIG_1, 0);
	regmap_write(dsp->regmap, dsp->base + ADSP2_WDMA_CONFIG_2, 0);

	regmap_update_bits(dsp->regmap, dsp->base + ADSP2_CONTROL,
			   ADSP2_SYS_ENA, 0);
}
=======
>>>>>>> df0cc57e

static int wm_adsp_common_init(struct wm_adsp *dsp)
{
	char *p;

	INIT_LIST_HEAD(&dsp->compr_list);
	INIT_LIST_HEAD(&dsp->buffer_list);

	if (!dsp->fwf_name) {
		p = devm_kstrdup(dsp->cs_dsp.dev, dsp->cs_dsp.name, GFP_KERNEL);
		if (!p)
			return -ENOMEM;

		dsp->fwf_name = p;
		for (; *p != 0; ++p)
			*p = tolower(*p);
	}

	return 0;
}

int wm_adsp1_init(struct wm_adsp *dsp)
{
	int ret;

	dsp->cs_dsp.client_ops = &wm_adsp1_client_ops;

	ret = cs_dsp_adsp1_init(&dsp->cs_dsp);
	if (ret)
		return ret;

	return wm_adsp_common_init(dsp);
}
EXPORT_SYMBOL_GPL(wm_adsp1_init);

int wm_adsp1_event(struct snd_soc_dapm_widget *w,
		   struct snd_kcontrol *kcontrol,
		   int event)
{
	struct snd_soc_component *component = snd_soc_dapm_to_component(w->dapm);
	struct wm_adsp *dsps = snd_soc_component_get_drvdata(component);
	struct wm_adsp *dsp = &dsps[w->shift];
	int ret = 0;
	char *wmfw_filename = NULL;
	const struct firmware *wmfw_firmware = NULL;
	char *coeff_filename = NULL;
	const struct firmware *coeff_firmware = NULL;

	dsp->component = component;

	switch (event) {
	case SND_SOC_DAPM_POST_PMU:
		ret = wm_adsp_request_firmware_files(dsp,
						     &wmfw_firmware, &wmfw_filename,
						     &coeff_firmware, &coeff_filename);
		if (ret)
			break;

		ret = cs_dsp_adsp1_power_up(&dsp->cs_dsp,
					    wmfw_firmware, wmfw_filename,
					    coeff_firmware, coeff_filename,
					    wm_adsp_fw_text[dsp->fw]);

		wm_adsp_release_firmware_files(dsp,
					       wmfw_firmware, wmfw_filename,
					       coeff_firmware, coeff_filename);
		break;
	case SND_SOC_DAPM_PRE_PMD:
		cs_dsp_adsp1_power_down(&dsp->cs_dsp);
		break;
	default:
		break;
	}

	return ret;
}
EXPORT_SYMBOL_GPL(wm_adsp1_event);

int wm_adsp2_set_dspclk(struct snd_soc_dapm_widget *w, unsigned int freq)
{
	struct snd_soc_component *component = snd_soc_dapm_to_component(w->dapm);
	struct wm_adsp *dsps = snd_soc_component_get_drvdata(component);
	struct wm_adsp *dsp = &dsps[w->shift];

	return cs_dsp_set_dspclk(&dsp->cs_dsp, freq);
}
EXPORT_SYMBOL_GPL(wm_adsp2_set_dspclk);

int wm_adsp2_preloader_get(struct snd_kcontrol *kcontrol,
			   struct snd_ctl_elem_value *ucontrol)
{
	struct snd_soc_component *component = snd_soc_kcontrol_component(kcontrol);
	struct wm_adsp *dsps = snd_soc_component_get_drvdata(component);
	struct soc_mixer_control *mc =
		(struct soc_mixer_control *)kcontrol->private_value;
	struct wm_adsp *dsp = &dsps[mc->shift - 1];

	ucontrol->value.integer.value[0] = dsp->preloaded;

	return 0;
}
EXPORT_SYMBOL_GPL(wm_adsp2_preloader_get);

int wm_adsp2_preloader_put(struct snd_kcontrol *kcontrol,
			   struct snd_ctl_elem_value *ucontrol)
{
	struct snd_soc_component *component = snd_soc_kcontrol_component(kcontrol);
	struct wm_adsp *dsps = snd_soc_component_get_drvdata(component);
	struct snd_soc_dapm_context *dapm = snd_soc_component_get_dapm(component);
	struct soc_mixer_control *mc =
		(struct soc_mixer_control *)kcontrol->private_value;
	struct wm_adsp *dsp = &dsps[mc->shift - 1];
	char preload[32];

	snprintf(preload, ARRAY_SIZE(preload), "%s Preload", dsp->cs_dsp.name);

	dsp->preloaded = ucontrol->value.integer.value[0];

	if (ucontrol->value.integer.value[0])
		snd_soc_component_force_enable_pin(component, preload);
	else
		snd_soc_component_disable_pin(component, preload);

	snd_soc_dapm_sync(dapm);

	flush_work(&dsp->boot_work);

	return 0;
}
EXPORT_SYMBOL_GPL(wm_adsp2_preloader_put);

static void wm_adsp_boot_work(struct work_struct *work)
{
	struct wm_adsp *dsp = container_of(work,
					   struct wm_adsp,
					   boot_work);
	int ret = 0;
	char *wmfw_filename = NULL;
	const struct firmware *wmfw_firmware = NULL;
	char *coeff_filename = NULL;
	const struct firmware *coeff_firmware = NULL;

	ret = wm_adsp_request_firmware_files(dsp,
					     &wmfw_firmware, &wmfw_filename,
					     &coeff_firmware, &coeff_filename);
	if (ret)
		return;

	cs_dsp_power_up(&dsp->cs_dsp,
			wmfw_firmware, wmfw_filename,
			coeff_firmware, coeff_filename,
			wm_adsp_fw_text[dsp->fw]);

	wm_adsp_release_firmware_files(dsp,
				       wmfw_firmware, wmfw_filename,
				       coeff_firmware, coeff_filename);
}

int wm_adsp_early_event(struct snd_soc_dapm_widget *w,
			struct snd_kcontrol *kcontrol, int event)
{
	struct snd_soc_component *component = snd_soc_dapm_to_component(w->dapm);
	struct wm_adsp *dsps = snd_soc_component_get_drvdata(component);
	struct wm_adsp *dsp = &dsps[w->shift];

	switch (event) {
	case SND_SOC_DAPM_PRE_PMU:
		queue_work(system_unbound_wq, &dsp->boot_work);
		break;
	case SND_SOC_DAPM_PRE_PMD:
		cs_dsp_power_down(&dsp->cs_dsp);
		break;
	default:
		break;
	}

	return 0;
}
EXPORT_SYMBOL_GPL(wm_adsp_early_event);

static int wm_adsp_event_post_run(struct cs_dsp *cs_dsp)
{
	struct wm_adsp *dsp = container_of(cs_dsp, struct wm_adsp, cs_dsp);

	if (wm_adsp_fw[dsp->fw].num_caps != 0)
		return wm_adsp_buffer_init(dsp);

	return 0;
}

static void wm_adsp_event_post_stop(struct cs_dsp *cs_dsp)
{
	struct wm_adsp *dsp = container_of(cs_dsp, struct wm_adsp, cs_dsp);

	if (wm_adsp_fw[dsp->fw].num_caps != 0)
		wm_adsp_buffer_free(dsp);

	dsp->fatal_error = false;
}

int wm_adsp_event(struct snd_soc_dapm_widget *w,
		  struct snd_kcontrol *kcontrol, int event)
{
	struct snd_soc_component *component = snd_soc_dapm_to_component(w->dapm);
	struct wm_adsp *dsps = snd_soc_component_get_drvdata(component);
	struct wm_adsp *dsp = &dsps[w->shift];
	int ret = 0;

	switch (event) {
	case SND_SOC_DAPM_POST_PMU:
		flush_work(&dsp->boot_work);
		ret = cs_dsp_run(&dsp->cs_dsp);
		break;
	case SND_SOC_DAPM_PRE_PMD:
		cs_dsp_stop(&dsp->cs_dsp);
		break;
	default:
		break;
	}

	return ret;
}
EXPORT_SYMBOL_GPL(wm_adsp_event);

<<<<<<< HEAD
static int wm_halo_start_core(struct wm_adsp *dsp)
{
	return regmap_update_bits(dsp->regmap,
				  dsp->base + HALO_CCM_CORE_CONTROL,
				  HALO_CORE_RESET | HALO_CORE_EN,
				  HALO_CORE_RESET | HALO_CORE_EN);
}

static void wm_halo_stop_core(struct wm_adsp *dsp)
{
	regmap_update_bits(dsp->regmap, dsp->base + HALO_CCM_CORE_CONTROL,
			   HALO_CORE_EN, 0);

	/* reset halo core with CORE_SOFT_RESET */
	regmap_update_bits(dsp->regmap, dsp->base + HALO_CORE_SOFT_RESET,
			   HALO_CORE_SOFT_RESET_MASK, 1);
}

=======
>>>>>>> df0cc57e
int wm_adsp2_component_probe(struct wm_adsp *dsp, struct snd_soc_component *component)
{
	char preload[32];

	snprintf(preload, ARRAY_SIZE(preload), "%s Preload", dsp->cs_dsp.name);
	snd_soc_component_disable_pin(component, preload);

	cs_dsp_init_debugfs(&dsp->cs_dsp, component->debugfs_root);

	dsp->component = component;

	return 0;
}
EXPORT_SYMBOL_GPL(wm_adsp2_component_probe);

int wm_adsp2_component_remove(struct wm_adsp *dsp, struct snd_soc_component *component)
{
	cs_dsp_cleanup_debugfs(&dsp->cs_dsp);

	return 0;
}
EXPORT_SYMBOL_GPL(wm_adsp2_component_remove);

int wm_adsp2_init(struct wm_adsp *dsp)
{
	int ret;

	INIT_WORK(&dsp->boot_work, wm_adsp_boot_work);

	dsp->sys_config_size = sizeof(struct wm_adsp_system_config_xm_hdr);
	dsp->cs_dsp.client_ops = &wm_adsp2_client_ops;

	ret = cs_dsp_adsp2_init(&dsp->cs_dsp);
	if (ret)
		return ret;

	return wm_adsp_common_init(dsp);
}
EXPORT_SYMBOL_GPL(wm_adsp2_init);

int wm_halo_init(struct wm_adsp *dsp)
{
	int ret;

	INIT_WORK(&dsp->boot_work, wm_adsp_boot_work);

	dsp->sys_config_size = sizeof(struct wm_halo_system_config_xm_hdr);
	dsp->cs_dsp.client_ops = &wm_adsp2_client_ops;

	ret = cs_dsp_halo_init(&dsp->cs_dsp);
	if (ret)
		return ret;

	return wm_adsp_common_init(dsp);
}
EXPORT_SYMBOL_GPL(wm_halo_init);

void wm_adsp2_remove(struct wm_adsp *dsp)
{
	cs_dsp_remove(&dsp->cs_dsp);
}
EXPORT_SYMBOL_GPL(wm_adsp2_remove);

static inline int wm_adsp_compr_attached(struct wm_adsp_compr *compr)
{
	return compr->buf != NULL;
}

static int wm_adsp_compr_attach(struct wm_adsp_compr *compr)
{
	struct wm_adsp_compr_buf *buf = NULL, *tmp;

	if (compr->dsp->fatal_error)
		return -EINVAL;

	list_for_each_entry(tmp, &compr->dsp->buffer_list, list) {
		if (!tmp->name || !strcmp(compr->name, tmp->name)) {
			buf = tmp;
			break;
		}
	}

	if (!buf)
		return -EINVAL;

	compr->buf = buf;
	buf->compr = compr;

	return 0;
}

static void wm_adsp_compr_detach(struct wm_adsp_compr *compr)
{
	if (!compr)
		return;

	/* Wake the poll so it can see buffer is no longer attached */
	if (compr->stream)
		snd_compr_fragment_elapsed(compr->stream);

	if (wm_adsp_compr_attached(compr)) {
		compr->buf->compr = NULL;
		compr->buf = NULL;
	}
}

int wm_adsp_compr_open(struct wm_adsp *dsp, struct snd_compr_stream *stream)
{
	struct wm_adsp_compr *compr, *tmp;
	struct snd_soc_pcm_runtime *rtd = stream->private_data;
	int ret = 0;

	mutex_lock(&dsp->cs_dsp.pwr_lock);

	if (wm_adsp_fw[dsp->fw].num_caps == 0) {
		adsp_err(dsp, "%s: Firmware does not support compressed API\n",
			 asoc_rtd_to_codec(rtd, 0)->name);
		ret = -ENXIO;
		goto out;
	}

	if (wm_adsp_fw[dsp->fw].compr_direction != stream->direction) {
		adsp_err(dsp, "%s: Firmware does not support stream direction\n",
			 asoc_rtd_to_codec(rtd, 0)->name);
		ret = -EINVAL;
		goto out;
	}

	list_for_each_entry(tmp, &dsp->compr_list, list) {
		if (!strcmp(tmp->name, asoc_rtd_to_codec(rtd, 0)->name)) {
			adsp_err(dsp, "%s: Only a single stream supported per dai\n",
				 asoc_rtd_to_codec(rtd, 0)->name);
			ret = -EBUSY;
			goto out;
		}
	}

	compr = kzalloc(sizeof(*compr), GFP_KERNEL);
	if (!compr) {
		ret = -ENOMEM;
		goto out;
	}

	compr->dsp = dsp;
	compr->stream = stream;
	compr->name = asoc_rtd_to_codec(rtd, 0)->name;

	list_add_tail(&compr->list, &dsp->compr_list);

	stream->runtime->private_data = compr;

out:
	mutex_unlock(&dsp->cs_dsp.pwr_lock);

	return ret;
}
EXPORT_SYMBOL_GPL(wm_adsp_compr_open);

int wm_adsp_compr_free(struct snd_soc_component *component,
		       struct snd_compr_stream *stream)
{
	struct wm_adsp_compr *compr = stream->runtime->private_data;
	struct wm_adsp *dsp = compr->dsp;

	mutex_lock(&dsp->cs_dsp.pwr_lock);

	wm_adsp_compr_detach(compr);
	list_del(&compr->list);

	kfree(compr->raw_buf);
	kfree(compr);

	mutex_unlock(&dsp->cs_dsp.pwr_lock);

	return 0;
}
EXPORT_SYMBOL_GPL(wm_adsp_compr_free);

static int wm_adsp_compr_check_params(struct snd_compr_stream *stream,
				      struct snd_compr_params *params)
{
	struct wm_adsp_compr *compr = stream->runtime->private_data;
	struct wm_adsp *dsp = compr->dsp;
	const struct wm_adsp_fw_caps *caps;
	const struct snd_codec_desc *desc;
	int i, j;

	if (params->buffer.fragment_size < WM_ADSP_MIN_FRAGMENT_SIZE ||
	    params->buffer.fragment_size > WM_ADSP_MAX_FRAGMENT_SIZE ||
	    params->buffer.fragments < WM_ADSP_MIN_FRAGMENTS ||
	    params->buffer.fragments > WM_ADSP_MAX_FRAGMENTS ||
	    params->buffer.fragment_size % CS_DSP_DATA_WORD_SIZE) {
		compr_err(compr, "Invalid buffer fragsize=%d fragments=%d\n",
			  params->buffer.fragment_size,
			  params->buffer.fragments);

		return -EINVAL;
	}

	for (i = 0; i < wm_adsp_fw[dsp->fw].num_caps; i++) {
		caps = &wm_adsp_fw[dsp->fw].caps[i];
		desc = &caps->desc;

		if (caps->id != params->codec.id)
			continue;

		if (stream->direction == SND_COMPRESS_PLAYBACK) {
			if (desc->max_ch < params->codec.ch_out)
				continue;
		} else {
			if (desc->max_ch < params->codec.ch_in)
				continue;
		}

		if (!(desc->formats & (1 << params->codec.format)))
			continue;

		for (j = 0; j < desc->num_sample_rates; ++j)
			if (desc->sample_rates[j] == params->codec.sample_rate)
				return 0;
	}

	compr_err(compr, "Invalid params id=%u ch=%u,%u rate=%u fmt=%u\n",
		  params->codec.id, params->codec.ch_in, params->codec.ch_out,
		  params->codec.sample_rate, params->codec.format);
	return -EINVAL;
}

static inline unsigned int wm_adsp_compr_frag_words(struct wm_adsp_compr *compr)
{
	return compr->size.fragment_size / CS_DSP_DATA_WORD_SIZE;
}

int wm_adsp_compr_set_params(struct snd_soc_component *component,
			     struct snd_compr_stream *stream,
			     struct snd_compr_params *params)
{
	struct wm_adsp_compr *compr = stream->runtime->private_data;
	unsigned int size;
	int ret;

	ret = wm_adsp_compr_check_params(stream, params);
	if (ret)
		return ret;

	compr->size = params->buffer;

	compr_dbg(compr, "fragment_size=%d fragments=%d\n",
		  compr->size.fragment_size, compr->size.fragments);

	size = wm_adsp_compr_frag_words(compr) * sizeof(*compr->raw_buf);
	compr->raw_buf = kmalloc(size, GFP_DMA | GFP_KERNEL);
	if (!compr->raw_buf)
		return -ENOMEM;

	compr->sample_rate = params->codec.sample_rate;

	return 0;
}
EXPORT_SYMBOL_GPL(wm_adsp_compr_set_params);

int wm_adsp_compr_get_caps(struct snd_soc_component *component,
			   struct snd_compr_stream *stream,
			   struct snd_compr_caps *caps)
{
	struct wm_adsp_compr *compr = stream->runtime->private_data;
	int fw = compr->dsp->fw;
	int i;

	if (wm_adsp_fw[fw].caps) {
		for (i = 0; i < wm_adsp_fw[fw].num_caps; i++)
			caps->codecs[i] = wm_adsp_fw[fw].caps[i].id;

		caps->num_codecs = i;
		caps->direction = wm_adsp_fw[fw].compr_direction;

		caps->min_fragment_size = WM_ADSP_MIN_FRAGMENT_SIZE;
		caps->max_fragment_size = WM_ADSP_MAX_FRAGMENT_SIZE;
		caps->min_fragments = WM_ADSP_MIN_FRAGMENTS;
		caps->max_fragments = WM_ADSP_MAX_FRAGMENTS;
	}

	return 0;
}
EXPORT_SYMBOL_GPL(wm_adsp_compr_get_caps);

static inline int wm_adsp_buffer_read(struct wm_adsp_compr_buf *buf,
				      unsigned int field_offset, u32 *data)
{
	return cs_dsp_read_data_word(&buf->dsp->cs_dsp, buf->host_buf_mem_type,
				     buf->host_buf_ptr + field_offset, data);
}

static inline int wm_adsp_buffer_write(struct wm_adsp_compr_buf *buf,
				       unsigned int field_offset, u32 data)
{
	return cs_dsp_write_data_word(&buf->dsp->cs_dsp, buf->host_buf_mem_type,
				      buf->host_buf_ptr + field_offset,
				      data);
}

static int wm_adsp_buffer_populate(struct wm_adsp_compr_buf *buf)
{
	const struct wm_adsp_fw_caps *caps = wm_adsp_fw[buf->dsp->fw].caps;
	struct wm_adsp_buffer_region *region;
	u32 offset = 0;
	int i, ret;

	buf->regions = kcalloc(caps->num_regions, sizeof(*buf->regions),
			       GFP_KERNEL);
	if (!buf->regions)
		return -ENOMEM;

	for (i = 0; i < caps->num_regions; ++i) {
		region = &buf->regions[i];

		region->offset = offset;
		region->mem_type = caps->region_defs[i].mem_type;

		ret = wm_adsp_buffer_read(buf, caps->region_defs[i].base_offset,
					  &region->base_addr);
		if (ret < 0)
			return ret;

		ret = wm_adsp_buffer_read(buf, caps->region_defs[i].size_offset,
					  &offset);
		if (ret < 0)
			return ret;

		region->cumulative_size = offset;

		compr_dbg(buf,
			  "region=%d type=%d base=%08x off=%08x size=%08x\n",
			  i, region->mem_type, region->base_addr,
			  region->offset, region->cumulative_size);
	}

	return 0;
}

static void wm_adsp_buffer_clear(struct wm_adsp_compr_buf *buf)
{
	buf->irq_count = 0xFFFFFFFF;
	buf->read_index = -1;
	buf->avail = 0;
}

static struct wm_adsp_compr_buf *wm_adsp_buffer_alloc(struct wm_adsp *dsp)
{
	struct wm_adsp_compr_buf *buf;

	buf = kzalloc(sizeof(*buf), GFP_KERNEL);
	if (!buf)
		return NULL;

	buf->dsp = dsp;

	wm_adsp_buffer_clear(buf);

	list_add_tail(&buf->list, &dsp->buffer_list);

	return buf;
}

static int wm_adsp_buffer_parse_legacy(struct wm_adsp *dsp)
{
	struct cs_dsp_alg_region *alg_region;
	struct wm_adsp_compr_buf *buf;
	u32 xmalg, addr, magic;
	int i, ret;

	alg_region = cs_dsp_find_alg_region(&dsp->cs_dsp, WMFW_ADSP2_XM, dsp->cs_dsp.fw_id);
	if (!alg_region) {
		adsp_err(dsp, "No algorithm region found\n");
		return -EINVAL;
	}

	buf = wm_adsp_buffer_alloc(dsp);
	if (!buf)
		return -ENOMEM;

	xmalg = dsp->sys_config_size / sizeof(__be32);

	addr = alg_region->base + xmalg + ALG_XM_FIELD(magic);
	ret = cs_dsp_read_data_word(&dsp->cs_dsp, WMFW_ADSP2_XM, addr, &magic);
	if (ret < 0)
		return ret;

	if (magic != WM_ADSP_ALG_XM_STRUCT_MAGIC)
		return -ENODEV;

	addr = alg_region->base + xmalg + ALG_XM_FIELD(host_buf_ptr);
	for (i = 0; i < 5; ++i) {
		ret = cs_dsp_read_data_word(&dsp->cs_dsp, WMFW_ADSP2_XM, addr,
					    &buf->host_buf_ptr);
		if (ret < 0)
			return ret;

		if (buf->host_buf_ptr)
			break;

		usleep_range(1000, 2000);
	}

	if (!buf->host_buf_ptr)
		return -EIO;

	buf->host_buf_mem_type = WMFW_ADSP2_XM;

	ret = wm_adsp_buffer_populate(buf);
	if (ret < 0)
		return ret;

	compr_dbg(buf, "legacy host_buf_ptr=%x\n", buf->host_buf_ptr);

	return 0;
}

static int wm_adsp_buffer_parse_coeff(struct cs_dsp_coeff_ctl *cs_ctl)
{
	struct wm_adsp_host_buf_coeff_v1 coeff_v1;
	struct wm_adsp_compr_buf *buf;
	struct wm_adsp *dsp = container_of(cs_ctl->dsp, struct wm_adsp, cs_dsp);
	unsigned int version;
	int ret, i;

	for (i = 0; i < 5; ++i) {
		ret = cs_dsp_coeff_read_ctrl(cs_ctl, &coeff_v1, sizeof(coeff_v1));
		if (ret < 0)
			return ret;

		if (coeff_v1.host_buf_ptr)
			break;

		usleep_range(1000, 2000);
	}

	if (!coeff_v1.host_buf_ptr) {
		adsp_err(dsp, "Failed to acquire host buffer\n");
		return -EIO;
	}

	buf = wm_adsp_buffer_alloc(dsp);
	if (!buf)
		return -ENOMEM;

	buf->host_buf_mem_type = cs_ctl->alg_region.type;
	buf->host_buf_ptr = be32_to_cpu(coeff_v1.host_buf_ptr);

	ret = wm_adsp_buffer_populate(buf);
	if (ret < 0)
		return ret;

	/*
	 * v0 host_buffer coefficients didn't have versioning, so if the
	 * control is one word, assume version 0.
	 */
	if (cs_ctl->len == 4) {
		compr_dbg(buf, "host_buf_ptr=%x\n", buf->host_buf_ptr);
		return 0;
	}

	version = be32_to_cpu(coeff_v1.versions) & HOST_BUF_COEFF_COMPAT_VER_MASK;
	version >>= HOST_BUF_COEFF_COMPAT_VER_SHIFT;

	if (version > HOST_BUF_COEFF_SUPPORTED_COMPAT_VER) {
		adsp_err(dsp,
			 "Host buffer coeff ver %u > supported version %u\n",
			 version, HOST_BUF_COEFF_SUPPORTED_COMPAT_VER);
		return -EINVAL;
	}

	cs_dsp_remove_padding((u32 *)&coeff_v1.name, ARRAY_SIZE(coeff_v1.name));

	buf->name = kasprintf(GFP_KERNEL, "%s-dsp-%s", dsp->part,
			      (char *)&coeff_v1.name);

	compr_dbg(buf, "host_buf_ptr=%x coeff version %u\n",
		  buf->host_buf_ptr, version);

	return version;
}

static int wm_adsp_buffer_init(struct wm_adsp *dsp)
{
	struct cs_dsp_coeff_ctl *cs_ctl;
	int ret;

	list_for_each_entry(cs_ctl, &dsp->cs_dsp.ctl_list, list) {
		if (cs_ctl->type != WMFW_CTL_TYPE_HOST_BUFFER)
			continue;

		if (!cs_ctl->enabled)
			continue;

		ret = wm_adsp_buffer_parse_coeff(cs_ctl);
		if (ret < 0) {
			adsp_err(dsp, "Failed to parse coeff: %d\n", ret);
			goto error;
		} else if (ret == 0) {
			/* Only one buffer supported for version 0 */
			return 0;
		}
	}

	if (list_empty(&dsp->buffer_list)) {
		/* Fall back to legacy support */
		ret = wm_adsp_buffer_parse_legacy(dsp);
		if (ret) {
			adsp_err(dsp, "Failed to parse legacy: %d\n", ret);
			goto error;
		}
	}

	return 0;

error:
	wm_adsp_buffer_free(dsp);
	return ret;
}

static int wm_adsp_buffer_free(struct wm_adsp *dsp)
{
	struct wm_adsp_compr_buf *buf, *tmp;

	list_for_each_entry_safe(buf, tmp, &dsp->buffer_list, list) {
		wm_adsp_compr_detach(buf->compr);

		kfree(buf->name);
		kfree(buf->regions);
		list_del(&buf->list);
		kfree(buf);
	}

	return 0;
}

static int wm_adsp_buffer_get_error(struct wm_adsp_compr_buf *buf)
{
	int ret;

	ret = wm_adsp_buffer_read(buf, HOST_BUFFER_FIELD(error), &buf->error);
	if (ret < 0) {
		compr_err(buf, "Failed to check buffer error: %d\n", ret);
		return ret;
	}
	if (buf->error != 0) {
		compr_err(buf, "Buffer error occurred: %d\n", buf->error);
		return -EIO;
	}

	return 0;
}

int wm_adsp_compr_trigger(struct snd_soc_component *component,
			  struct snd_compr_stream *stream, int cmd)
{
	struct wm_adsp_compr *compr = stream->runtime->private_data;
	struct wm_adsp *dsp = compr->dsp;
	int ret = 0;

	compr_dbg(compr, "Trigger: %d\n", cmd);

	mutex_lock(&dsp->cs_dsp.pwr_lock);

	switch (cmd) {
	case SNDRV_PCM_TRIGGER_START:
		if (!wm_adsp_compr_attached(compr)) {
			ret = wm_adsp_compr_attach(compr);
			if (ret < 0) {
				compr_err(compr, "Failed to link buffer and stream: %d\n",
					  ret);
				break;
			}
		}

		ret = wm_adsp_buffer_get_error(compr->buf);
		if (ret < 0)
			break;

		/* Trigger the IRQ at one fragment of data */
		ret = wm_adsp_buffer_write(compr->buf,
					   HOST_BUFFER_FIELD(high_water_mark),
					   wm_adsp_compr_frag_words(compr));
		if (ret < 0) {
			compr_err(compr, "Failed to set high water mark: %d\n",
				  ret);
			break;
		}
		break;
	case SNDRV_PCM_TRIGGER_STOP:
		if (wm_adsp_compr_attached(compr))
			wm_adsp_buffer_clear(compr->buf);
		break;
	default:
		ret = -EINVAL;
		break;
	}

	mutex_unlock(&dsp->cs_dsp.pwr_lock);

	return ret;
}
EXPORT_SYMBOL_GPL(wm_adsp_compr_trigger);

static inline int wm_adsp_buffer_size(struct wm_adsp_compr_buf *buf)
{
	int last_region = wm_adsp_fw[buf->dsp->fw].caps->num_regions - 1;

	return buf->regions[last_region].cumulative_size;
}

static int wm_adsp_buffer_update_avail(struct wm_adsp_compr_buf *buf)
{
	u32 next_read_index, next_write_index;
	int write_index, read_index, avail;
	int ret;

	/* Only sync read index if we haven't already read a valid index */
	if (buf->read_index < 0) {
		ret = wm_adsp_buffer_read(buf,
				HOST_BUFFER_FIELD(next_read_index),
				&next_read_index);
		if (ret < 0)
			return ret;

		read_index = sign_extend32(next_read_index, 23);

		if (read_index < 0) {
			compr_dbg(buf, "Avail check on unstarted stream\n");
			return 0;
		}

		buf->read_index = read_index;
	}

	ret = wm_adsp_buffer_read(buf, HOST_BUFFER_FIELD(next_write_index),
			&next_write_index);
	if (ret < 0)
		return ret;

	write_index = sign_extend32(next_write_index, 23);

	avail = write_index - buf->read_index;
	if (avail < 0)
		avail += wm_adsp_buffer_size(buf);

	compr_dbg(buf, "readindex=0x%x, writeindex=0x%x, avail=%d\n",
		  buf->read_index, write_index, avail * CS_DSP_DATA_WORD_SIZE);

	buf->avail = avail;

	return 0;
}

int wm_adsp_compr_handle_irq(struct wm_adsp *dsp)
{
	struct wm_adsp_compr_buf *buf;
	struct wm_adsp_compr *compr;
	int ret = 0;

	mutex_lock(&dsp->cs_dsp.pwr_lock);

	if (list_empty(&dsp->buffer_list)) {
		ret = -ENODEV;
		goto out;
	}

	adsp_dbg(dsp, "Handling buffer IRQ\n");

	list_for_each_entry(buf, &dsp->buffer_list, list) {
		compr = buf->compr;

		ret = wm_adsp_buffer_get_error(buf);
		if (ret < 0)
			goto out_notify; /* Wake poll to report error */

		ret = wm_adsp_buffer_read(buf, HOST_BUFFER_FIELD(irq_count),
					  &buf->irq_count);
		if (ret < 0) {
			compr_err(buf, "Failed to get irq_count: %d\n", ret);
			goto out;
		}

		ret = wm_adsp_buffer_update_avail(buf);
		if (ret < 0) {
			compr_err(buf, "Error reading avail: %d\n", ret);
			goto out;
		}

		if (wm_adsp_fw[dsp->fw].voice_trigger && buf->irq_count == 2)
			ret = WM_ADSP_COMPR_VOICE_TRIGGER;

out_notify:
		if (compr && compr->stream)
			snd_compr_fragment_elapsed(compr->stream);
	}

out:
	mutex_unlock(&dsp->cs_dsp.pwr_lock);

	return ret;
}
EXPORT_SYMBOL_GPL(wm_adsp_compr_handle_irq);

static int wm_adsp_buffer_reenable_irq(struct wm_adsp_compr_buf *buf)
{
	if (buf->irq_count & 0x01)
		return 0;

	compr_dbg(buf, "Enable IRQ(0x%x) for next fragment\n", buf->irq_count);

	buf->irq_count |= 0x01;

	return wm_adsp_buffer_write(buf, HOST_BUFFER_FIELD(irq_ack),
				    buf->irq_count);
}

int wm_adsp_compr_pointer(struct snd_soc_component *component,
			  struct snd_compr_stream *stream,
			  struct snd_compr_tstamp *tstamp)
{
	struct wm_adsp_compr *compr = stream->runtime->private_data;
	struct wm_adsp *dsp = compr->dsp;
	struct wm_adsp_compr_buf *buf;
	int ret = 0;

	compr_dbg(compr, "Pointer request\n");

	mutex_lock(&dsp->cs_dsp.pwr_lock);

	buf = compr->buf;

	if (dsp->fatal_error || !buf || buf->error) {
		snd_compr_stop_error(stream, SNDRV_PCM_STATE_XRUN);
		ret = -EIO;
		goto out;
	}

	if (buf->avail < wm_adsp_compr_frag_words(compr)) {
		ret = wm_adsp_buffer_update_avail(buf);
		if (ret < 0) {
			compr_err(compr, "Error reading avail: %d\n", ret);
			goto out;
		}

		/*
		 * If we really have less than 1 fragment available tell the
		 * DSP to inform us once a whole fragment is available.
		 */
		if (buf->avail < wm_adsp_compr_frag_words(compr)) {
			ret = wm_adsp_buffer_get_error(buf);
			if (ret < 0) {
				if (buf->error)
					snd_compr_stop_error(stream,
							SNDRV_PCM_STATE_XRUN);
				goto out;
			}

			ret = wm_adsp_buffer_reenable_irq(buf);
			if (ret < 0) {
				compr_err(compr, "Failed to re-enable buffer IRQ: %d\n",
					  ret);
				goto out;
			}
		}
	}

	tstamp->copied_total = compr->copied_total;
	tstamp->copied_total += buf->avail * CS_DSP_DATA_WORD_SIZE;
	tstamp->sampling_rate = compr->sample_rate;

out:
	mutex_unlock(&dsp->cs_dsp.pwr_lock);

	return ret;
}
EXPORT_SYMBOL_GPL(wm_adsp_compr_pointer);

static int wm_adsp_buffer_capture_block(struct wm_adsp_compr *compr, int target)
{
	struct wm_adsp_compr_buf *buf = compr->buf;
	unsigned int adsp_addr;
	int mem_type, nwords, max_read;
	int i, ret;

	/* Calculate read parameters */
	for (i = 0; i < wm_adsp_fw[buf->dsp->fw].caps->num_regions; ++i)
		if (buf->read_index < buf->regions[i].cumulative_size)
			break;

	if (i == wm_adsp_fw[buf->dsp->fw].caps->num_regions)
		return -EINVAL;

	mem_type = buf->regions[i].mem_type;
	adsp_addr = buf->regions[i].base_addr +
		    (buf->read_index - buf->regions[i].offset);

	max_read = wm_adsp_compr_frag_words(compr);
	nwords = buf->regions[i].cumulative_size - buf->read_index;

	if (nwords > target)
		nwords = target;
	if (nwords > buf->avail)
		nwords = buf->avail;
	if (nwords > max_read)
		nwords = max_read;
	if (!nwords)
		return 0;

	/* Read data from DSP */
	ret = cs_dsp_read_raw_data_block(&buf->dsp->cs_dsp, mem_type, adsp_addr,
					 nwords, (__be32 *)compr->raw_buf);
	if (ret < 0)
		return ret;

	cs_dsp_remove_padding(compr->raw_buf, nwords);

	/* update read index to account for words read */
	buf->read_index += nwords;
	if (buf->read_index == wm_adsp_buffer_size(buf))
		buf->read_index = 0;

	ret = wm_adsp_buffer_write(buf, HOST_BUFFER_FIELD(next_read_index),
				   buf->read_index);
	if (ret < 0)
		return ret;

	/* update avail to account for words read */
	buf->avail -= nwords;

	return nwords;
}

static int wm_adsp_compr_read(struct wm_adsp_compr *compr,
			      char __user *buf, size_t count)
{
	struct wm_adsp *dsp = compr->dsp;
	int ntotal = 0;
	int nwords, nbytes;

	compr_dbg(compr, "Requested read of %zu bytes\n", count);

	if (dsp->fatal_error || !compr->buf || compr->buf->error) {
		snd_compr_stop_error(compr->stream, SNDRV_PCM_STATE_XRUN);
		return -EIO;
	}

	count /= CS_DSP_DATA_WORD_SIZE;

	do {
		nwords = wm_adsp_buffer_capture_block(compr, count);
		if (nwords < 0) {
			compr_err(compr, "Failed to capture block: %d\n",
				  nwords);
			return nwords;
		}

		nbytes = nwords * CS_DSP_DATA_WORD_SIZE;

		compr_dbg(compr, "Read %d bytes\n", nbytes);

		if (copy_to_user(buf + ntotal, compr->raw_buf, nbytes)) {
			compr_err(compr, "Failed to copy data to user: %d, %d\n",
				  ntotal, nbytes);
			return -EFAULT;
		}

		count -= nwords;
		ntotal += nbytes;
	} while (nwords > 0 && count > 0);

	compr->copied_total += ntotal;

	return ntotal;
}

int wm_adsp_compr_copy(struct snd_soc_component *component,
		       struct snd_compr_stream *stream, char __user *buf,
		       size_t count)
{
	struct wm_adsp_compr *compr = stream->runtime->private_data;
	struct wm_adsp *dsp = compr->dsp;
	int ret;

	mutex_lock(&dsp->cs_dsp.pwr_lock);

	if (stream->direction == SND_COMPRESS_CAPTURE)
		ret = wm_adsp_compr_read(compr, buf, count);
	else
		ret = -ENOTSUPP;

	mutex_unlock(&dsp->cs_dsp.pwr_lock);

	return ret;
}
EXPORT_SYMBOL_GPL(wm_adsp_compr_copy);

static void wm_adsp_fatal_error(struct cs_dsp *cs_dsp)
{
	struct wm_adsp *dsp = container_of(cs_dsp, struct wm_adsp, cs_dsp);
	struct wm_adsp_compr *compr;

	dsp->fatal_error = true;

	list_for_each_entry(compr, &dsp->compr_list, list) {
		if (compr->stream)
			snd_compr_fragment_elapsed(compr->stream);
	}
}

irqreturn_t wm_adsp2_bus_error(int irq, void *data)
{
	struct wm_adsp *dsp = (struct wm_adsp *)data;

	cs_dsp_adsp2_bus_error(&dsp->cs_dsp);

	return IRQ_HANDLED;
}
EXPORT_SYMBOL_GPL(wm_adsp2_bus_error);

irqreturn_t wm_halo_bus_error(int irq, void *data)
{
	struct wm_adsp *dsp = (struct wm_adsp *)data;

	cs_dsp_halo_bus_error(&dsp->cs_dsp);

	return IRQ_HANDLED;
}
EXPORT_SYMBOL_GPL(wm_halo_bus_error);

irqreturn_t wm_halo_wdt_expire(int irq, void *data)
{
	struct wm_adsp *dsp = data;

	cs_dsp_halo_wdt_expire(&dsp->cs_dsp);

	return IRQ_HANDLED;
}
EXPORT_SYMBOL_GPL(wm_halo_wdt_expire);

<<<<<<< HEAD
static const struct wm_adsp_ops wm_adsp1_ops = {
	.validate_version = wm_adsp_validate_version,
	.parse_sizes = wm_adsp1_parse_sizes,
	.region_to_reg = wm_adsp_region_to_reg,
};

static const struct wm_adsp_ops wm_adsp2_ops[] = {
	{
		.sys_config_size = sizeof(struct wm_adsp_system_config_xm_hdr),
		.parse_sizes = wm_adsp2_parse_sizes,
		.validate_version = wm_adsp_validate_version,
		.setup_algs = wm_adsp2_setup_algs,
		.region_to_reg = wm_adsp_region_to_reg,

		.show_fw_status = wm_adsp2_show_fw_status,

		.enable_memory = wm_adsp2_enable_memory,
		.disable_memory = wm_adsp2_disable_memory,

		.enable_core = wm_adsp2_enable_core,
		.disable_core = wm_adsp2_disable_core,

		.start_core = wm_adsp2_start_core,
		.stop_core = wm_adsp2_stop_core,

	},
	{
		.sys_config_size = sizeof(struct wm_adsp_system_config_xm_hdr),
		.parse_sizes = wm_adsp2_parse_sizes,
		.validate_version = wm_adsp_validate_version,
		.setup_algs = wm_adsp2_setup_algs,
		.region_to_reg = wm_adsp_region_to_reg,

		.show_fw_status = wm_adsp2v2_show_fw_status,

		.enable_memory = wm_adsp2_enable_memory,
		.disable_memory = wm_adsp2_disable_memory,
		.lock_memory = wm_adsp2_lock,

		.enable_core = wm_adsp2v2_enable_core,
		.disable_core = wm_adsp2v2_disable_core,

		.start_core = wm_adsp2_start_core,
		.stop_core = wm_adsp2_stop_core,
	},
	{
		.sys_config_size = sizeof(struct wm_adsp_system_config_xm_hdr),
		.parse_sizes = wm_adsp2_parse_sizes,
		.validate_version = wm_adsp_validate_version,
		.setup_algs = wm_adsp2_setup_algs,
		.region_to_reg = wm_adsp_region_to_reg,

		.show_fw_status = wm_adsp2v2_show_fw_status,
		.stop_watchdog = wm_adsp_stop_watchdog,

		.enable_memory = wm_adsp2_enable_memory,
		.disable_memory = wm_adsp2_disable_memory,
		.lock_memory = wm_adsp2_lock,

		.enable_core = wm_adsp2v2_enable_core,
		.disable_core = wm_adsp2v2_disable_core,

		.start_core = wm_adsp2_start_core,
		.stop_core = wm_adsp2_stop_core,
	},
};

static const struct wm_adsp_ops wm_halo_ops = {
	.sys_config_size = sizeof(struct wm_halo_system_config_xm_hdr),
	.parse_sizes = wm_adsp2_parse_sizes,
	.validate_version = wm_halo_validate_version,
	.setup_algs = wm_halo_setup_algs,
	.region_to_reg = wm_halo_region_to_reg,

	.show_fw_status = wm_halo_show_fw_status,
	.stop_watchdog = wm_halo_stop_watchdog,

	.lock_memory = wm_halo_configure_mpu,

	.start_core = wm_halo_start_core,
	.stop_core = wm_halo_stop_core,
=======
static const struct cs_dsp_client_ops wm_adsp1_client_ops = {
	.control_add = wm_adsp_control_add,
	.control_remove = wm_adsp_control_remove,
};

static const struct cs_dsp_client_ops wm_adsp2_client_ops = {
	.control_add = wm_adsp_control_add,
	.control_remove = wm_adsp_control_remove,
	.post_run = wm_adsp_event_post_run,
	.post_stop = wm_adsp_event_post_stop,
	.watchdog_expired = wm_adsp_fatal_error,
>>>>>>> df0cc57e
};

MODULE_LICENSE("GPL v2");<|MERGE_RESOLUTION|>--- conflicted
+++ resolved
@@ -51,142 +51,8 @@
 
 #define ADSP_MAX_STD_CTRL_SIZE               512
 
-<<<<<<< HEAD
-#define WM_ADSP_ACKED_CTL_TIMEOUT_MS         100
-#define WM_ADSP_ACKED_CTL_N_QUICKPOLLS       10
-#define WM_ADSP_ACKED_CTL_MIN_VALUE          0
-#define WM_ADSP_ACKED_CTL_MAX_VALUE          0xFFFFFF
-
-/*
- * Event control messages
- */
-#define WM_ADSP_FW_EVENT_SHUTDOWN            0x000001
-
-/*
- * HALO system info
- */
-#define HALO_AHBM_WINDOW_DEBUG_0             0x02040
-#define HALO_AHBM_WINDOW_DEBUG_1             0x02044
-
-/*
- * HALO core
- */
-#define HALO_SCRATCH1                        0x005c0
-#define HALO_SCRATCH2                        0x005c8
-#define HALO_SCRATCH3                        0x005d0
-#define HALO_SCRATCH4                        0x005d8
-#define HALO_CCM_CORE_CONTROL                0x41000
-#define HALO_CORE_SOFT_RESET                 0x00010
-#define HALO_WDT_CONTROL                     0x47000
-
-/*
- * HALO MPU banks
- */
-#define HALO_MPU_XMEM_ACCESS_0               0x43000
-#define HALO_MPU_YMEM_ACCESS_0               0x43004
-#define HALO_MPU_WINDOW_ACCESS_0             0x43008
-#define HALO_MPU_XREG_ACCESS_0               0x4300C
-#define HALO_MPU_YREG_ACCESS_0               0x43014
-#define HALO_MPU_XMEM_ACCESS_1               0x43018
-#define HALO_MPU_YMEM_ACCESS_1               0x4301C
-#define HALO_MPU_WINDOW_ACCESS_1             0x43020
-#define HALO_MPU_XREG_ACCESS_1               0x43024
-#define HALO_MPU_YREG_ACCESS_1               0x4302C
-#define HALO_MPU_XMEM_ACCESS_2               0x43030
-#define HALO_MPU_YMEM_ACCESS_2               0x43034
-#define HALO_MPU_WINDOW_ACCESS_2             0x43038
-#define HALO_MPU_XREG_ACCESS_2               0x4303C
-#define HALO_MPU_YREG_ACCESS_2               0x43044
-#define HALO_MPU_XMEM_ACCESS_3               0x43048
-#define HALO_MPU_YMEM_ACCESS_3               0x4304C
-#define HALO_MPU_WINDOW_ACCESS_3             0x43050
-#define HALO_MPU_XREG_ACCESS_3               0x43054
-#define HALO_MPU_YREG_ACCESS_3               0x4305C
-#define HALO_MPU_XM_VIO_ADDR                 0x43100
-#define HALO_MPU_XM_VIO_STATUS               0x43104
-#define HALO_MPU_YM_VIO_ADDR                 0x43108
-#define HALO_MPU_YM_VIO_STATUS               0x4310C
-#define HALO_MPU_PM_VIO_ADDR                 0x43110
-#define HALO_MPU_PM_VIO_STATUS               0x43114
-#define HALO_MPU_LOCK_CONFIG                 0x43140
-
-/*
- * HALO_AHBM_WINDOW_DEBUG_1
- */
-#define HALO_AHBM_CORE_ERR_ADDR_MASK         0x0fffff00
-#define HALO_AHBM_CORE_ERR_ADDR_SHIFT                 8
-#define HALO_AHBM_FLAGS_ERR_MASK             0x000000ff
-
-/*
- * HALO_CCM_CORE_CONTROL
- */
-#define HALO_CORE_RESET                     0x00000200
-#define HALO_CORE_EN                        0x00000001
-
-/*
- * HALO_CORE_SOFT_RESET
- */
-#define HALO_CORE_SOFT_RESET_MASK           0x00000001
-
-/*
- * HALO_WDT_CONTROL
- */
-#define HALO_WDT_EN_MASK                    0x00000001
-
-/*
- * HALO_MPU_?M_VIO_STATUS
- */
-#define HALO_MPU_VIO_STS_MASK               0x007e0000
-#define HALO_MPU_VIO_STS_SHIFT                      17
-#define HALO_MPU_VIO_ERR_WR_MASK            0x00008000
-#define HALO_MPU_VIO_ERR_SRC_MASK           0x00007fff
-#define HALO_MPU_VIO_ERR_SRC_SHIFT                   0
-
-static const struct wm_adsp_ops wm_adsp1_ops;
-static const struct wm_adsp_ops wm_adsp2_ops[];
-static const struct wm_adsp_ops wm_halo_ops;
-
-struct wm_adsp_buf {
-	struct list_head list;
-	void *buf;
-};
-
-static struct wm_adsp_buf *wm_adsp_buf_alloc(const void *src, size_t len,
-					     struct list_head *list)
-{
-	struct wm_adsp_buf *buf = kzalloc(sizeof(*buf), GFP_KERNEL);
-
-	if (buf == NULL)
-		return NULL;
-
-	buf->buf = vmalloc(len);
-	if (!buf->buf) {
-		kfree(buf);
-		return NULL;
-	}
-	memcpy(buf->buf, src, len);
-
-	if (list)
-		list_add_tail(&buf->list, list);
-
-	return buf;
-}
-
-static void wm_adsp_buf_free(struct list_head *list)
-{
-	while (!list_empty(list)) {
-		struct wm_adsp_buf *buf = list_first_entry(list,
-							   struct wm_adsp_buf,
-							   list);
-		list_del(&buf->list);
-		vfree(buf->buf);
-		kfree(buf);
-	}
-}
-=======
 static const struct cs_dsp_client_ops wm_adsp1_client_ops;
 static const struct cs_dsp_client_ops wm_adsp2_client_ops;
->>>>>>> df0cc57e
 
 #define WM_ADSP_FW_MBC_VSS  0
 #define WM_ADSP_FW_HIFI     1
@@ -443,60 +309,6 @@
 	struct work_struct work;
 };
 
-<<<<<<< HEAD
-static void wm_adsp2_init_debugfs(struct wm_adsp *dsp,
-				  struct snd_soc_component *component)
-{
-	struct dentry *root = NULL;
-	int i;
-
-	root = debugfs_create_dir(dsp->name, component->debugfs_root);
-
-	debugfs_create_bool("booted", 0444, root, &dsp->booted);
-	debugfs_create_bool("running", 0444, root, &dsp->running);
-	debugfs_create_x32("fw_id", 0444, root, &dsp->fw_id);
-	debugfs_create_x32("fw_version", 0444, root, &dsp->fw_id_version);
-
-	for (i = 0; i < ARRAY_SIZE(wm_adsp_debugfs_fops); ++i)
-		debugfs_create_file(wm_adsp_debugfs_fops[i].name, 0444, root,
-				    dsp, &wm_adsp_debugfs_fops[i].fops);
-
-	dsp->debugfs_root = root;
-}
-
-static void wm_adsp2_cleanup_debugfs(struct wm_adsp *dsp)
-{
-	wm_adsp_debugfs_clear(dsp);
-	debugfs_remove_recursive(dsp->debugfs_root);
-	dsp->debugfs_root = NULL;
-}
-#else
-static inline void wm_adsp2_init_debugfs(struct wm_adsp *dsp,
-					 struct snd_soc_component *component)
-{
-}
-
-static inline void wm_adsp2_cleanup_debugfs(struct wm_adsp *dsp)
-{
-}
-
-static inline void wm_adsp_debugfs_save_wmfwname(struct wm_adsp *dsp,
-						 const char *s)
-{
-}
-
-static inline void wm_adsp_debugfs_save_binname(struct wm_adsp *dsp,
-						const char *s)
-{
-}
-
-static inline void wm_adsp_debugfs_clear(struct wm_adsp *dsp)
-{
-}
-#endif
-
-=======
->>>>>>> df0cc57e
 int wm_adsp_fw_get(struct snd_kcontrol *kcontrol,
 		   struct snd_ctl_elem_value *ucontrol)
 {
@@ -548,106 +360,6 @@
 };
 EXPORT_SYMBOL_GPL(wm_adsp_fw_enum);
 
-<<<<<<< HEAD
-static const struct wm_adsp_region *wm_adsp_find_region(struct wm_adsp *dsp,
-							int type)
-{
-	int i;
-
-	for (i = 0; i < dsp->num_mems; i++)
-		if (dsp->mem[i].type == type)
-			return &dsp->mem[i];
-
-	return NULL;
-}
-
-static unsigned int wm_adsp_region_to_reg(struct wm_adsp_region const *mem,
-					  unsigned int offset)
-{
-	switch (mem->type) {
-	case WMFW_ADSP1_PM:
-		return mem->base + (offset * 3);
-	case WMFW_ADSP1_DM:
-	case WMFW_ADSP2_XM:
-	case WMFW_ADSP2_YM:
-	case WMFW_ADSP1_ZM:
-		return mem->base + (offset * 2);
-	default:
-		WARN(1, "Unknown memory region type");
-		return offset;
-	}
-}
-
-static unsigned int wm_halo_region_to_reg(struct wm_adsp_region const *mem,
-					  unsigned int offset)
-{
-	switch (mem->type) {
-	case WMFW_ADSP2_XM:
-	case WMFW_ADSP2_YM:
-		return mem->base + (offset * 4);
-	case WMFW_HALO_XM_PACKED:
-	case WMFW_HALO_YM_PACKED:
-		return (mem->base + (offset * 3)) & ~0x3;
-	case WMFW_HALO_PM_PACKED:
-		return mem->base + (offset * 5);
-	default:
-		WARN(1, "Unknown memory region type");
-		return offset;
-	}
-}
-
-static void wm_adsp_read_fw_status(struct wm_adsp *dsp,
-				   int noffs, unsigned int *offs)
-{
-	unsigned int i;
-	int ret;
-
-	for (i = 0; i < noffs; ++i) {
-		ret = regmap_read(dsp->regmap, dsp->base + offs[i], &offs[i]);
-		if (ret) {
-			adsp_err(dsp, "Failed to read SCRATCH%u: %d\n", i, ret);
-			return;
-		}
-	}
-}
-
-static void wm_adsp2_show_fw_status(struct wm_adsp *dsp)
-{
-	unsigned int offs[] = {
-		ADSP2_SCRATCH0, ADSP2_SCRATCH1, ADSP2_SCRATCH2, ADSP2_SCRATCH3,
-	};
-
-	wm_adsp_read_fw_status(dsp, ARRAY_SIZE(offs), offs);
-
-	adsp_dbg(dsp, "FW SCRATCH 0:0x%x 1:0x%x 2:0x%x 3:0x%x\n",
-		 offs[0], offs[1], offs[2], offs[3]);
-}
-
-static void wm_adsp2v2_show_fw_status(struct wm_adsp *dsp)
-{
-	unsigned int offs[] = { ADSP2V2_SCRATCH0_1, ADSP2V2_SCRATCH2_3 };
-
-	wm_adsp_read_fw_status(dsp, ARRAY_SIZE(offs), offs);
-
-	adsp_dbg(dsp, "FW SCRATCH 0:0x%x 1:0x%x 2:0x%x 3:0x%x\n",
-		 offs[0] & 0xFFFF, offs[0] >> 16,
-		 offs[1] & 0xFFFF, offs[1] >> 16);
-}
-
-static void wm_halo_show_fw_status(struct wm_adsp *dsp)
-{
-	unsigned int offs[] = {
-		HALO_SCRATCH1, HALO_SCRATCH2, HALO_SCRATCH3, HALO_SCRATCH4,
-	};
-
-	wm_adsp_read_fw_status(dsp, ARRAY_SIZE(offs), offs);
-
-	adsp_dbg(dsp, "FW SCRATCH 0:0x%x 1:0x%x 2:0x%x 3:0x%x\n",
-		 offs[0], offs[1], offs[2], offs[3]);
-}
-
-=======
->>>>>>> df0cc57e
 static inline struct wm_coeff_ctl *bytes_ext_to_ctl(struct soc_bytes_ext *ext)
 {
 	return container_of(ext, struct wm_coeff_ctl, bytes_ext);
@@ -769,11 +481,7 @@
 
 	mutex_lock(&cs_ctl->dsp->pwr_lock);
 
-<<<<<<< HEAD
-	ret = wm_coeff_read_ctrl(ctl, ctl->cache, size);
-=======
 	ret = cs_dsp_coeff_read_ctrl(cs_ctl, cs_ctl->cache, size);
->>>>>>> df0cc57e
 
 	if (!ret && copy_to_user(bytes, cs_ctl->cache, size))
 		ret = -EFAULT;
@@ -1081,955 +789,14 @@
 {
 	int ret = 0;
 
-<<<<<<< HEAD
-	list_for_each_entry(pos, &dsp->ctl_list, list) {
-		if (!pos->subname)
-			continue;
-		if (strncmp(pos->subname, name, pos->subname_len) == 0 &&
-		    pos->fw_name == fw_txt &&
-		    pos->alg_region.alg == alg &&
-		    pos->alg_region.type == type) {
-			rslt = pos;
-			break;
-		}
-	}
-=======
 	ret = wm_adsp_request_firmware_file(dsp, wmfw_firmware, wmfw_filename, "wmfw");
 	if (ret != 0)
 		return ret;
->>>>>>> df0cc57e
 
 	wm_adsp_request_firmware_file(dsp, coeff_firmware, coeff_filename, "bin");
 
 	return 0;
 }
-<<<<<<< HEAD
-EXPORT_SYMBOL_GPL(wm_adsp_write_ctl);
-
-int wm_adsp_read_ctl(struct wm_adsp *dsp, const char *name, int type,
-		     unsigned int alg, void *buf, size_t len)
-{
-	struct wm_coeff_ctl *ctl;
-
-	ctl = wm_adsp_get_ctl(dsp, name, type, alg);
-	if (!ctl)
-		return -EINVAL;
-
-	if (len > ctl->len)
-		return -EINVAL;
-
-	return wm_coeff_read_ctrl(ctl, buf, len);
-}
-EXPORT_SYMBOL_GPL(wm_adsp_read_ctl);
-
-static void wm_adsp_ctl_fixup_base(struct wm_adsp *dsp,
-				  const struct wm_adsp_alg_region *alg_region)
-{
-	struct wm_coeff_ctl *ctl;
-
-	list_for_each_entry(ctl, &dsp->ctl_list, list) {
-		if (ctl->fw_name == wm_adsp_fw_text[dsp->fw] &&
-		    alg_region->alg == ctl->alg_region.alg &&
-		    alg_region->type == ctl->alg_region.type) {
-			ctl->alg_region.base = alg_region->base;
-		}
-	}
-}
-
-static void *wm_adsp_read_algs(struct wm_adsp *dsp, size_t n_algs,
-			       const struct wm_adsp_region *mem,
-			       unsigned int pos, unsigned int len)
-{
-	void *alg;
-	unsigned int reg;
-	int ret;
-	__be32 val;
-
-	if (n_algs == 0) {
-		adsp_err(dsp, "No algorithms\n");
-		return ERR_PTR(-EINVAL);
-	}
-
-	if (n_algs > 1024) {
-		adsp_err(dsp, "Algorithm count %zx excessive\n", n_algs);
-		return ERR_PTR(-EINVAL);
-	}
-
-	/* Read the terminator first to validate the length */
-	reg = dsp->ops->region_to_reg(mem, pos + len);
-
-	ret = regmap_raw_read(dsp->regmap, reg, &val, sizeof(val));
-	if (ret != 0) {
-		adsp_err(dsp, "Failed to read algorithm list end: %d\n",
-			ret);
-		return ERR_PTR(ret);
-	}
-
-	if (be32_to_cpu(val) != 0xbedead)
-		adsp_warn(dsp, "Algorithm list end %x 0x%x != 0xbedead\n",
-			  reg, be32_to_cpu(val));
-
-	/* Convert length from DSP words to bytes */
-	len *= sizeof(u32);
-
-	alg = kzalloc(len, GFP_KERNEL | GFP_DMA);
-	if (!alg)
-		return ERR_PTR(-ENOMEM);
-
-	reg = dsp->ops->region_to_reg(mem, pos);
-
-	ret = regmap_raw_read(dsp->regmap, reg, alg, len);
-	if (ret != 0) {
-		adsp_err(dsp, "Failed to read algorithm list: %d\n", ret);
-		kfree(alg);
-		return ERR_PTR(ret);
-	}
-
-	return alg;
-}
-
-static struct wm_adsp_alg_region *
-	wm_adsp_find_alg_region(struct wm_adsp *dsp, int type, unsigned int id)
-{
-	struct wm_adsp_alg_region *alg_region;
-
-	list_for_each_entry(alg_region, &dsp->alg_regions, list) {
-		if (id == alg_region->alg && type == alg_region->type)
-			return alg_region;
-	}
-
-	return NULL;
-}
-
-static struct wm_adsp_alg_region *wm_adsp_create_region(struct wm_adsp *dsp,
-							int type, __be32 id,
-							__be32 base)
-{
-	struct wm_adsp_alg_region *alg_region;
-
-	alg_region = kzalloc(sizeof(*alg_region), GFP_KERNEL);
-	if (!alg_region)
-		return ERR_PTR(-ENOMEM);
-
-	alg_region->type = type;
-	alg_region->alg = be32_to_cpu(id);
-	alg_region->base = be32_to_cpu(base);
-
-	list_add_tail(&alg_region->list, &dsp->alg_regions);
-
-	if (dsp->fw_ver > 0)
-		wm_adsp_ctl_fixup_base(dsp, alg_region);
-
-	return alg_region;
-}
-
-static void wm_adsp_free_alg_regions(struct wm_adsp *dsp)
-{
-	struct wm_adsp_alg_region *alg_region;
-
-	while (!list_empty(&dsp->alg_regions)) {
-		alg_region = list_first_entry(&dsp->alg_regions,
-					      struct wm_adsp_alg_region,
-					      list);
-		list_del(&alg_region->list);
-		kfree(alg_region);
-	}
-}
-
-static void wmfw_parse_id_header(struct wm_adsp *dsp,
-				 struct wmfw_id_hdr *fw, int nalgs)
-{
-	dsp->fw_id = be32_to_cpu(fw->id);
-	dsp->fw_id_version = be32_to_cpu(fw->ver);
-
-	adsp_info(dsp, "Firmware: %x v%d.%d.%d, %d algorithms\n",
-		  dsp->fw_id, (dsp->fw_id_version & 0xff0000) >> 16,
-		  (dsp->fw_id_version & 0xff00) >> 8, dsp->fw_id_version & 0xff,
-		  nalgs);
-}
-
-static void wmfw_v3_parse_id_header(struct wm_adsp *dsp,
-				    struct wmfw_v3_id_hdr *fw, int nalgs)
-{
-	dsp->fw_id = be32_to_cpu(fw->id);
-	dsp->fw_id_version = be32_to_cpu(fw->ver);
-	dsp->fw_vendor_id = be32_to_cpu(fw->vendor_id);
-
-	adsp_info(dsp, "Firmware: %x vendor: 0x%x v%d.%d.%d, %d algorithms\n",
-		  dsp->fw_id, dsp->fw_vendor_id,
-		  (dsp->fw_id_version & 0xff0000) >> 16,
-		  (dsp->fw_id_version & 0xff00) >> 8, dsp->fw_id_version & 0xff,
-		  nalgs);
-}
-
-static int wm_adsp_create_regions(struct wm_adsp *dsp, __be32 id, int nregions,
-				const int *type, __be32 *base)
-{
-	struct wm_adsp_alg_region *alg_region;
-	int i;
-
-	for (i = 0; i < nregions; i++) {
-		alg_region = wm_adsp_create_region(dsp, type[i], id, base[i]);
-		if (IS_ERR(alg_region))
-			return PTR_ERR(alg_region);
-	}
-
-	return 0;
-}
-
-static int wm_adsp1_setup_algs(struct wm_adsp *dsp)
-{
-	struct wmfw_adsp1_id_hdr adsp1_id;
-	struct wmfw_adsp1_alg_hdr *adsp1_alg;
-	struct wm_adsp_alg_region *alg_region;
-	const struct wm_adsp_region *mem;
-	unsigned int pos, len;
-	size_t n_algs;
-	int i, ret;
-
-	mem = wm_adsp_find_region(dsp, WMFW_ADSP1_DM);
-	if (WARN_ON(!mem))
-		return -EINVAL;
-
-	ret = regmap_raw_read(dsp->regmap, mem->base, &adsp1_id,
-			      sizeof(adsp1_id));
-	if (ret != 0) {
-		adsp_err(dsp, "Failed to read algorithm info: %d\n",
-			 ret);
-		return ret;
-	}
-
-	n_algs = be32_to_cpu(adsp1_id.n_algs);
-
-	wmfw_parse_id_header(dsp, &adsp1_id.fw, n_algs);
-
-	alg_region = wm_adsp_create_region(dsp, WMFW_ADSP1_ZM,
-					   adsp1_id.fw.id, adsp1_id.zm);
-	if (IS_ERR(alg_region))
-		return PTR_ERR(alg_region);
-
-	alg_region = wm_adsp_create_region(dsp, WMFW_ADSP1_DM,
-					   adsp1_id.fw.id, adsp1_id.dm);
-	if (IS_ERR(alg_region))
-		return PTR_ERR(alg_region);
-
-	/* Calculate offset and length in DSP words */
-	pos = sizeof(adsp1_id) / sizeof(u32);
-	len = (sizeof(*adsp1_alg) * n_algs) / sizeof(u32);
-
-	adsp1_alg = wm_adsp_read_algs(dsp, n_algs, mem, pos, len);
-	if (IS_ERR(adsp1_alg))
-		return PTR_ERR(adsp1_alg);
-
-	for (i = 0; i < n_algs; i++) {
-		adsp_info(dsp, "%d: ID %x v%d.%d.%d DM@%x ZM@%x\n",
-			  i, be32_to_cpu(adsp1_alg[i].alg.id),
-			  (be32_to_cpu(adsp1_alg[i].alg.ver) & 0xff0000) >> 16,
-			  (be32_to_cpu(adsp1_alg[i].alg.ver) & 0xff00) >> 8,
-			  be32_to_cpu(adsp1_alg[i].alg.ver) & 0xff,
-			  be32_to_cpu(adsp1_alg[i].dm),
-			  be32_to_cpu(adsp1_alg[i].zm));
-
-		alg_region = wm_adsp_create_region(dsp, WMFW_ADSP1_DM,
-						   adsp1_alg[i].alg.id,
-						   adsp1_alg[i].dm);
-		if (IS_ERR(alg_region)) {
-			ret = PTR_ERR(alg_region);
-			goto out;
-		}
-		if (dsp->fw_ver == 0) {
-			if (i + 1 < n_algs) {
-				len = be32_to_cpu(adsp1_alg[i + 1].dm);
-				len -= be32_to_cpu(adsp1_alg[i].dm);
-				len *= 4;
-				wm_adsp_create_control(dsp, alg_region, 0,
-						     len, NULL, 0, 0,
-						     SNDRV_CTL_ELEM_TYPE_BYTES);
-			} else {
-				adsp_warn(dsp, "Missing length info for region DM with ID %x\n",
-					  be32_to_cpu(adsp1_alg[i].alg.id));
-			}
-		}
-
-		alg_region = wm_adsp_create_region(dsp, WMFW_ADSP1_ZM,
-						   adsp1_alg[i].alg.id,
-						   adsp1_alg[i].zm);
-		if (IS_ERR(alg_region)) {
-			ret = PTR_ERR(alg_region);
-			goto out;
-		}
-		if (dsp->fw_ver == 0) {
-			if (i + 1 < n_algs) {
-				len = be32_to_cpu(adsp1_alg[i + 1].zm);
-				len -= be32_to_cpu(adsp1_alg[i].zm);
-				len *= 4;
-				wm_adsp_create_control(dsp, alg_region, 0,
-						     len, NULL, 0, 0,
-						     SNDRV_CTL_ELEM_TYPE_BYTES);
-			} else {
-				adsp_warn(dsp, "Missing length info for region ZM with ID %x\n",
-					  be32_to_cpu(adsp1_alg[i].alg.id));
-			}
-		}
-	}
-
-out:
-	kfree(adsp1_alg);
-	return ret;
-}
-
-static int wm_adsp2_setup_algs(struct wm_adsp *dsp)
-{
-	struct wmfw_adsp2_id_hdr adsp2_id;
-	struct wmfw_adsp2_alg_hdr *adsp2_alg;
-	struct wm_adsp_alg_region *alg_region;
-	const struct wm_adsp_region *mem;
-	unsigned int pos, len;
-	size_t n_algs;
-	int i, ret;
-
-	mem = wm_adsp_find_region(dsp, WMFW_ADSP2_XM);
-	if (WARN_ON(!mem))
-		return -EINVAL;
-
-	ret = regmap_raw_read(dsp->regmap, mem->base, &adsp2_id,
-			      sizeof(adsp2_id));
-	if (ret != 0) {
-		adsp_err(dsp, "Failed to read algorithm info: %d\n",
-			 ret);
-		return ret;
-	}
-
-	n_algs = be32_to_cpu(adsp2_id.n_algs);
-
-	wmfw_parse_id_header(dsp, &adsp2_id.fw, n_algs);
-
-	alg_region = wm_adsp_create_region(dsp, WMFW_ADSP2_XM,
-					   adsp2_id.fw.id, adsp2_id.xm);
-	if (IS_ERR(alg_region))
-		return PTR_ERR(alg_region);
-
-	alg_region = wm_adsp_create_region(dsp, WMFW_ADSP2_YM,
-					   adsp2_id.fw.id, adsp2_id.ym);
-	if (IS_ERR(alg_region))
-		return PTR_ERR(alg_region);
-
-	alg_region = wm_adsp_create_region(dsp, WMFW_ADSP2_ZM,
-					   adsp2_id.fw.id, adsp2_id.zm);
-	if (IS_ERR(alg_region))
-		return PTR_ERR(alg_region);
-
-	/* Calculate offset and length in DSP words */
-	pos = sizeof(adsp2_id) / sizeof(u32);
-	len = (sizeof(*adsp2_alg) * n_algs) / sizeof(u32);
-
-	adsp2_alg = wm_adsp_read_algs(dsp, n_algs, mem, pos, len);
-	if (IS_ERR(adsp2_alg))
-		return PTR_ERR(adsp2_alg);
-
-	for (i = 0; i < n_algs; i++) {
-		adsp_info(dsp,
-			  "%d: ID %x v%d.%d.%d XM@%x YM@%x ZM@%x\n",
-			  i, be32_to_cpu(adsp2_alg[i].alg.id),
-			  (be32_to_cpu(adsp2_alg[i].alg.ver) & 0xff0000) >> 16,
-			  (be32_to_cpu(adsp2_alg[i].alg.ver) & 0xff00) >> 8,
-			  be32_to_cpu(adsp2_alg[i].alg.ver) & 0xff,
-			  be32_to_cpu(adsp2_alg[i].xm),
-			  be32_to_cpu(adsp2_alg[i].ym),
-			  be32_to_cpu(adsp2_alg[i].zm));
-
-		alg_region = wm_adsp_create_region(dsp, WMFW_ADSP2_XM,
-						   adsp2_alg[i].alg.id,
-						   adsp2_alg[i].xm);
-		if (IS_ERR(alg_region)) {
-			ret = PTR_ERR(alg_region);
-			goto out;
-		}
-		if (dsp->fw_ver == 0) {
-			if (i + 1 < n_algs) {
-				len = be32_to_cpu(adsp2_alg[i + 1].xm);
-				len -= be32_to_cpu(adsp2_alg[i].xm);
-				len *= 4;
-				wm_adsp_create_control(dsp, alg_region, 0,
-						     len, NULL, 0, 0,
-						     SNDRV_CTL_ELEM_TYPE_BYTES);
-			} else {
-				adsp_warn(dsp, "Missing length info for region XM with ID %x\n",
-					  be32_to_cpu(adsp2_alg[i].alg.id));
-			}
-		}
-
-		alg_region = wm_adsp_create_region(dsp, WMFW_ADSP2_YM,
-						   adsp2_alg[i].alg.id,
-						   adsp2_alg[i].ym);
-		if (IS_ERR(alg_region)) {
-			ret = PTR_ERR(alg_region);
-			goto out;
-		}
-		if (dsp->fw_ver == 0) {
-			if (i + 1 < n_algs) {
-				len = be32_to_cpu(adsp2_alg[i + 1].ym);
-				len -= be32_to_cpu(adsp2_alg[i].ym);
-				len *= 4;
-				wm_adsp_create_control(dsp, alg_region, 0,
-						     len, NULL, 0, 0,
-						     SNDRV_CTL_ELEM_TYPE_BYTES);
-			} else {
-				adsp_warn(dsp, "Missing length info for region YM with ID %x\n",
-					  be32_to_cpu(adsp2_alg[i].alg.id));
-			}
-		}
-
-		alg_region = wm_adsp_create_region(dsp, WMFW_ADSP2_ZM,
-						   adsp2_alg[i].alg.id,
-						   adsp2_alg[i].zm);
-		if (IS_ERR(alg_region)) {
-			ret = PTR_ERR(alg_region);
-			goto out;
-		}
-		if (dsp->fw_ver == 0) {
-			if (i + 1 < n_algs) {
-				len = be32_to_cpu(adsp2_alg[i + 1].zm);
-				len -= be32_to_cpu(adsp2_alg[i].zm);
-				len *= 4;
-				wm_adsp_create_control(dsp, alg_region, 0,
-						     len, NULL, 0, 0,
-						     SNDRV_CTL_ELEM_TYPE_BYTES);
-			} else {
-				adsp_warn(dsp, "Missing length info for region ZM with ID %x\n",
-					  be32_to_cpu(adsp2_alg[i].alg.id));
-			}
-		}
-	}
-
-out:
-	kfree(adsp2_alg);
-	return ret;
-}
-
-static int wm_halo_create_regions(struct wm_adsp *dsp, __be32 id,
-				  __be32 xm_base, __be32 ym_base)
-{
-	static const int types[] = {
-		WMFW_ADSP2_XM, WMFW_HALO_XM_PACKED,
-		WMFW_ADSP2_YM, WMFW_HALO_YM_PACKED
-	};
-	__be32 bases[] = { xm_base, xm_base, ym_base, ym_base };
-
-	return wm_adsp_create_regions(dsp, id, ARRAY_SIZE(types), types, bases);
-}
-
-static int wm_halo_setup_algs(struct wm_adsp *dsp)
-{
-	struct wmfw_halo_id_hdr halo_id;
-	struct wmfw_halo_alg_hdr *halo_alg;
-	const struct wm_adsp_region *mem;
-	unsigned int pos, len;
-	size_t n_algs;
-	int i, ret;
-
-	mem = wm_adsp_find_region(dsp, WMFW_ADSP2_XM);
-	if (WARN_ON(!mem))
-		return -EINVAL;
-
-	ret = regmap_raw_read(dsp->regmap, mem->base, &halo_id,
-			      sizeof(halo_id));
-	if (ret != 0) {
-		adsp_err(dsp, "Failed to read algorithm info: %d\n",
-			 ret);
-		return ret;
-	}
-
-	n_algs = be32_to_cpu(halo_id.n_algs);
-
-	wmfw_v3_parse_id_header(dsp, &halo_id.fw, n_algs);
-
-	ret = wm_halo_create_regions(dsp, halo_id.fw.id,
-				     halo_id.xm_base, halo_id.ym_base);
-	if (ret)
-		return ret;
-
-	/* Calculate offset and length in DSP words */
-	pos = sizeof(halo_id) / sizeof(u32);
-	len = (sizeof(*halo_alg) * n_algs) / sizeof(u32);
-
-	halo_alg = wm_adsp_read_algs(dsp, n_algs, mem, pos, len);
-	if (IS_ERR(halo_alg))
-		return PTR_ERR(halo_alg);
-
-	for (i = 0; i < n_algs; i++) {
-		adsp_info(dsp,
-			  "%d: ID %x v%d.%d.%d XM@%x YM@%x\n",
-			  i, be32_to_cpu(halo_alg[i].alg.id),
-			  (be32_to_cpu(halo_alg[i].alg.ver) & 0xff0000) >> 16,
-			  (be32_to_cpu(halo_alg[i].alg.ver) & 0xff00) >> 8,
-			  be32_to_cpu(halo_alg[i].alg.ver) & 0xff,
-			  be32_to_cpu(halo_alg[i].xm_base),
-			  be32_to_cpu(halo_alg[i].ym_base));
-
-		ret = wm_halo_create_regions(dsp, halo_alg[i].alg.id,
-					     halo_alg[i].xm_base,
-					     halo_alg[i].ym_base);
-		if (ret)
-			goto out;
-	}
-
-out:
-	kfree(halo_alg);
-	return ret;
-}
-
-static int wm_adsp_load_coeff(struct wm_adsp *dsp)
-{
-	LIST_HEAD(buf_list);
-	struct regmap *regmap = dsp->regmap;
-	struct wmfw_coeff_hdr *hdr;
-	struct wmfw_coeff_item *blk;
-	const struct firmware *firmware;
-	const struct wm_adsp_region *mem;
-	struct wm_adsp_alg_region *alg_region;
-	const char *region_name;
-	int ret, pos, blocks, type, offset, reg;
-	char *file;
-	struct wm_adsp_buf *buf;
-
-	file = kzalloc(PAGE_SIZE, GFP_KERNEL);
-	if (file == NULL)
-		return -ENOMEM;
-
-	snprintf(file, PAGE_SIZE, "%s-%s-%s.bin", dsp->part, dsp->fwf_name,
-		 wm_adsp_fw[dsp->fw].file);
-	file[PAGE_SIZE - 1] = '\0';
-
-	ret = request_firmware(&firmware, file, dsp->dev);
-	if (ret != 0) {
-		adsp_warn(dsp, "Failed to request '%s'\n", file);
-		ret = 0;
-		goto out;
-	}
-	ret = -EINVAL;
-
-	if (sizeof(*hdr) >= firmware->size) {
-		adsp_err(dsp, "%s: file too short, %zu bytes\n",
-			file, firmware->size);
-		goto out_fw;
-	}
-
-	hdr = (void *)&firmware->data[0];
-	if (memcmp(hdr->magic, "WMDR", 4) != 0) {
-		adsp_err(dsp, "%s: invalid magic\n", file);
-		goto out_fw;
-	}
-
-	switch (be32_to_cpu(hdr->rev) & 0xff) {
-	case 1:
-		break;
-	default:
-		adsp_err(dsp, "%s: Unsupported coefficient file format %d\n",
-			 file, be32_to_cpu(hdr->rev) & 0xff);
-		ret = -EINVAL;
-		goto out_fw;
-	}
-
-	adsp_dbg(dsp, "%s: v%d.%d.%d\n", file,
-		(le32_to_cpu(hdr->ver) >> 16) & 0xff,
-		(le32_to_cpu(hdr->ver) >>  8) & 0xff,
-		le32_to_cpu(hdr->ver) & 0xff);
-
-	pos = le32_to_cpu(hdr->len);
-
-	blocks = 0;
-	while (pos < firmware->size &&
-	       sizeof(*blk) < firmware->size - pos) {
-		blk = (void *)(&firmware->data[pos]);
-
-		type = le16_to_cpu(blk->type);
-		offset = le16_to_cpu(blk->offset);
-
-		adsp_dbg(dsp, "%s.%d: %x v%d.%d.%d\n",
-			 file, blocks, le32_to_cpu(blk->id),
-			 (le32_to_cpu(blk->ver) >> 16) & 0xff,
-			 (le32_to_cpu(blk->ver) >>  8) & 0xff,
-			 le32_to_cpu(blk->ver) & 0xff);
-		adsp_dbg(dsp, "%s.%d: %d bytes at 0x%x in %x\n",
-			 file, blocks, le32_to_cpu(blk->len), offset, type);
-
-		reg = 0;
-		region_name = "Unknown";
-		switch (type) {
-		case (WMFW_NAME_TEXT << 8):
-		case (WMFW_INFO_TEXT << 8):
-		case (WMFW_METADATA << 8):
-			break;
-		case (WMFW_ABSOLUTE << 8):
-			/*
-			 * Old files may use this for global
-			 * coefficients.
-			 */
-			if (le32_to_cpu(blk->id) == dsp->fw_id &&
-			    offset == 0) {
-				region_name = "global coefficients";
-				mem = wm_adsp_find_region(dsp, type);
-				if (!mem) {
-					adsp_err(dsp, "No ZM\n");
-					break;
-				}
-				reg = dsp->ops->region_to_reg(mem, 0);
-
-			} else {
-				region_name = "register";
-				reg = offset;
-			}
-			break;
-
-		case WMFW_ADSP1_DM:
-		case WMFW_ADSP1_ZM:
-		case WMFW_ADSP2_XM:
-		case WMFW_ADSP2_YM:
-		case WMFW_HALO_XM_PACKED:
-		case WMFW_HALO_YM_PACKED:
-		case WMFW_HALO_PM_PACKED:
-			adsp_dbg(dsp, "%s.%d: %d bytes in %x for %x\n",
-				 file, blocks, le32_to_cpu(blk->len),
-				 type, le32_to_cpu(blk->id));
-
-			mem = wm_adsp_find_region(dsp, type);
-			if (!mem) {
-				adsp_err(dsp, "No base for region %x\n", type);
-				break;
-			}
-
-			alg_region = wm_adsp_find_alg_region(dsp, type,
-						le32_to_cpu(blk->id));
-			if (alg_region) {
-				reg = alg_region->base;
-				reg = dsp->ops->region_to_reg(mem, reg);
-				reg += offset;
-			} else {
-				adsp_err(dsp, "No %x for algorithm %x\n",
-					 type, le32_to_cpu(blk->id));
-			}
-			break;
-
-		default:
-			adsp_err(dsp, "%s.%d: Unknown region type %x at %d\n",
-				 file, blocks, type, pos);
-			break;
-		}
-
-		if (reg) {
-			if (le32_to_cpu(blk->len) >
-			    firmware->size - pos - sizeof(*blk)) {
-				adsp_err(dsp,
-					 "%s.%d: %s region len %d bytes exceeds file length %zu\n",
-					 file, blocks, region_name,
-					 le32_to_cpu(blk->len),
-					 firmware->size);
-				ret = -EINVAL;
-				goto out_fw;
-			}
-
-			buf = wm_adsp_buf_alloc(blk->data,
-						le32_to_cpu(blk->len),
-						&buf_list);
-			if (!buf) {
-				adsp_err(dsp, "Out of memory\n");
-				ret = -ENOMEM;
-				goto out_fw;
-			}
-
-			adsp_dbg(dsp, "%s.%d: Writing %d bytes at %x\n",
-				 file, blocks, le32_to_cpu(blk->len),
-				 reg);
-			ret = regmap_raw_write_async(regmap, reg, buf->buf,
-						     le32_to_cpu(blk->len));
-			if (ret != 0) {
-				adsp_err(dsp,
-					"%s.%d: Failed to write to %x in %s: %d\n",
-					file, blocks, reg, region_name, ret);
-			}
-		}
-
-		pos += (le32_to_cpu(blk->len) + sizeof(*blk) + 3) & ~0x03;
-		blocks++;
-	}
-
-	ret = regmap_async_complete(regmap);
-	if (ret != 0)
-		adsp_err(dsp, "Failed to complete async write: %d\n", ret);
-
-	if (pos > firmware->size)
-		adsp_warn(dsp, "%s.%d: %zu bytes at end of file\n",
-			  file, blocks, pos - firmware->size);
-
-	wm_adsp_debugfs_save_binname(dsp, file);
-
-out_fw:
-	regmap_async_complete(regmap);
-	release_firmware(firmware);
-	wm_adsp_buf_free(&buf_list);
-out:
-	kfree(file);
-	return ret;
-}
-
-static int wm_adsp_create_name(struct wm_adsp *dsp)
-{
-	char *p;
-
-	if (!dsp->name) {
-		dsp->name = devm_kasprintf(dsp->dev, GFP_KERNEL, "DSP%d",
-					   dsp->num);
-		if (!dsp->name)
-			return -ENOMEM;
-	}
-
-	if (!dsp->fwf_name) {
-		p = devm_kstrdup(dsp->dev, dsp->name, GFP_KERNEL);
-		if (!p)
-			return -ENOMEM;
-
-		dsp->fwf_name = p;
-		for (; *p != 0; ++p)
-			*p = tolower(*p);
-	}
-
-	return 0;
-}
-
-static int wm_adsp_common_init(struct wm_adsp *dsp)
-{
-	int ret;
-
-	ret = wm_adsp_create_name(dsp);
-	if (ret)
-		return ret;
-
-	INIT_LIST_HEAD(&dsp->alg_regions);
-	INIT_LIST_HEAD(&dsp->ctl_list);
-	INIT_LIST_HEAD(&dsp->compr_list);
-	INIT_LIST_HEAD(&dsp->buffer_list);
-
-	mutex_init(&dsp->pwr_lock);
-
-	return 0;
-}
-
-int wm_adsp1_init(struct wm_adsp *dsp)
-{
-	dsp->ops = &wm_adsp1_ops;
-
-	return wm_adsp_common_init(dsp);
-}
-EXPORT_SYMBOL_GPL(wm_adsp1_init);
-
-int wm_adsp1_event(struct snd_soc_dapm_widget *w,
-		   struct snd_kcontrol *kcontrol,
-		   int event)
-{
-	struct snd_soc_component *component = snd_soc_dapm_to_component(w->dapm);
-	struct wm_adsp *dsps = snd_soc_component_get_drvdata(component);
-	struct wm_adsp *dsp = &dsps[w->shift];
-	struct wm_coeff_ctl *ctl;
-	int ret;
-	unsigned int val;
-
-	dsp->component = component;
-
-	mutex_lock(&dsp->pwr_lock);
-
-	switch (event) {
-	case SND_SOC_DAPM_POST_PMU:
-		regmap_update_bits(dsp->regmap, dsp->base + ADSP1_CONTROL_30,
-				   ADSP1_SYS_ENA, ADSP1_SYS_ENA);
-
-		/*
-		 * For simplicity set the DSP clock rate to be the
-		 * SYSCLK rate rather than making it configurable.
-		 */
-		if (dsp->sysclk_reg) {
-			ret = regmap_read(dsp->regmap, dsp->sysclk_reg, &val);
-			if (ret != 0) {
-				adsp_err(dsp, "Failed to read SYSCLK state: %d\n",
-				ret);
-				goto err_mutex;
-			}
-
-			val = (val & dsp->sysclk_mask) >> dsp->sysclk_shift;
-
-			ret = regmap_update_bits(dsp->regmap,
-						 dsp->base + ADSP1_CONTROL_31,
-						 ADSP1_CLK_SEL_MASK, val);
-			if (ret != 0) {
-				adsp_err(dsp, "Failed to set clock rate: %d\n",
-					 ret);
-				goto err_mutex;
-			}
-		}
-
-		ret = wm_adsp_load(dsp);
-		if (ret != 0)
-			goto err_ena;
-
-		ret = wm_adsp1_setup_algs(dsp);
-		if (ret != 0)
-			goto err_ena;
-
-		ret = wm_adsp_load_coeff(dsp);
-		if (ret != 0)
-			goto err_ena;
-
-		/* Initialize caches for enabled and unset controls */
-		ret = wm_coeff_init_control_caches(dsp);
-		if (ret != 0)
-			goto err_ena;
-
-		/* Sync set controls */
-		ret = wm_coeff_sync_controls(dsp);
-		if (ret != 0)
-			goto err_ena;
-
-		dsp->booted = true;
-
-		/* Start the core running */
-		regmap_update_bits(dsp->regmap, dsp->base + ADSP1_CONTROL_30,
-				   ADSP1_CORE_ENA | ADSP1_START,
-				   ADSP1_CORE_ENA | ADSP1_START);
-
-		dsp->running = true;
-		break;
-
-	case SND_SOC_DAPM_PRE_PMD:
-		dsp->running = false;
-		dsp->booted = false;
-
-		/* Halt the core */
-		regmap_update_bits(dsp->regmap, dsp->base + ADSP1_CONTROL_30,
-				   ADSP1_CORE_ENA | ADSP1_START, 0);
-
-		regmap_update_bits(dsp->regmap, dsp->base + ADSP1_CONTROL_19,
-				   ADSP1_WDMA_BUFFER_LENGTH_MASK, 0);
-
-		regmap_update_bits(dsp->regmap, dsp->base + ADSP1_CONTROL_30,
-				   ADSP1_SYS_ENA, 0);
-
-		list_for_each_entry(ctl, &dsp->ctl_list, list)
-			ctl->enabled = 0;
-
-
-		wm_adsp_free_alg_regions(dsp);
-		break;
-
-	default:
-		break;
-	}
-
-	mutex_unlock(&dsp->pwr_lock);
-
-	return 0;
-
-err_ena:
-	regmap_update_bits(dsp->regmap, dsp->base + ADSP1_CONTROL_30,
-			   ADSP1_SYS_ENA, 0);
-err_mutex:
-	mutex_unlock(&dsp->pwr_lock);
-
-	return ret;
-}
-EXPORT_SYMBOL_GPL(wm_adsp1_event);
-
-static int wm_adsp2v2_enable_core(struct wm_adsp *dsp)
-{
-	unsigned int val;
-	int ret, count;
-
-	/* Wait for the RAM to start, should be near instantaneous */
-	for (count = 0; count < 10; ++count) {
-		ret = regmap_read(dsp->regmap, dsp->base + ADSP2_STATUS1, &val);
-		if (ret != 0)
-			return ret;
-
-		if (val & ADSP2_RAM_RDY)
-			break;
-
-		usleep_range(250, 500);
-	}
-
-	if (!(val & ADSP2_RAM_RDY)) {
-		adsp_err(dsp, "Failed to start DSP RAM\n");
-		return -EBUSY;
-	}
-
-	adsp_dbg(dsp, "RAM ready after %d polls\n", count);
-
-	return 0;
-}
-
-static int wm_adsp2_enable_core(struct wm_adsp *dsp)
-{
-	int ret;
-
-	ret = regmap_update_bits_async(dsp->regmap, dsp->base + ADSP2_CONTROL,
-				       ADSP2_SYS_ENA, ADSP2_SYS_ENA);
-	if (ret != 0)
-		return ret;
-
-	return wm_adsp2v2_enable_core(dsp);
-}
-
-static int wm_adsp2_lock(struct wm_adsp *dsp, unsigned int lock_regions)
-{
-	struct regmap *regmap = dsp->regmap;
-	unsigned int code0, code1, lock_reg;
-
-	if (!(lock_regions & WM_ADSP2_REGION_ALL))
-		return 0;
-
-	lock_regions &= WM_ADSP2_REGION_ALL;
-	lock_reg = dsp->base + ADSP2_LOCK_REGION_1_LOCK_REGION_0;
-
-	while (lock_regions) {
-		code0 = code1 = 0;
-		if (lock_regions & BIT(0)) {
-			code0 = ADSP2_LOCK_CODE_0;
-			code1 = ADSP2_LOCK_CODE_1;
-		}
-		if (lock_regions & BIT(1)) {
-			code0 |= ADSP2_LOCK_CODE_0 << ADSP2_LOCK_REGION_SHIFT;
-			code1 |= ADSP2_LOCK_CODE_1 << ADSP2_LOCK_REGION_SHIFT;
-		}
-		regmap_write(regmap, lock_reg, code0);
-		regmap_write(regmap, lock_reg, code1);
-		lock_regions >>= 2;
-		lock_reg += 2;
-	}
-
-	return 0;
-}
-
-static int wm_adsp2_enable_memory(struct wm_adsp *dsp)
-{
-	return regmap_update_bits(dsp->regmap, dsp->base + ADSP2_CONTROL,
-				  ADSP2_MEM_ENA, ADSP2_MEM_ENA);
-}
-
-static void wm_adsp2_disable_memory(struct wm_adsp *dsp)
-{
-	regmap_update_bits(dsp->regmap, dsp->base + ADSP2_CONTROL,
-			   ADSP2_MEM_ENA, 0);
-}
-
-static void wm_adsp2_disable_core(struct wm_adsp *dsp)
-{
-	regmap_write(dsp->regmap, dsp->base + ADSP2_RDMA_CONFIG_1, 0);
-	regmap_write(dsp->regmap, dsp->base + ADSP2_WDMA_CONFIG_1, 0);
-	regmap_write(dsp->regmap, dsp->base + ADSP2_WDMA_CONFIG_2, 0);
-
-	regmap_update_bits(dsp->regmap, dsp->base + ADSP2_CONTROL,
-			   ADSP2_SYS_ENA, 0);
-}
-=======
->>>>>>> df0cc57e
 
 static int wm_adsp_common_init(struct wm_adsp *dsp)
 {
@@ -2254,27 +1021,6 @@
 }
 EXPORT_SYMBOL_GPL(wm_adsp_event);
 
-<<<<<<< HEAD
-static int wm_halo_start_core(struct wm_adsp *dsp)
-{
-	return regmap_update_bits(dsp->regmap,
-				  dsp->base + HALO_CCM_CORE_CONTROL,
-				  HALO_CORE_RESET | HALO_CORE_EN,
-				  HALO_CORE_RESET | HALO_CORE_EN);
-}
-
-static void wm_halo_stop_core(struct wm_adsp *dsp)
-{
-	regmap_update_bits(dsp->regmap, dsp->base + HALO_CCM_CORE_CONTROL,
-			   HALO_CORE_EN, 0);
-
-	/* reset halo core with CORE_SOFT_RESET */
-	regmap_update_bits(dsp->regmap, dsp->base + HALO_CORE_SOFT_RESET,
-			   HALO_CORE_SOFT_RESET_MASK, 1);
-}
-
-=======
->>>>>>> df0cc57e
 int wm_adsp2_component_probe(struct wm_adsp *dsp, struct snd_soc_component *component)
 {
 	char preload[32];
@@ -3216,89 +1962,6 @@
 }
 EXPORT_SYMBOL_GPL(wm_halo_wdt_expire);
 
-<<<<<<< HEAD
-static const struct wm_adsp_ops wm_adsp1_ops = {
-	.validate_version = wm_adsp_validate_version,
-	.parse_sizes = wm_adsp1_parse_sizes,
-	.region_to_reg = wm_adsp_region_to_reg,
-};
-
-static const struct wm_adsp_ops wm_adsp2_ops[] = {
-	{
-		.sys_config_size = sizeof(struct wm_adsp_system_config_xm_hdr),
-		.parse_sizes = wm_adsp2_parse_sizes,
-		.validate_version = wm_adsp_validate_version,
-		.setup_algs = wm_adsp2_setup_algs,
-		.region_to_reg = wm_adsp_region_to_reg,
-
-		.show_fw_status = wm_adsp2_show_fw_status,
-
-		.enable_memory = wm_adsp2_enable_memory,
-		.disable_memory = wm_adsp2_disable_memory,
-
-		.enable_core = wm_adsp2_enable_core,
-		.disable_core = wm_adsp2_disable_core,
-
-		.start_core = wm_adsp2_start_core,
-		.stop_core = wm_adsp2_stop_core,
-
-	},
-	{
-		.sys_config_size = sizeof(struct wm_adsp_system_config_xm_hdr),
-		.parse_sizes = wm_adsp2_parse_sizes,
-		.validate_version = wm_adsp_validate_version,
-		.setup_algs = wm_adsp2_setup_algs,
-		.region_to_reg = wm_adsp_region_to_reg,
-
-		.show_fw_status = wm_adsp2v2_show_fw_status,
-
-		.enable_memory = wm_adsp2_enable_memory,
-		.disable_memory = wm_adsp2_disable_memory,
-		.lock_memory = wm_adsp2_lock,
-
-		.enable_core = wm_adsp2v2_enable_core,
-		.disable_core = wm_adsp2v2_disable_core,
-
-		.start_core = wm_adsp2_start_core,
-		.stop_core = wm_adsp2_stop_core,
-	},
-	{
-		.sys_config_size = sizeof(struct wm_adsp_system_config_xm_hdr),
-		.parse_sizes = wm_adsp2_parse_sizes,
-		.validate_version = wm_adsp_validate_version,
-		.setup_algs = wm_adsp2_setup_algs,
-		.region_to_reg = wm_adsp_region_to_reg,
-
-		.show_fw_status = wm_adsp2v2_show_fw_status,
-		.stop_watchdog = wm_adsp_stop_watchdog,
-
-		.enable_memory = wm_adsp2_enable_memory,
-		.disable_memory = wm_adsp2_disable_memory,
-		.lock_memory = wm_adsp2_lock,
-
-		.enable_core = wm_adsp2v2_enable_core,
-		.disable_core = wm_adsp2v2_disable_core,
-
-		.start_core = wm_adsp2_start_core,
-		.stop_core = wm_adsp2_stop_core,
-	},
-};
-
-static const struct wm_adsp_ops wm_halo_ops = {
-	.sys_config_size = sizeof(struct wm_halo_system_config_xm_hdr),
-	.parse_sizes = wm_adsp2_parse_sizes,
-	.validate_version = wm_halo_validate_version,
-	.setup_algs = wm_halo_setup_algs,
-	.region_to_reg = wm_halo_region_to_reg,
-
-	.show_fw_status = wm_halo_show_fw_status,
-	.stop_watchdog = wm_halo_stop_watchdog,
-
-	.lock_memory = wm_halo_configure_mpu,
-
-	.start_core = wm_halo_start_core,
-	.stop_core = wm_halo_stop_core,
-=======
 static const struct cs_dsp_client_ops wm_adsp1_client_ops = {
 	.control_add = wm_adsp_control_add,
 	.control_remove = wm_adsp_control_remove,
@@ -3310,7 +1973,6 @@
 	.post_run = wm_adsp_event_post_run,
 	.post_stop = wm_adsp_event_post_stop,
 	.watchdog_expired = wm_adsp_fatal_error,
->>>>>>> df0cc57e
 };
 
 MODULE_LICENSE("GPL v2");