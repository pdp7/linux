--- conflicted
+++ resolved
@@ -141,10 +141,7 @@
 #include <net/udp_tunnel.h>
 #include <linux/net_namespace.h>
 #include <linux/indirect_call_wrapper.h>
-<<<<<<< HEAD
-=======
 #include <net/devlink.h>
->>>>>>> 0ecfebd2
 
 #include "net-sysfs.h"
 
@@ -7911,16 +7908,6 @@
 	struct netdev_phys_item_id first = { };
 	struct net_device *lower_dev;
 	struct list_head *iter;
-<<<<<<< HEAD
-	int err = -EOPNOTSUPP;
-
-	if (ops->ndo_get_port_parent_id)
-		return ops->ndo_get_port_parent_id(dev, ppid);
-
-	if (!recurse)
-		return err;
-
-=======
 	int err;
 
 	if (ops->ndo_get_port_parent_id) {
@@ -7936,7 +7923,6 @@
 	if (!recurse)
 		return -EOPNOTSUPP;
 
->>>>>>> 0ecfebd2
 	netdev_for_each_lower_dev(dev, lower_dev, iter) {
 		err = dev_get_port_parent_id(lower_dev, ppid, recurse);
 		if (err)
