--- conflicted
+++ resolved
@@ -154,28 +154,11 @@
  */
 static void sta_rx_agg_session_timer_expired(struct timer_list *t)
 {
-<<<<<<< HEAD
-	struct tid_ampdu_rx *tid_rx_timer =
-		from_timer(tid_rx_timer, t, session_timer);
-	struct sta_info *sta = tid_rx_timer->sta;
-	u8 tid = tid_rx_timer->tid;
-	struct tid_ampdu_rx *tid_rx;
-	unsigned long timeout;
-
-	rcu_read_lock();
-	tid_rx = rcu_dereference(sta->ampdu_mlme.tid_rx[tid]);
-	if (!tid_rx) {
-		rcu_read_unlock();
-		return;
-	}
-
-=======
 	struct tid_ampdu_rx *tid_rx = from_timer(tid_rx, t, session_timer);
 	struct sta_info *sta = tid_rx->sta;
 	u8 tid = tid_rx->tid;
 	unsigned long timeout;
 
->>>>>>> 661e50bc
 	timeout = tid_rx->last_rx + TU_TO_JIFFIES(tid_rx->timeout);
 	if (time_is_after_jiffies(timeout)) {
 		mod_timer(&tid_rx->session_timer, timeout);
