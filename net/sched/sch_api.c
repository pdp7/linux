/*
 * net/sched/sch_api.c	Packet scheduler API.
 *
 *		This program is free software; you can redistribute it and/or
 *		modify it under the terms of the GNU General Public License
 *		as published by the Free Software Foundation; either version
 *		2 of the License, or (at your option) any later version.
 *
 * Authors:	Alexey Kuznetsov, <kuznet@ms2.inr.ac.ru>
 *
 * Fixes:
 *
 * Rani Assaf <rani@magic.metawire.com> :980802: JIFFIES and CPU clock sources are repaired.
 * Eduardo J. Blanco <ejbs@netlabs.com.uy> :990222: kmod support
 * Jamal Hadi Salim <hadi@nortelnetworks.com>: 990601: ingress support
 */

#include <linux/module.h>
#include <linux/types.h>
#include <linux/kernel.h>
#include <linux/string.h>
#include <linux/errno.h>
#include <linux/skbuff.h>
#include <linux/init.h>
#include <linux/proc_fs.h>
#include <linux/seq_file.h>
#include <linux/kmod.h>
#include <linux/list.h>
#include <linux/hrtimer.h>
#include <linux/lockdep.h>
#include <linux/slab.h>

#include <net/net_namespace.h>
#include <net/sock.h>
#include <net/netlink.h>
#include <net/pkt_sched.h>

static int qdisc_notify(struct net *net, struct sk_buff *oskb,
			struct nlmsghdr *n, u32 clid,
			struct Qdisc *old, struct Qdisc *new);
static int tclass_notify(struct net *net, struct sk_buff *oskb,
			 struct nlmsghdr *n, struct Qdisc *q,
			 unsigned long cl, int event);

/*

   Short review.
   -------------

   This file consists of two interrelated parts:

   1. queueing disciplines manager frontend.
   2. traffic classes manager frontend.

   Generally, queueing discipline ("qdisc") is a black box,
   which is able to enqueue packets and to dequeue them (when
   device is ready to send something) in order and at times
   determined by algorithm hidden in it.

   qdisc's are divided to two categories:
   - "queues", which have no internal structure visible from outside.
   - "schedulers", which split all the packets to "traffic classes",
     using "packet classifiers" (look at cls_api.c)

   In turn, classes may have child qdiscs (as rule, queues)
   attached to them etc. etc. etc.

   The goal of the routines in this file is to translate
   information supplied by user in the form of handles
   to more intelligible for kernel form, to make some sanity
   checks and part of work, which is common to all qdiscs
   and to provide rtnetlink notifications.

   All real intelligent work is done inside qdisc modules.



   Every discipline has two major routines: enqueue and dequeue.

   ---dequeue

   dequeue usually returns a skb to send. It is allowed to return NULL,
   but it does not mean that queue is empty, it just means that
   discipline does not want to send anything this time.
   Queue is really empty if q->q.qlen == 0.
   For complicated disciplines with multiple queues q->q is not
   real packet queue, but however q->q.qlen must be valid.

   ---enqueue

   enqueue returns 0, if packet was enqueued successfully.
   If packet (this one or another one) was dropped, it returns
   not zero error code.
   NET_XMIT_DROP 	- this packet dropped
     Expected action: do not backoff, but wait until queue will clear.
   NET_XMIT_CN	 	- probably this packet enqueued, but another one dropped.
     Expected action: backoff or ignore
   NET_XMIT_POLICED	- dropped by police.
     Expected action: backoff or error to real-time apps.

   Auxiliary routines:

   ---peek

   like dequeue but without removing a packet from the queue

   ---reset

   returns qdisc to initial state: purge all buffers, clear all
   timers, counters (except for statistics) etc.

   ---init

   initializes newly created qdisc.

   ---destroy

   destroys resources allocated by init and during lifetime of qdisc.

   ---change

   changes qdisc parameters.
 */

/* Protects list of registered TC modules. It is pure SMP lock. */
static DEFINE_RWLOCK(qdisc_mod_lock);


/************************************************
 *	Queueing disciplines manipulation.	*
 ************************************************/


/* The list of all installed queueing disciplines. */

static struct Qdisc_ops *qdisc_base;

/* Register/unregister queueing discipline */

int register_qdisc(struct Qdisc_ops *qops)
{
	struct Qdisc_ops *q, **qp;
	int rc = -EEXIST;

	write_lock(&qdisc_mod_lock);
	for (qp = &qdisc_base; (q = *qp) != NULL; qp = &q->next)
		if (!strcmp(qops->id, q->id))
			goto out;

	if (qops->enqueue == NULL)
		qops->enqueue = noop_qdisc_ops.enqueue;
	if (qops->peek == NULL) {
		if (qops->dequeue == NULL)
			qops->peek = noop_qdisc_ops.peek;
		else
			goto out_einval;
	}
	if (qops->dequeue == NULL)
		qops->dequeue = noop_qdisc_ops.dequeue;

	if (qops->cl_ops) {
		const struct Qdisc_class_ops *cops = qops->cl_ops;

		if (!(cops->get && cops->put && cops->walk && cops->leaf))
			goto out_einval;

		if (cops->tcf_chain && !(cops->bind_tcf && cops->unbind_tcf))
			goto out_einval;
	}

	qops->next = NULL;
	*qp = qops;
	rc = 0;
out:
	write_unlock(&qdisc_mod_lock);
	return rc;

out_einval:
	rc = -EINVAL;
	goto out;
}
EXPORT_SYMBOL(register_qdisc);

int unregister_qdisc(struct Qdisc_ops *qops)
{
	struct Qdisc_ops *q, **qp;
	int err = -ENOENT;

	write_lock(&qdisc_mod_lock);
	for (qp = &qdisc_base; (q = *qp) != NULL; qp = &q->next)
		if (q == qops)
			break;
	if (q) {
		*qp = q->next;
		q->next = NULL;
		err = 0;
	}
	write_unlock(&qdisc_mod_lock);
	return err;
}
EXPORT_SYMBOL(unregister_qdisc);

/* Get default qdisc if not otherwise specified */
void qdisc_get_default(char *name, size_t len)
{
	read_lock(&qdisc_mod_lock);
	strlcpy(name, default_qdisc_ops->id, len);
	read_unlock(&qdisc_mod_lock);
}

static struct Qdisc_ops *qdisc_lookup_default(const char *name)
{
	struct Qdisc_ops *q = NULL;

	for (q = qdisc_base; q; q = q->next) {
		if (!strcmp(name, q->id)) {
			if (!try_module_get(q->owner))
				q = NULL;
			break;
		}
	}

	return q;
}

/* Set new default qdisc to use */
int qdisc_set_default(const char *name)
{
	const struct Qdisc_ops *ops;

	if (!capable(CAP_NET_ADMIN))
		return -EPERM;

	write_lock(&qdisc_mod_lock);
	ops = qdisc_lookup_default(name);
	if (!ops) {
		/* Not found, drop lock and try to load module */
		write_unlock(&qdisc_mod_lock);
		request_module("sch_%s", name);
		write_lock(&qdisc_mod_lock);

		ops = qdisc_lookup_default(name);
	}

	if (ops) {
		/* Set new default */
		module_put(default_qdisc_ops->owner);
		default_qdisc_ops = ops;
	}
	write_unlock(&qdisc_mod_lock);

	return ops ? 0 : -ENOENT;
}

/* We know handle. Find qdisc among all qdisc's attached to device
   (root qdisc, all its children, children of children etc.)
 */

static struct Qdisc *qdisc_match_from_root(struct Qdisc *root, u32 handle)
{
	struct Qdisc *q;

	if (!(root->flags & TCQ_F_BUILTIN) &&
	    root->handle == handle)
		return root;

	list_for_each_entry(q, &root->list, list) {
		if (q->handle == handle)
			return q;
	}
	return NULL;
}

void qdisc_list_add(struct Qdisc *q)
{
	if ((q->parent != TC_H_ROOT) && !(q->flags & TCQ_F_INGRESS)) {
		struct Qdisc *root = qdisc_dev(q)->qdisc;

		WARN_ON_ONCE(root == &noop_qdisc);
		list_add_tail(&q->list, &root->list);
	}
}
EXPORT_SYMBOL(qdisc_list_add);

void qdisc_list_del(struct Qdisc *q)
{
	if ((q->parent != TC_H_ROOT) && !(q->flags & TCQ_F_INGRESS))
		list_del(&q->list);
}
EXPORT_SYMBOL(qdisc_list_del);

struct Qdisc *qdisc_lookup(struct net_device *dev, u32 handle)
{
	struct Qdisc *q;

	q = qdisc_match_from_root(dev->qdisc, handle);
	if (q)
		goto out;

	if (dev_ingress_queue(dev))
		q = qdisc_match_from_root(
			dev_ingress_queue(dev)->qdisc_sleeping,
			handle);
out:
	return q;
}

static struct Qdisc *qdisc_leaf(struct Qdisc *p, u32 classid)
{
	unsigned long cl;
	struct Qdisc *leaf;
	const struct Qdisc_class_ops *cops = p->ops->cl_ops;

	if (cops == NULL)
		return NULL;
	cl = cops->get(p, classid);

	if (cl == 0)
		return NULL;
	leaf = cops->leaf(p, cl);
	cops->put(p, cl);
	return leaf;
}

/* Find queueing discipline by name */

static struct Qdisc_ops *qdisc_lookup_ops(struct nlattr *kind)
{
	struct Qdisc_ops *q = NULL;

	if (kind) {
		read_lock(&qdisc_mod_lock);
		for (q = qdisc_base; q; q = q->next) {
			if (nla_strcmp(kind, q->id) == 0) {
				if (!try_module_get(q->owner))
					q = NULL;
				break;
			}
		}
		read_unlock(&qdisc_mod_lock);
	}
	return q;
}

/* The linklayer setting were not transferred from iproute2, in older
 * versions, and the rate tables lookup systems have been dropped in
 * the kernel. To keep backward compatible with older iproute2 tc
 * utils, we detect the linklayer setting by detecting if the rate
 * table were modified.
 *
 * For linklayer ATM table entries, the rate table will be aligned to
 * 48 bytes, thus some table entries will contain the same value.  The
 * mpu (min packet unit) is also encoded into the old rate table, thus
 * starting from the mpu, we find low and high table entries for
 * mapping this cell.  If these entries contain the same value, when
 * the rate tables have been modified for linklayer ATM.
 *
 * This is done by rounding mpu to the nearest 48 bytes cell/entry,
 * and then roundup to the next cell, calc the table entry one below,
 * and compare.
 */
static __u8 __detect_linklayer(struct tc_ratespec *r, __u32 *rtab)
{
	int low       = roundup(r->mpu, 48);
	int high      = roundup(low+1, 48);
	int cell_low  = low >> r->cell_log;
	int cell_high = (high >> r->cell_log) - 1;

	/* rtab is too inaccurate at rates > 100Mbit/s */
	if ((r->rate > (100000000/8)) || (rtab[0] == 0)) {
		pr_debug("TC linklayer: Giving up ATM detection\n");
		return TC_LINKLAYER_ETHERNET;
	}

	if ((cell_high > cell_low) && (cell_high < 256)
	    && (rtab[cell_low] == rtab[cell_high])) {
		pr_debug("TC linklayer: Detected ATM, low(%d)=high(%d)=%u\n",
			 cell_low, cell_high, rtab[cell_high]);
		return TC_LINKLAYER_ATM;
	}
	return TC_LINKLAYER_ETHERNET;
}

static struct qdisc_rate_table *qdisc_rtab_list;

struct qdisc_rate_table *qdisc_get_rtab(struct tc_ratespec *r, struct nlattr *tab)
{
	struct qdisc_rate_table *rtab;

	if (tab == NULL || r->rate == 0 || r->cell_log == 0 ||
	    nla_len(tab) != TC_RTAB_SIZE)
		return NULL;

	for (rtab = qdisc_rtab_list; rtab; rtab = rtab->next) {
		if (!memcmp(&rtab->rate, r, sizeof(struct tc_ratespec)) &&
		    !memcmp(&rtab->data, nla_data(tab), 1024)) {
			rtab->refcnt++;
			return rtab;
		}
	}

	rtab = kmalloc(sizeof(*rtab), GFP_KERNEL);
	if (rtab) {
		rtab->rate = *r;
		rtab->refcnt = 1;
		memcpy(rtab->data, nla_data(tab), 1024);
		if (r->linklayer == TC_LINKLAYER_UNAWARE)
			r->linklayer = __detect_linklayer(r, rtab->data);
		rtab->next = qdisc_rtab_list;
		qdisc_rtab_list = rtab;
	}
	return rtab;
}
EXPORT_SYMBOL(qdisc_get_rtab);

void qdisc_put_rtab(struct qdisc_rate_table *tab)
{
	struct qdisc_rate_table *rtab, **rtabp;

	if (!tab || --tab->refcnt)
		return;

	for (rtabp = &qdisc_rtab_list;
	     (rtab = *rtabp) != NULL;
	     rtabp = &rtab->next) {
		if (rtab == tab) {
			*rtabp = rtab->next;
			kfree(rtab);
			return;
		}
	}
}
EXPORT_SYMBOL(qdisc_put_rtab);

static LIST_HEAD(qdisc_stab_list);
static DEFINE_SPINLOCK(qdisc_stab_lock);

static const struct nla_policy stab_policy[TCA_STAB_MAX + 1] = {
	[TCA_STAB_BASE]	= { .len = sizeof(struct tc_sizespec) },
	[TCA_STAB_DATA] = { .type = NLA_BINARY },
};

static struct qdisc_size_table *qdisc_get_stab(struct nlattr *opt)
{
	struct nlattr *tb[TCA_STAB_MAX + 1];
	struct qdisc_size_table *stab;
	struct tc_sizespec *s;
	unsigned int tsize = 0;
	u16 *tab = NULL;
	int err;

	err = nla_parse_nested(tb, TCA_STAB_MAX, opt, stab_policy);
	if (err < 0)
		return ERR_PTR(err);
	if (!tb[TCA_STAB_BASE])
		return ERR_PTR(-EINVAL);

	s = nla_data(tb[TCA_STAB_BASE]);

	if (s->tsize > 0) {
		if (!tb[TCA_STAB_DATA])
			return ERR_PTR(-EINVAL);
		tab = nla_data(tb[TCA_STAB_DATA]);
		tsize = nla_len(tb[TCA_STAB_DATA]) / sizeof(u16);
	}

	if (tsize != s->tsize || (!tab && tsize > 0))
		return ERR_PTR(-EINVAL);

	spin_lock(&qdisc_stab_lock);

	list_for_each_entry(stab, &qdisc_stab_list, list) {
		if (memcmp(&stab->szopts, s, sizeof(*s)))
			continue;
		if (tsize > 0 && memcmp(stab->data, tab, tsize * sizeof(u16)))
			continue;
		stab->refcnt++;
		spin_unlock(&qdisc_stab_lock);
		return stab;
	}

	spin_unlock(&qdisc_stab_lock);

	stab = kmalloc(sizeof(*stab) + tsize * sizeof(u16), GFP_KERNEL);
	if (!stab)
		return ERR_PTR(-ENOMEM);

	stab->refcnt = 1;
	stab->szopts = *s;
	if (tsize > 0)
		memcpy(stab->data, tab, tsize * sizeof(u16));

	spin_lock(&qdisc_stab_lock);
	list_add_tail(&stab->list, &qdisc_stab_list);
	spin_unlock(&qdisc_stab_lock);

	return stab;
}

static void stab_kfree_rcu(struct rcu_head *head)
{
	kfree(container_of(head, struct qdisc_size_table, rcu));
}

void qdisc_put_stab(struct qdisc_size_table *tab)
{
	if (!tab)
		return;

	spin_lock(&qdisc_stab_lock);

	if (--tab->refcnt == 0) {
		list_del(&tab->list);
		call_rcu_bh(&tab->rcu, stab_kfree_rcu);
	}

	spin_unlock(&qdisc_stab_lock);
}
EXPORT_SYMBOL(qdisc_put_stab);

static int qdisc_dump_stab(struct sk_buff *skb, struct qdisc_size_table *stab)
{
	struct nlattr *nest;

	nest = nla_nest_start(skb, TCA_STAB);
	if (nest == NULL)
		goto nla_put_failure;
	if (nla_put(skb, TCA_STAB_BASE, sizeof(stab->szopts), &stab->szopts))
		goto nla_put_failure;
	nla_nest_end(skb, nest);

	return skb->len;

nla_put_failure:
	return -1;
}

void __qdisc_calculate_pkt_len(struct sk_buff *skb, const struct qdisc_size_table *stab)
{
	int pkt_len, slot;

	pkt_len = skb->len + stab->szopts.overhead;
	if (unlikely(!stab->szopts.tsize))
		goto out;

	slot = pkt_len + stab->szopts.cell_align;
	if (unlikely(slot < 0))
		slot = 0;

	slot >>= stab->szopts.cell_log;
	if (likely(slot < stab->szopts.tsize))
		pkt_len = stab->data[slot];
	else
		pkt_len = stab->data[stab->szopts.tsize - 1] *
				(slot / stab->szopts.tsize) +
				stab->data[slot % stab->szopts.tsize];

	pkt_len <<= stab->szopts.size_log;
out:
	if (unlikely(pkt_len < 1))
		pkt_len = 1;
	qdisc_skb_cb(skb)->pkt_len = pkt_len;
}
EXPORT_SYMBOL(__qdisc_calculate_pkt_len);

void qdisc_warn_nonwc(char *txt, struct Qdisc *qdisc)
{
	if (!(qdisc->flags & TCQ_F_WARN_NONWC)) {
		pr_warn("%s: %s qdisc %X: is non-work-conserving?\n",
			txt, qdisc->ops->id, qdisc->handle >> 16);
		qdisc->flags |= TCQ_F_WARN_NONWC;
	}
}
EXPORT_SYMBOL(qdisc_warn_nonwc);

static enum hrtimer_restart qdisc_watchdog(struct hrtimer *timer)
{
	struct qdisc_watchdog *wd = container_of(timer, struct qdisc_watchdog,
						 timer);

	qdisc_unthrottled(wd->qdisc);
	__netif_schedule(qdisc_root(wd->qdisc));

	return HRTIMER_NORESTART;
}

void qdisc_watchdog_init(struct qdisc_watchdog *wd, struct Qdisc *qdisc)
{
	hrtimer_init(&wd->timer, CLOCK_MONOTONIC, HRTIMER_MODE_ABS);
	wd->timer.function = qdisc_watchdog;
	wd->qdisc = qdisc;
}
EXPORT_SYMBOL(qdisc_watchdog_init);

void qdisc_watchdog_schedule_ns(struct qdisc_watchdog *wd, u64 expires)
{
	if (test_bit(__QDISC_STATE_DEACTIVATED,
		     &qdisc_root_sleeping(wd->qdisc)->state))
		return;

	qdisc_throttled(wd->qdisc);

	hrtimer_start(&wd->timer,
		      ns_to_ktime(expires),
		      HRTIMER_MODE_ABS);
}
EXPORT_SYMBOL(qdisc_watchdog_schedule_ns);

void qdisc_watchdog_cancel(struct qdisc_watchdog *wd)
{
	hrtimer_cancel(&wd->timer);
	qdisc_unthrottled(wd->qdisc);
}
EXPORT_SYMBOL(qdisc_watchdog_cancel);

static struct hlist_head *qdisc_class_hash_alloc(unsigned int n)
{
	unsigned int size = n * sizeof(struct hlist_head), i;
	struct hlist_head *h;

	if (size <= PAGE_SIZE)
		h = kmalloc(size, GFP_KERNEL);
	else
		h = (struct hlist_head *)
			__get_free_pages(GFP_KERNEL, get_order(size));

	if (h != NULL) {
		for (i = 0; i < n; i++)
			INIT_HLIST_HEAD(&h[i]);
	}
	return h;
}

static void qdisc_class_hash_free(struct hlist_head *h, unsigned int n)
{
	unsigned int size = n * sizeof(struct hlist_head);

	if (size <= PAGE_SIZE)
		kfree(h);
	else
		free_pages((unsigned long)h, get_order(size));
}

void qdisc_class_hash_grow(struct Qdisc *sch, struct Qdisc_class_hash *clhash)
{
	struct Qdisc_class_common *cl;
	struct hlist_node *next;
	struct hlist_head *nhash, *ohash;
	unsigned int nsize, nmask, osize;
	unsigned int i, h;

	/* Rehash when load factor exceeds 0.75 */
	if (clhash->hashelems * 4 <= clhash->hashsize * 3)
		return;
	nsize = clhash->hashsize * 2;
	nmask = nsize - 1;
	nhash = qdisc_class_hash_alloc(nsize);
	if (nhash == NULL)
		return;

	ohash = clhash->hash;
	osize = clhash->hashsize;

	sch_tree_lock(sch);
	for (i = 0; i < osize; i++) {
		hlist_for_each_entry_safe(cl, next, &ohash[i], hnode) {
			h = qdisc_class_hash(cl->classid, nmask);
			hlist_add_head(&cl->hnode, &nhash[h]);
		}
	}
	clhash->hash     = nhash;
	clhash->hashsize = nsize;
	clhash->hashmask = nmask;
	sch_tree_unlock(sch);

	qdisc_class_hash_free(ohash, osize);
}
EXPORT_SYMBOL(qdisc_class_hash_grow);

int qdisc_class_hash_init(struct Qdisc_class_hash *clhash)
{
	unsigned int size = 4;

	clhash->hash = qdisc_class_hash_alloc(size);
	if (clhash->hash == NULL)
		return -ENOMEM;
	clhash->hashsize  = size;
	clhash->hashmask  = size - 1;
	clhash->hashelems = 0;
	return 0;
}
EXPORT_SYMBOL(qdisc_class_hash_init);

void qdisc_class_hash_destroy(struct Qdisc_class_hash *clhash)
{
	qdisc_class_hash_free(clhash->hash, clhash->hashsize);
}
EXPORT_SYMBOL(qdisc_class_hash_destroy);

void qdisc_class_hash_insert(struct Qdisc_class_hash *clhash,
			     struct Qdisc_class_common *cl)
{
	unsigned int h;

	INIT_HLIST_NODE(&cl->hnode);
	h = qdisc_class_hash(cl->classid, clhash->hashmask);
	hlist_add_head(&cl->hnode, &clhash->hash[h]);
	clhash->hashelems++;
}
EXPORT_SYMBOL(qdisc_class_hash_insert);

void qdisc_class_hash_remove(struct Qdisc_class_hash *clhash,
			     struct Qdisc_class_common *cl)
{
	hlist_del(&cl->hnode);
	clhash->hashelems--;
}
EXPORT_SYMBOL(qdisc_class_hash_remove);

/* Allocate an unique handle from space managed by kernel
 * Possible range is [8000-FFFF]:0000 (0x8000 values)
 */
static u32 qdisc_alloc_handle(struct net_device *dev)
{
	int i = 0x8000;
	static u32 autohandle = TC_H_MAKE(0x80000000U, 0);

	do {
		autohandle += TC_H_MAKE(0x10000U, 0);
		if (autohandle == TC_H_MAKE(TC_H_ROOT, 0))
			autohandle = TC_H_MAKE(0x80000000U, 0);
		if (!qdisc_lookup(dev, autohandle))
			return autohandle;
		cond_resched();
	} while	(--i > 0);

	return 0;
}

void qdisc_tree_decrease_qlen(struct Qdisc *sch, unsigned int n)
{
	const struct Qdisc_class_ops *cops;
	unsigned long cl;
	u32 parentid;
	int drops;

	if (n == 0)
		return;
	drops = max_t(int, n, 0);
	while ((parentid = sch->parent)) {
		if (TC_H_MAJ(parentid) == TC_H_MAJ(TC_H_INGRESS))
			return;

		sch = qdisc_lookup(qdisc_dev(sch), TC_H_MAJ(parentid));
		if (sch == NULL) {
			WARN_ON(parentid != TC_H_ROOT);
			return;
		}
		cops = sch->ops->cl_ops;
		if (cops->qlen_notify) {
			cl = cops->get(sch, parentid);
			cops->qlen_notify(sch, cl);
			cops->put(sch, cl);
		}
		sch->q.qlen -= n;
		sch->qstats.drops += drops;
	}
}
EXPORT_SYMBOL(qdisc_tree_decrease_qlen);

static void notify_and_destroy(struct net *net, struct sk_buff *skb,
			       struct nlmsghdr *n, u32 clid,
			       struct Qdisc *old, struct Qdisc *new)
{
	if (new || old)
		qdisc_notify(net, skb, n, clid, old, new);

	if (old)
		qdisc_destroy(old);
}

/* Graft qdisc "new" to class "classid" of qdisc "parent" or
 * to device "dev".
 *
 * When appropriate send a netlink notification using 'skb'
 * and "n".
 *
 * On success, destroy old qdisc.
 */

static int qdisc_graft(struct net_device *dev, struct Qdisc *parent,
		       struct sk_buff *skb, struct nlmsghdr *n, u32 classid,
		       struct Qdisc *new, struct Qdisc *old)
{
	struct Qdisc *q = old;
	struct net *net = dev_net(dev);
	int err = 0;

	if (parent == NULL) {
		unsigned int i, num_q, ingress;

		ingress = 0;
		num_q = dev->num_tx_queues;
		if ((q && q->flags & TCQ_F_INGRESS) ||
		    (new && new->flags & TCQ_F_INGRESS)) {
			num_q = 1;
			ingress = 1;
			if (!dev_ingress_queue(dev))
				return -ENOENT;
		}

		if (dev->flags & IFF_UP)
			dev_deactivate(dev);

		if (new && new->ops->attach) {
			new->ops->attach(new);
			num_q = 0;
		}

		for (i = 0; i < num_q; i++) {
			struct netdev_queue *dev_queue = dev_ingress_queue(dev);

			if (!ingress)
				dev_queue = netdev_get_tx_queue(dev, i);

			old = dev_graft_qdisc(dev_queue, new);
			if (new && i > 0)
				atomic_inc(&new->refcnt);

			if (!ingress)
				qdisc_destroy(old);
		}

		if (!ingress) {
			notify_and_destroy(net, skb, n, classid,
					   dev->qdisc, new);
			if (new && !new->ops->attach)
				atomic_inc(&new->refcnt);
			dev->qdisc = new ? : &noop_qdisc;
		} else {
			notify_and_destroy(net, skb, n, classid, old, new);
		}

		if (dev->flags & IFF_UP)
			dev_activate(dev);
	} else {
		const struct Qdisc_class_ops *cops = parent->ops->cl_ops;

		err = -EOPNOTSUPP;
		if (cops && cops->graft) {
			unsigned long cl = cops->get(parent, classid);
			if (cl) {
				err = cops->graft(parent, cl, new, &old);
				cops->put(parent, cl);
			} else
				err = -ENOENT;
		}
		if (!err)
			notify_and_destroy(net, skb, n, classid, old, new);
	}
	return err;
}

/* lockdep annotation is needed for ingress; egress gets it only for name */
static struct lock_class_key qdisc_tx_lock;
static struct lock_class_key qdisc_rx_lock;

/*
   Allocate and initialize new qdisc.

   Parameters are passed via opt.
 */

static struct Qdisc *
qdisc_create(struct net_device *dev, struct netdev_queue *dev_queue,
	     struct Qdisc *p, u32 parent, u32 handle,
	     struct nlattr **tca, int *errp)
{
	int err;
	struct nlattr *kind = tca[TCA_KIND];
	struct Qdisc *sch;
	struct Qdisc_ops *ops;
	struct qdisc_size_table *stab;

	ops = qdisc_lookup_ops(kind);
#ifdef CONFIG_MODULES
	if (ops == NULL && kind != NULL) {
		char name[IFNAMSIZ];
		if (nla_strlcpy(name, kind, IFNAMSIZ) < IFNAMSIZ) {
			/* We dropped the RTNL semaphore in order to
			 * perform the module load.  So, even if we
			 * succeeded in loading the module we have to
			 * tell the caller to replay the request.  We
			 * indicate this using -EAGAIN.
			 * We replay the request because the device may
			 * go away in the mean time.
			 */
			rtnl_unlock();
			request_module("sch_%s", name);
			rtnl_lock();
			ops = qdisc_lookup_ops(kind);
			if (ops != NULL) {
				/* We will try again qdisc_lookup_ops,
				 * so don't keep a reference.
				 */
				module_put(ops->owner);
				err = -EAGAIN;
				goto err_out;
			}
		}
	}
#endif

	err = -ENOENT;
	if (ops == NULL)
		goto err_out;

	sch = qdisc_alloc(dev_queue, ops);
	if (IS_ERR(sch)) {
		err = PTR_ERR(sch);
		goto err_out2;
	}

	sch->parent = parent;

	if (handle == TC_H_INGRESS) {
		sch->flags |= TCQ_F_INGRESS;
		handle = TC_H_MAKE(TC_H_INGRESS, 0);
		lockdep_set_class(qdisc_lock(sch), &qdisc_rx_lock);
	} else {
		if (handle == 0) {
			handle = qdisc_alloc_handle(dev);
			err = -ENOMEM;
			if (handle == 0)
				goto err_out3;
		}
		lockdep_set_class(qdisc_lock(sch), &qdisc_tx_lock);
		if (!netif_is_multiqueue(dev))
			sch->flags |= TCQ_F_ONETXQUEUE;
	}

	sch->handle = handle;

	if (!ops->init || (err = ops->init(sch, tca[TCA_OPTIONS])) == 0) {
		if (tca[TCA_STAB]) {
			stab = qdisc_get_stab(tca[TCA_STAB]);
			if (IS_ERR(stab)) {
				err = PTR_ERR(stab);
				goto err_out4;
			}
			rcu_assign_pointer(sch->stab, stab);
		}
		if (tca[TCA_RATE]) {
			spinlock_t *root_lock;

			err = -EOPNOTSUPP;
			if (sch->flags & TCQ_F_MQROOT)
				goto err_out4;

			if ((sch->parent != TC_H_ROOT) &&
			    !(sch->flags & TCQ_F_INGRESS) &&
			    (!p || !(p->flags & TCQ_F_MQROOT)))
				root_lock = qdisc_root_sleeping_lock(sch);
			else
				root_lock = qdisc_lock(sch);

			err = gen_new_estimator(&sch->bstats, &sch->rate_est,
						root_lock, tca[TCA_RATE]);
			if (err)
				goto err_out4;
		}

		qdisc_list_add(sch);

		return sch;
	}
err_out3:
	dev_put(dev);
	kfree((char *) sch - sch->padded);
err_out2:
	module_put(ops->owner);
err_out:
	*errp = err;
	return NULL;

err_out4:
	/*
	 * Any broken qdiscs that would require a ops->reset() here?
	 * The qdisc was never in action so it shouldn't be necessary.
	 */
	qdisc_put_stab(rtnl_dereference(sch->stab));
	if (ops->destroy)
		ops->destroy(sch);
	goto err_out3;
}

static int qdisc_change(struct Qdisc *sch, struct nlattr **tca)
{
	struct qdisc_size_table *ostab, *stab = NULL;
	int err = 0;

	if (tca[TCA_OPTIONS]) {
		if (sch->ops->change == NULL)
			return -EINVAL;
		err = sch->ops->change(sch, tca[TCA_OPTIONS]);
		if (err)
			return err;
	}

	if (tca[TCA_STAB]) {
		stab = qdisc_get_stab(tca[TCA_STAB]);
		if (IS_ERR(stab))
			return PTR_ERR(stab);
	}

	ostab = rtnl_dereference(sch->stab);
	rcu_assign_pointer(sch->stab, stab);
	qdisc_put_stab(ostab);

	if (tca[TCA_RATE]) {
		/* NB: ignores errors from replace_estimator
		   because change can't be undone. */
		if (sch->flags & TCQ_F_MQROOT)
			goto out;
		gen_replace_estimator(&sch->bstats, &sch->rate_est,
					    qdisc_root_sleeping_lock(sch),
					    tca[TCA_RATE]);
	}
out:
	return 0;
}

struct check_loop_arg {
	struct qdisc_walker	w;
	struct Qdisc		*p;
	int			depth;
};

static int check_loop_fn(struct Qdisc *q, unsigned long cl, struct qdisc_walker *w);

static int check_loop(struct Qdisc *q, struct Qdisc *p, int depth)
{
	struct check_loop_arg	arg;

	if (q->ops->cl_ops == NULL)
		return 0;

	arg.w.stop = arg.w.skip = arg.w.count = 0;
	arg.w.fn = check_loop_fn;
	arg.depth = depth;
	arg.p = p;
	q->ops->cl_ops->walk(q, &arg.w);
	return arg.w.stop ? -ELOOP : 0;
}

static int
check_loop_fn(struct Qdisc *q, unsigned long cl, struct qdisc_walker *w)
{
	struct Qdisc *leaf;
	const struct Qdisc_class_ops *cops = q->ops->cl_ops;
	struct check_loop_arg *arg = (struct check_loop_arg *)w;

	leaf = cops->leaf(q, cl);
	if (leaf) {
		if (leaf == arg->p || arg->depth > 7)
			return -ELOOP;
		return check_loop(leaf, arg->p, arg->depth + 1);
	}
	return 0;
}

/*
 * Delete/get qdisc.
 */

static int tc_get_qdisc(struct sk_buff *skb, struct nlmsghdr *n)
{
	struct net *net = sock_net(skb->sk);
	struct tcmsg *tcm = nlmsg_data(n);
	struct nlattr *tca[TCA_MAX + 1];
	struct net_device *dev;
	u32 clid;
	struct Qdisc *q = NULL;
	struct Qdisc *p = NULL;
	int err;

<<<<<<< HEAD
	if ((n->nlmsg_type != RTM_GETQDISC) &&
	    !ns_capable(net->user_ns, CAP_NET_ADMIN))
=======
	if ((n->nlmsg_type != RTM_GETQDISC) && !netlink_capable(skb, CAP_NET_ADMIN))
>>>>>>> 1a466ae9
		return -EPERM;

	err = nlmsg_parse(n, sizeof(*tcm), tca, TCA_MAX, NULL);
	if (err < 0)
		return err;

	dev = __dev_get_by_index(net, tcm->tcm_ifindex);
	if (!dev)
		return -ENODEV;

	clid = tcm->tcm_parent;
	if (clid) {
		if (clid != TC_H_ROOT) {
			if (TC_H_MAJ(clid) != TC_H_MAJ(TC_H_INGRESS)) {
				p = qdisc_lookup(dev, TC_H_MAJ(clid));
				if (!p)
					return -ENOENT;
				q = qdisc_leaf(p, clid);
			} else if (dev_ingress_queue(dev)) {
				q = dev_ingress_queue(dev)->qdisc_sleeping;
			}
		} else {
			q = dev->qdisc;
		}
		if (!q)
			return -ENOENT;

		if (tcm->tcm_handle && q->handle != tcm->tcm_handle)
			return -EINVAL;
	} else {
		q = qdisc_lookup(dev, tcm->tcm_handle);
		if (!q)
			return -ENOENT;
	}

	if (tca[TCA_KIND] && nla_strcmp(tca[TCA_KIND], q->ops->id))
		return -EINVAL;

	if (n->nlmsg_type == RTM_DELQDISC) {
		if (!clid)
			return -EINVAL;
		if (q->handle == 0)
			return -ENOENT;
		err = qdisc_graft(dev, p, skb, n, clid, NULL, q);
		if (err != 0)
			return err;
	} else {
		qdisc_notify(net, skb, n, clid, NULL, q);
	}
	return 0;
}

/*
 * Create/change qdisc.
 */

static int tc_modify_qdisc(struct sk_buff *skb, struct nlmsghdr *n)
{
	struct net *net = sock_net(skb->sk);
	struct tcmsg *tcm;
	struct nlattr *tca[TCA_MAX + 1];
	struct net_device *dev;
	u32 clid;
	struct Qdisc *q, *p;
	int err;

<<<<<<< HEAD
	if (!ns_capable(net->user_ns, CAP_NET_ADMIN))
=======
	if (!netlink_capable(skb, CAP_NET_ADMIN))
>>>>>>> 1a466ae9
		return -EPERM;

replay:
	/* Reinit, just in case something touches this. */
	err = nlmsg_parse(n, sizeof(*tcm), tca, TCA_MAX, NULL);
	if (err < 0)
		return err;

	tcm = nlmsg_data(n);
	clid = tcm->tcm_parent;
	q = p = NULL;

	dev = __dev_get_by_index(net, tcm->tcm_ifindex);
	if (!dev)
		return -ENODEV;


	if (clid) {
		if (clid != TC_H_ROOT) {
			if (clid != TC_H_INGRESS) {
				p = qdisc_lookup(dev, TC_H_MAJ(clid));
				if (!p)
					return -ENOENT;
				q = qdisc_leaf(p, clid);
			} else if (dev_ingress_queue_create(dev)) {
				q = dev_ingress_queue(dev)->qdisc_sleeping;
			}
		} else {
			q = dev->qdisc;
		}

		/* It may be default qdisc, ignore it */
		if (q && q->handle == 0)
			q = NULL;

		if (!q || !tcm->tcm_handle || q->handle != tcm->tcm_handle) {
			if (tcm->tcm_handle) {
				if (q && !(n->nlmsg_flags & NLM_F_REPLACE))
					return -EEXIST;
				if (TC_H_MIN(tcm->tcm_handle))
					return -EINVAL;
				q = qdisc_lookup(dev, tcm->tcm_handle);
				if (!q)
					goto create_n_graft;
				if (n->nlmsg_flags & NLM_F_EXCL)
					return -EEXIST;
				if (tca[TCA_KIND] && nla_strcmp(tca[TCA_KIND], q->ops->id))
					return -EINVAL;
				if (q == p ||
				    (p && check_loop(q, p, 0)))
					return -ELOOP;
				atomic_inc(&q->refcnt);
				goto graft;
			} else {
				if (!q)
					goto create_n_graft;

				/* This magic test requires explanation.
				 *
				 *   We know, that some child q is already
				 *   attached to this parent and have choice:
				 *   either to change it or to create/graft new one.
				 *
				 *   1. We are allowed to create/graft only
				 *   if CREATE and REPLACE flags are set.
				 *
				 *   2. If EXCL is set, requestor wanted to say,
				 *   that qdisc tcm_handle is not expected
				 *   to exist, so that we choose create/graft too.
				 *
				 *   3. The last case is when no flags are set.
				 *   Alas, it is sort of hole in API, we
				 *   cannot decide what to do unambiguously.
				 *   For now we select create/graft, if
				 *   user gave KIND, which does not match existing.
				 */
				if ((n->nlmsg_flags & NLM_F_CREATE) &&
				    (n->nlmsg_flags & NLM_F_REPLACE) &&
				    ((n->nlmsg_flags & NLM_F_EXCL) ||
				     (tca[TCA_KIND] &&
				      nla_strcmp(tca[TCA_KIND], q->ops->id))))
					goto create_n_graft;
			}
		}
	} else {
		if (!tcm->tcm_handle)
			return -EINVAL;
		q = qdisc_lookup(dev, tcm->tcm_handle);
	}

	/* Change qdisc parameters */
	if (q == NULL)
		return -ENOENT;
	if (n->nlmsg_flags & NLM_F_EXCL)
		return -EEXIST;
	if (tca[TCA_KIND] && nla_strcmp(tca[TCA_KIND], q->ops->id))
		return -EINVAL;
	err = qdisc_change(q, tca);
	if (err == 0)
		qdisc_notify(net, skb, n, clid, NULL, q);
	return err;

create_n_graft:
	if (!(n->nlmsg_flags & NLM_F_CREATE))
		return -ENOENT;
	if (clid == TC_H_INGRESS) {
		if (dev_ingress_queue(dev))
			q = qdisc_create(dev, dev_ingress_queue(dev), p,
					 tcm->tcm_parent, tcm->tcm_parent,
					 tca, &err);
		else
			err = -ENOENT;
	} else {
		struct netdev_queue *dev_queue;

		if (p && p->ops->cl_ops && p->ops->cl_ops->select_queue)
			dev_queue = p->ops->cl_ops->select_queue(p, tcm);
		else if (p)
			dev_queue = p->dev_queue;
		else
			dev_queue = netdev_get_tx_queue(dev, 0);

		q = qdisc_create(dev, dev_queue, p,
				 tcm->tcm_parent, tcm->tcm_handle,
				 tca, &err);
	}
	if (q == NULL) {
		if (err == -EAGAIN)
			goto replay;
		return err;
	}

graft:
	err = qdisc_graft(dev, p, skb, n, clid, q, NULL);
	if (err) {
		if (q)
			qdisc_destroy(q);
		return err;
	}

	return 0;
}

static int tc_fill_qdisc(struct sk_buff *skb, struct Qdisc *q, u32 clid,
			 u32 portid, u32 seq, u16 flags, int event)
{
	struct tcmsg *tcm;
	struct nlmsghdr  *nlh;
	unsigned char *b = skb_tail_pointer(skb);
	struct gnet_dump d;
	struct qdisc_size_table *stab;

	cond_resched();
	nlh = nlmsg_put(skb, portid, seq, event, sizeof(*tcm), flags);
	if (!nlh)
		goto out_nlmsg_trim;
	tcm = nlmsg_data(nlh);
	tcm->tcm_family = AF_UNSPEC;
	tcm->tcm__pad1 = 0;
	tcm->tcm__pad2 = 0;
	tcm->tcm_ifindex = qdisc_dev(q)->ifindex;
	tcm->tcm_parent = clid;
	tcm->tcm_handle = q->handle;
	tcm->tcm_info = atomic_read(&q->refcnt);
	if (nla_put_string(skb, TCA_KIND, q->ops->id))
		goto nla_put_failure;
	if (q->ops->dump && q->ops->dump(q, skb) < 0)
		goto nla_put_failure;
	q->qstats.qlen = q->q.qlen;

	stab = rtnl_dereference(q->stab);
	if (stab && qdisc_dump_stab(skb, stab) < 0)
		goto nla_put_failure;

	if (gnet_stats_start_copy_compat(skb, TCA_STATS2, TCA_STATS, TCA_XSTATS,
					 qdisc_root_sleeping_lock(q), &d) < 0)
		goto nla_put_failure;

	if (q->ops->dump_stats && q->ops->dump_stats(q, &d) < 0)
		goto nla_put_failure;

	if (gnet_stats_copy_basic(&d, &q->bstats) < 0 ||
	    gnet_stats_copy_rate_est(&d, &q->bstats, &q->rate_est) < 0 ||
	    gnet_stats_copy_queue(&d, &q->qstats) < 0)
		goto nla_put_failure;

	if (gnet_stats_finish_copy(&d) < 0)
		goto nla_put_failure;

	nlh->nlmsg_len = skb_tail_pointer(skb) - b;
	return skb->len;

out_nlmsg_trim:
nla_put_failure:
	nlmsg_trim(skb, b);
	return -1;
}

static bool tc_qdisc_dump_ignore(struct Qdisc *q)
{
	return (q->flags & TCQ_F_BUILTIN) ? true : false;
}

static int qdisc_notify(struct net *net, struct sk_buff *oskb,
			struct nlmsghdr *n, u32 clid,
			struct Qdisc *old, struct Qdisc *new)
{
	struct sk_buff *skb;
	u32 portid = oskb ? NETLINK_CB(oskb).portid : 0;

	skb = alloc_skb(NLMSG_GOODSIZE, GFP_KERNEL);
	if (!skb)
		return -ENOBUFS;

	if (old && !tc_qdisc_dump_ignore(old)) {
		if (tc_fill_qdisc(skb, old, clid, portid, n->nlmsg_seq,
				  0, RTM_DELQDISC) < 0)
			goto err_out;
	}
	if (new && !tc_qdisc_dump_ignore(new)) {
		if (tc_fill_qdisc(skb, new, clid, portid, n->nlmsg_seq,
				  old ? NLM_F_REPLACE : 0, RTM_NEWQDISC) < 0)
			goto err_out;
	}

	if (skb->len)
		return rtnetlink_send(skb, net, portid, RTNLGRP_TC,
				      n->nlmsg_flags & NLM_F_ECHO);

err_out:
	kfree_skb(skb);
	return -EINVAL;
}

static int tc_dump_qdisc_root(struct Qdisc *root, struct sk_buff *skb,
			      struct netlink_callback *cb,
			      int *q_idx_p, int s_q_idx)
{
	int ret = 0, q_idx = *q_idx_p;
	struct Qdisc *q;

	if (!root)
		return 0;

	q = root;
	if (q_idx < s_q_idx) {
		q_idx++;
	} else {
		if (!tc_qdisc_dump_ignore(q) &&
		    tc_fill_qdisc(skb, q, q->parent, NETLINK_CB(cb->skb).portid,
				  cb->nlh->nlmsg_seq, NLM_F_MULTI, RTM_NEWQDISC) <= 0)
			goto done;
		q_idx++;
	}
	list_for_each_entry(q, &root->list, list) {
		if (q_idx < s_q_idx) {
			q_idx++;
			continue;
		}
		if (!tc_qdisc_dump_ignore(q) &&
		    tc_fill_qdisc(skb, q, q->parent, NETLINK_CB(cb->skb).portid,
				  cb->nlh->nlmsg_seq, NLM_F_MULTI, RTM_NEWQDISC) <= 0)
			goto done;
		q_idx++;
	}

out:
	*q_idx_p = q_idx;
	return ret;
done:
	ret = -1;
	goto out;
}

static int tc_dump_qdisc(struct sk_buff *skb, struct netlink_callback *cb)
{
	struct net *net = sock_net(skb->sk);
	int idx, q_idx;
	int s_idx, s_q_idx;
	struct net_device *dev;

	s_idx = cb->args[0];
	s_q_idx = q_idx = cb->args[1];

	idx = 0;
	ASSERT_RTNL();
	for_each_netdev(net, dev) {
		struct netdev_queue *dev_queue;

		if (idx < s_idx)
			goto cont;
		if (idx > s_idx)
			s_q_idx = 0;
		q_idx = 0;

		if (tc_dump_qdisc_root(dev->qdisc, skb, cb, &q_idx, s_q_idx) < 0)
			goto done;

		dev_queue = dev_ingress_queue(dev);
		if (dev_queue &&
		    tc_dump_qdisc_root(dev_queue->qdisc_sleeping, skb, cb,
				       &q_idx, s_q_idx) < 0)
			goto done;

cont:
		idx++;
	}

done:
	cb->args[0] = idx;
	cb->args[1] = q_idx;

	return skb->len;
}



/************************************************
 *	Traffic classes manipulation.		*
 ************************************************/



static int tc_ctl_tclass(struct sk_buff *skb, struct nlmsghdr *n)
{
	struct net *net = sock_net(skb->sk);
	struct tcmsg *tcm = nlmsg_data(n);
	struct nlattr *tca[TCA_MAX + 1];
	struct net_device *dev;
	struct Qdisc *q = NULL;
	const struct Qdisc_class_ops *cops;
	unsigned long cl = 0;
	unsigned long new_cl;
	u32 portid;
	u32 clid;
	u32 qid;
	int err;

<<<<<<< HEAD
	if ((n->nlmsg_type != RTM_GETTCLASS) &&
	    !ns_capable(net->user_ns, CAP_NET_ADMIN))
=======
	if ((n->nlmsg_type != RTM_GETTCLASS) && !netlink_capable(skb, CAP_NET_ADMIN))
>>>>>>> 1a466ae9
		return -EPERM;

	err = nlmsg_parse(n, sizeof(*tcm), tca, TCA_MAX, NULL);
	if (err < 0)
		return err;

	dev = __dev_get_by_index(net, tcm->tcm_ifindex);
	if (!dev)
		return -ENODEV;

	/*
	   parent == TC_H_UNSPEC - unspecified parent.
	   parent == TC_H_ROOT   - class is root, which has no parent.
	   parent == X:0	 - parent is root class.
	   parent == X:Y	 - parent is a node in hierarchy.
	   parent == 0:Y	 - parent is X:Y, where X:0 is qdisc.

	   handle == 0:0	 - generate handle from kernel pool.
	   handle == 0:Y	 - class is X:Y, where X:0 is qdisc.
	   handle == X:Y	 - clear.
	   handle == X:0	 - root class.
	 */

	/* Step 1. Determine qdisc handle X:0 */

	portid = tcm->tcm_parent;
	clid = tcm->tcm_handle;
	qid = TC_H_MAJ(clid);

	if (portid != TC_H_ROOT) {
		u32 qid1 = TC_H_MAJ(portid);

		if (qid && qid1) {
			/* If both majors are known, they must be identical. */
			if (qid != qid1)
				return -EINVAL;
		} else if (qid1) {
			qid = qid1;
		} else if (qid == 0)
			qid = dev->qdisc->handle;

		/* Now qid is genuine qdisc handle consistent
		 * both with parent and child.
		 *
		 * TC_H_MAJ(portid) still may be unspecified, complete it now.
		 */
		if (portid)
			portid = TC_H_MAKE(qid, portid);
	} else {
		if (qid == 0)
			qid = dev->qdisc->handle;
	}

	/* OK. Locate qdisc */
	q = qdisc_lookup(dev, qid);
	if (!q)
		return -ENOENT;

	/* An check that it supports classes */
	cops = q->ops->cl_ops;
	if (cops == NULL)
		return -EINVAL;

	/* Now try to get class */
	if (clid == 0) {
		if (portid == TC_H_ROOT)
			clid = qid;
	} else
		clid = TC_H_MAKE(qid, clid);

	if (clid)
		cl = cops->get(q, clid);

	if (cl == 0) {
		err = -ENOENT;
		if (n->nlmsg_type != RTM_NEWTCLASS ||
		    !(n->nlmsg_flags & NLM_F_CREATE))
			goto out;
	} else {
		switch (n->nlmsg_type) {
		case RTM_NEWTCLASS:
			err = -EEXIST;
			if (n->nlmsg_flags & NLM_F_EXCL)
				goto out;
			break;
		case RTM_DELTCLASS:
			err = -EOPNOTSUPP;
			if (cops->delete)
				err = cops->delete(q, cl);
			if (err == 0)
				tclass_notify(net, skb, n, q, cl, RTM_DELTCLASS);
			goto out;
		case RTM_GETTCLASS:
			err = tclass_notify(net, skb, n, q, cl, RTM_NEWTCLASS);
			goto out;
		default:
			err = -EINVAL;
			goto out;
		}
	}

	new_cl = cl;
	err = -EOPNOTSUPP;
	if (cops->change)
		err = cops->change(q, clid, portid, tca, &new_cl);
	if (err == 0)
		tclass_notify(net, skb, n, q, new_cl, RTM_NEWTCLASS);

out:
	if (cl)
		cops->put(q, cl);

	return err;
}


static int tc_fill_tclass(struct sk_buff *skb, struct Qdisc *q,
			  unsigned long cl,
			  u32 portid, u32 seq, u16 flags, int event)
{
	struct tcmsg *tcm;
	struct nlmsghdr  *nlh;
	unsigned char *b = skb_tail_pointer(skb);
	struct gnet_dump d;
	const struct Qdisc_class_ops *cl_ops = q->ops->cl_ops;

	cond_resched();
	nlh = nlmsg_put(skb, portid, seq, event, sizeof(*tcm), flags);
	if (!nlh)
		goto out_nlmsg_trim;
	tcm = nlmsg_data(nlh);
	tcm->tcm_family = AF_UNSPEC;
	tcm->tcm__pad1 = 0;
	tcm->tcm__pad2 = 0;
	tcm->tcm_ifindex = qdisc_dev(q)->ifindex;
	tcm->tcm_parent = q->handle;
	tcm->tcm_handle = q->handle;
	tcm->tcm_info = 0;
	if (nla_put_string(skb, TCA_KIND, q->ops->id))
		goto nla_put_failure;
	if (cl_ops->dump && cl_ops->dump(q, cl, skb, tcm) < 0)
		goto nla_put_failure;

	if (gnet_stats_start_copy_compat(skb, TCA_STATS2, TCA_STATS, TCA_XSTATS,
					 qdisc_root_sleeping_lock(q), &d) < 0)
		goto nla_put_failure;

	if (cl_ops->dump_stats && cl_ops->dump_stats(q, cl, &d) < 0)
		goto nla_put_failure;

	if (gnet_stats_finish_copy(&d) < 0)
		goto nla_put_failure;

	nlh->nlmsg_len = skb_tail_pointer(skb) - b;
	return skb->len;

out_nlmsg_trim:
nla_put_failure:
	nlmsg_trim(skb, b);
	return -1;
}

static int tclass_notify(struct net *net, struct sk_buff *oskb,
			 struct nlmsghdr *n, struct Qdisc *q,
			 unsigned long cl, int event)
{
	struct sk_buff *skb;
	u32 portid = oskb ? NETLINK_CB(oskb).portid : 0;

	skb = alloc_skb(NLMSG_GOODSIZE, GFP_KERNEL);
	if (!skb)
		return -ENOBUFS;

	if (tc_fill_tclass(skb, q, cl, portid, n->nlmsg_seq, 0, event) < 0) {
		kfree_skb(skb);
		return -EINVAL;
	}

	return rtnetlink_send(skb, net, portid, RTNLGRP_TC,
			      n->nlmsg_flags & NLM_F_ECHO);
}

struct qdisc_dump_args {
	struct qdisc_walker	w;
	struct sk_buff		*skb;
	struct netlink_callback	*cb;
};

static int qdisc_class_dump(struct Qdisc *q, unsigned long cl, struct qdisc_walker *arg)
{
	struct qdisc_dump_args *a = (struct qdisc_dump_args *)arg;

	return tc_fill_tclass(a->skb, q, cl, NETLINK_CB(a->cb->skb).portid,
			      a->cb->nlh->nlmsg_seq, NLM_F_MULTI, RTM_NEWTCLASS);
}

static int tc_dump_tclass_qdisc(struct Qdisc *q, struct sk_buff *skb,
				struct tcmsg *tcm, struct netlink_callback *cb,
				int *t_p, int s_t)
{
	struct qdisc_dump_args arg;

	if (tc_qdisc_dump_ignore(q) ||
	    *t_p < s_t || !q->ops->cl_ops ||
	    (tcm->tcm_parent &&
	     TC_H_MAJ(tcm->tcm_parent) != q->handle)) {
		(*t_p)++;
		return 0;
	}
	if (*t_p > s_t)
		memset(&cb->args[1], 0, sizeof(cb->args)-sizeof(cb->args[0]));
	arg.w.fn = qdisc_class_dump;
	arg.skb = skb;
	arg.cb = cb;
	arg.w.stop  = 0;
	arg.w.skip = cb->args[1];
	arg.w.count = 0;
	q->ops->cl_ops->walk(q, &arg.w);
	cb->args[1] = arg.w.count;
	if (arg.w.stop)
		return -1;
	(*t_p)++;
	return 0;
}

static int tc_dump_tclass_root(struct Qdisc *root, struct sk_buff *skb,
			       struct tcmsg *tcm, struct netlink_callback *cb,
			       int *t_p, int s_t)
{
	struct Qdisc *q;

	if (!root)
		return 0;

	if (tc_dump_tclass_qdisc(root, skb, tcm, cb, t_p, s_t) < 0)
		return -1;

	list_for_each_entry(q, &root->list, list) {
		if (tc_dump_tclass_qdisc(q, skb, tcm, cb, t_p, s_t) < 0)
			return -1;
	}

	return 0;
}

static int tc_dump_tclass(struct sk_buff *skb, struct netlink_callback *cb)
{
	struct tcmsg *tcm = nlmsg_data(cb->nlh);
	struct net *net = sock_net(skb->sk);
	struct netdev_queue *dev_queue;
	struct net_device *dev;
	int t, s_t;

	if (nlmsg_len(cb->nlh) < sizeof(*tcm))
		return 0;
	dev = dev_get_by_index(net, tcm->tcm_ifindex);
	if (!dev)
		return 0;

	s_t = cb->args[0];
	t = 0;

	if (tc_dump_tclass_root(dev->qdisc, skb, tcm, cb, &t, s_t) < 0)
		goto done;

	dev_queue = dev_ingress_queue(dev);
	if (dev_queue &&
	    tc_dump_tclass_root(dev_queue->qdisc_sleeping, skb, tcm, cb,
				&t, s_t) < 0)
		goto done;

done:
	cb->args[0] = t;

	dev_put(dev);
	return skb->len;
}

/* Main classifier routine: scans classifier chain attached
 * to this qdisc, (optionally) tests for protocol and asks
 * specific classifiers.
 */
int tc_classify_compat(struct sk_buff *skb, const struct tcf_proto *tp,
		       struct tcf_result *res)
{
	__be16 protocol = skb->protocol;
	int err;

	for (; tp; tp = tp->next) {
		if (tp->protocol != protocol &&
		    tp->protocol != htons(ETH_P_ALL))
			continue;
		err = tp->classify(skb, tp, res);

		if (err >= 0) {
#ifdef CONFIG_NET_CLS_ACT
			if (err != TC_ACT_RECLASSIFY && skb->tc_verd)
				skb->tc_verd = SET_TC_VERD(skb->tc_verd, 0);
#endif
			return err;
		}
	}
	return -1;
}
EXPORT_SYMBOL(tc_classify_compat);

int tc_classify(struct sk_buff *skb, const struct tcf_proto *tp,
		struct tcf_result *res)
{
	int err = 0;
#ifdef CONFIG_NET_CLS_ACT
	const struct tcf_proto *otp = tp;
reclassify:
#endif

	err = tc_classify_compat(skb, tp, res);
#ifdef CONFIG_NET_CLS_ACT
	if (err == TC_ACT_RECLASSIFY) {
		u32 verd = G_TC_VERD(skb->tc_verd);
		tp = otp;

		if (verd++ >= MAX_REC_LOOP) {
			net_notice_ratelimited("%s: packet reclassify loop rule prio %u protocol %02x\n",
					       tp->q->ops->id,
					       tp->prio & 0xffff,
					       ntohs(tp->protocol));
			return TC_ACT_SHOT;
		}
		skb->tc_verd = SET_TC_VERD(skb->tc_verd, verd);
		goto reclassify;
	}
#endif
	return err;
}
EXPORT_SYMBOL(tc_classify);

void tcf_destroy(struct tcf_proto *tp)
{
	tp->ops->destroy(tp);
	module_put(tp->ops->owner);
	kfree(tp);
}

void tcf_destroy_chain(struct tcf_proto **fl)
{
	struct tcf_proto *tp;

	while ((tp = *fl) != NULL) {
		*fl = tp->next;
		tcf_destroy(tp);
	}
}
EXPORT_SYMBOL(tcf_destroy_chain);

#ifdef CONFIG_PROC_FS
static int psched_show(struct seq_file *seq, void *v)
{
	struct timespec ts;

	hrtimer_get_res(CLOCK_MONOTONIC, &ts);
	seq_printf(seq, "%08x %08x %08x %08x\n",
		   (u32)NSEC_PER_USEC, (u32)PSCHED_TICKS2NS(1),
		   1000000,
		   (u32)NSEC_PER_SEC/(u32)ktime_to_ns(timespec_to_ktime(ts)));

	return 0;
}

static int psched_open(struct inode *inode, struct file *file)
{
	return single_open(file, psched_show, NULL);
}

static const struct file_operations psched_fops = {
	.owner = THIS_MODULE,
	.open = psched_open,
	.read  = seq_read,
	.llseek = seq_lseek,
	.release = single_release,
};

static int __net_init psched_net_init(struct net *net)
{
	struct proc_dir_entry *e;

	e = proc_create("psched", 0, net->proc_net, &psched_fops);
	if (e == NULL)
		return -ENOMEM;

	return 0;
}

static void __net_exit psched_net_exit(struct net *net)
{
	remove_proc_entry("psched", net->proc_net);
}
#else
static int __net_init psched_net_init(struct net *net)
{
	return 0;
}

static void __net_exit psched_net_exit(struct net *net)
{
}
#endif

static struct pernet_operations psched_net_ops = {
	.init = psched_net_init,
	.exit = psched_net_exit,
};

static int __init pktsched_init(void)
{
	int err;

	err = register_pernet_subsys(&psched_net_ops);
	if (err) {
		pr_err("pktsched_init: "
		       "cannot initialize per netns operations\n");
		return err;
	}

	register_qdisc(&pfifo_fast_ops);
	register_qdisc(&pfifo_qdisc_ops);
	register_qdisc(&bfifo_qdisc_ops);
	register_qdisc(&pfifo_head_drop_qdisc_ops);
	register_qdisc(&mq_qdisc_ops);

	rtnl_register(PF_UNSPEC, RTM_NEWQDISC, tc_modify_qdisc, NULL, NULL);
	rtnl_register(PF_UNSPEC, RTM_DELQDISC, tc_get_qdisc, NULL, NULL);
	rtnl_register(PF_UNSPEC, RTM_GETQDISC, tc_get_qdisc, tc_dump_qdisc, NULL);
	rtnl_register(PF_UNSPEC, RTM_NEWTCLASS, tc_ctl_tclass, NULL, NULL);
	rtnl_register(PF_UNSPEC, RTM_DELTCLASS, tc_ctl_tclass, NULL, NULL);
	rtnl_register(PF_UNSPEC, RTM_GETTCLASS, tc_ctl_tclass, tc_dump_tclass, NULL);

	return 0;
}

subsys_initcall(pktsched_init);<|MERGE_RESOLUTION|>--- conflicted
+++ resolved
@@ -1084,12 +1084,8 @@
 	struct Qdisc *p = NULL;
 	int err;
 
-<<<<<<< HEAD
 	if ((n->nlmsg_type != RTM_GETQDISC) &&
-	    !ns_capable(net->user_ns, CAP_NET_ADMIN))
-=======
-	if ((n->nlmsg_type != RTM_GETQDISC) && !netlink_capable(skb, CAP_NET_ADMIN))
->>>>>>> 1a466ae9
+	    !netlink_ns_capable(skb, net->user_ns, CAP_NET_ADMIN))
 		return -EPERM;
 
 	err = nlmsg_parse(n, sizeof(*tcm), tca, TCA_MAX, NULL);
@@ -1156,11 +1152,7 @@
 	struct Qdisc *q, *p;
 	int err;
 
-<<<<<<< HEAD
-	if (!ns_capable(net->user_ns, CAP_NET_ADMIN))
-=======
-	if (!netlink_capable(skb, CAP_NET_ADMIN))
->>>>>>> 1a466ae9
+	if (!netlink_ns_capable(skb, net->user_ns, CAP_NET_ADMIN))
 		return -EPERM;
 
 replay:
@@ -1499,12 +1491,8 @@
 	u32 qid;
 	int err;
 
-<<<<<<< HEAD
 	if ((n->nlmsg_type != RTM_GETTCLASS) &&
-	    !ns_capable(net->user_ns, CAP_NET_ADMIN))
-=======
-	if ((n->nlmsg_type != RTM_GETTCLASS) && !netlink_capable(skb, CAP_NET_ADMIN))
->>>>>>> 1a466ae9
+	    !netlink_ns_capable(skb, net->user_ns, CAP_NET_ADMIN))
 		return -EPERM;
 
 	err = nlmsg_parse(n, sizeof(*tcm), tca, TCA_MAX, NULL);
