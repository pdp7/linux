--- conflicted
+++ resolved
@@ -173,26 +173,10 @@
 # Perform kallsyms for the given temporary vmlinux.
 sysmap_and_kallsyms()
 {
-<<<<<<< HEAD
-	kallsymso_prev=${kallsymso}
-	kallsyms_vmlinux=.tmp_vmlinux.kallsyms${1}
-	kallsymso=${kallsyms_vmlinux}.o
-	kallsyms_S=${kallsyms_vmlinux}.S
-
-	vmlinux_link ${kallsyms_vmlinux} "${kallsymso_prev}" ${btf_vmlinux_bin_o}
-	mksysmap ${kallsyms_vmlinux} ${kallsyms_vmlinux}.syms
-	kallsyms ${kallsyms_vmlinux}.syms ${kallsyms_S}
-
-	info AS ${kallsymso}
-	${CC} ${NOSTDINC_FLAGS} ${LINUXINCLUDE} ${KBUILD_CPPFLAGS} \
-	      ${KBUILD_AFLAGS} ${KBUILD_AFLAGS_KERNEL} \
-	      -c -o ${kallsymso} ${kallsyms_S}
-=======
 	mksysmap "${1}" "${1}.syms"
 	kallsyms "${1}.syms" "${1}.kallsyms"
 
 	kallsyms_sysmap=${1}.syms
->>>>>>> 8400291e
 }
 
 # Create map file with all symbols from ${1}
@@ -200,11 +184,7 @@
 mksysmap()
 {
 	info NM ${2}
-<<<<<<< HEAD
-	${NM} -n "${1}" | "${srctree}/scripts/mksysmap" > "${2}"
-=======
 	${NM} -n "${1}" | sed -f "${srctree}/scripts/mksysmap" > "${2}"
->>>>>>> 8400291e
 }
 
 sorttable()
