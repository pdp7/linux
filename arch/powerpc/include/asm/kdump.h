--- conflicted
+++ resolved
@@ -8,12 +8,6 @@
  * be greater or equal to the trampoline's end address.
  * Reserve to the end of the FWNMI area, see head_64.S */
 #define KDUMP_RESERVE_LIMIT	0x10000 /* 64K */
-
-/*
- * Used to differentiate between relocatable kdump kernel and other
- * kernels
- */
-#define KDUMP_SIGNATURE	0xfeed1234
 
 #ifdef CONFIG_CRASH_DUMP
 
@@ -26,11 +20,6 @@
 
 #ifndef __ASSEMBLY__
 
-<<<<<<< HEAD
-extern unsigned long __kdump_flag;
-
-=======
->>>>>>> c07f62e5
 #if defined(CONFIG_CRASH_DUMP) && !defined(CONFIG_RELOCATABLE)
 extern void reserve_kdump_trampoline(void);
 extern void setup_kdump_trampoline(void);
