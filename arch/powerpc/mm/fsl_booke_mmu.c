--- conflicted
+++ resolved
@@ -172,19 +172,7 @@
 	loadcam_entry(index);
 }
 
-<<<<<<< HEAD
 unsigned long map_mem_in_cams(unsigned long ram, int max_cam_idx)
-=======
-void invalidate_tlbcam_entry(int index)
-{
-	TLBCAM[index].MAS0 = MAS0_TLBSEL(1) | MAS0_ESEL(index);
-	TLBCAM[index].MAS1 = ~MAS1_VALID;
-
-	loadcam_entry(index);
-}
-
-unsigned long __init mmu_mapin_ram(unsigned long top)
->>>>>>> ae4cec47
 {
 	int i;
 	unsigned long virt = PAGE_OFFSET;
@@ -219,7 +207,7 @@
 	return amount_mapped;
 }
 
-unsigned long __init mmu_mapin_ram(void)
+unsigned long __init mmu_mapin_ram(unsigned long top)
 {
 	return tlbcam_addrs[tlbcam_index - 1].limit - PAGE_OFFSET + 1;
 }
