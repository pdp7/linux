--- conflicted
+++ resolved
@@ -508,10 +508,7 @@
 	teq	r0, #0x0		@ '0' on actual UP A9 hardware
 	beq	__fixup_smp_on_up	@ So its an A9 UP
 	ldr	r0, [r0, #4]		@ read SCU Config
-<<<<<<< HEAD
-=======
 ARM_BE8(rev	r0, r0)			@ byteswap if big endian
->>>>>>> d8ec26d7
 	and	r0, r0, #0x3		@ number of CPUs
 	teq	r0, #0x0		@ is 1?
 	movne	pc, lr
