/* SPDX-License-Identifier: GPL-2.0 */
#ifndef _ASM_X86_MMU_CONTEXT_H
#define _ASM_X86_MMU_CONTEXT_H

#include <asm/desc.h>
#include <linux/atomic.h>
#include <linux/mm_types.h>
#include <linux/pkeys.h>

#include <trace/events/tlb.h>

#include <asm/pgalloc.h>
#include <asm/tlbflush.h>
#include <asm/paravirt.h>
#include <asm/mpx.h>

extern atomic64_t last_mm_ctx_id;

#ifndef CONFIG_PARAVIRT
static inline void paravirt_activate_mm(struct mm_struct *prev,
					struct mm_struct *next)
{
}
#endif	/* !CONFIG_PARAVIRT */

#ifdef CONFIG_PERF_EVENTS
extern struct static_key rdpmc_always_available;

static inline void load_mm_cr4(struct mm_struct *mm)
{
	if (static_key_false(&rdpmc_always_available) ||
	    atomic_read(&mm->context.perf_rdpmc_allowed))
		cr4_set_bits(X86_CR4_PCE);
	else
		cr4_clear_bits(X86_CR4_PCE);
}
#else
static inline void load_mm_cr4(struct mm_struct *mm) {}
#endif

#ifdef CONFIG_MODIFY_LDT_SYSCALL
/*
 * ldt_structs can be allocated, used, and freed, but they are never
 * modified while live.
 */
struct ldt_struct {
	/*
	 * Xen requires page-aligned LDTs with special permissions.  This is
	 * needed to prevent us from installing evil descriptors such as
	 * call gates.  On native, we could merge the ldt_struct and LDT
	 * allocations, but it's not worth trying to optimize.
	 */
	struct desc_struct	*entries;
	unsigned int		nr_entries;

	/*
	 * If PTI is in use, then the entries array is not mapped while we're
	 * in user mode.  The whole array will be aliased at the addressed
	 * given by ldt_slot_va(slot).  We use two slots so that we can allocate
	 * and map, and enable a new LDT without invalidating the mapping
	 * of an older, still-in-use LDT.
	 *
	 * slot will be -1 if this LDT doesn't have an alias mapping.
	 */
	int			slot;
};

/* This is a multiple of PAGE_SIZE. */
#define LDT_SLOT_STRIDE (LDT_ENTRIES * LDT_ENTRY_SIZE)

static inline void *ldt_slot_va(int slot)
{
#ifdef CONFIG_X86_64
	return (void *)(LDT_BASE_ADDR + LDT_SLOT_STRIDE * slot);
#else
	BUG();
<<<<<<< HEAD
=======
	return (void *)fix_to_virt(FIX_HOLE);
>>>>>>> 661e50bc
#endif
}

/*
 * Used for LDT copy/destruction.
 */
static inline void init_new_context_ldt(struct mm_struct *mm)
{
	mm->context.ldt = NULL;
	init_rwsem(&mm->context.ldt_usr_sem);
}
int ldt_dup_context(struct mm_struct *oldmm, struct mm_struct *mm);
void destroy_context_ldt(struct mm_struct *mm);
void ldt_arch_exit_mmap(struct mm_struct *mm);
#else	/* CONFIG_MODIFY_LDT_SYSCALL */
static inline void init_new_context_ldt(struct mm_struct *mm) { }
static inline int ldt_dup_context(struct mm_struct *oldmm,
				  struct mm_struct *mm)
{
	return 0;
}
static inline void destroy_context_ldt(struct mm_struct *mm) { }
static inline void ldt_arch_exit_mmap(struct mm_struct *mm) { }
#endif

static inline void load_mm_ldt(struct mm_struct *mm)
{
#ifdef CONFIG_MODIFY_LDT_SYSCALL
	struct ldt_struct *ldt;

	/* READ_ONCE synchronizes with smp_store_release */
	ldt = READ_ONCE(mm->context.ldt);

	/*
	 * Any change to mm->context.ldt is followed by an IPI to all
	 * CPUs with the mm active.  The LDT will not be freed until
	 * after the IPI is handled by all such CPUs.  This means that,
	 * if the ldt_struct changes before we return, the values we see
	 * will be safe, and the new values will be loaded before we run
	 * any user code.
	 *
	 * NB: don't try to convert this to use RCU without extreme care.
	 * We would still need IRQs off, because we don't want to change
	 * the local LDT after an IPI loaded a newer value than the one
	 * that we can see.
	 */

	if (unlikely(ldt)) {
		if (static_cpu_has(X86_FEATURE_PTI)) {
			if (WARN_ON_ONCE((unsigned long)ldt->slot > 1)) {
				/*
				 * Whoops -- either the new LDT isn't mapped
				 * (if slot == -1) or is mapped into a bogus
				 * slot (if slot > 1).
				 */
				clear_LDT();
				return;
			}

			/*
			 * If page table isolation is enabled, ldt->entries
			 * will not be mapped in the userspace pagetables.
			 * Tell the CPU to access the LDT through the alias
			 * at ldt_slot_va(ldt->slot).
			 */
			set_ldt(ldt_slot_va(ldt->slot), ldt->nr_entries);
		} else {
			set_ldt(ldt->entries, ldt->nr_entries);
		}
	} else {
		clear_LDT();
	}
#else
	clear_LDT();
#endif
}

static inline void switch_ldt(struct mm_struct *prev, struct mm_struct *next)
{
#ifdef CONFIG_MODIFY_LDT_SYSCALL
	/*
	 * Load the LDT if either the old or new mm had an LDT.
	 *
	 * An mm will never go from having an LDT to not having an LDT.  Two
	 * mms never share an LDT, so we don't gain anything by checking to
	 * see whether the LDT changed.  There's also no guarantee that
	 * prev->context.ldt actually matches LDTR, but, if LDTR is non-NULL,
	 * then prev->context.ldt will also be non-NULL.
	 *
	 * If we really cared, we could optimize the case where prev == next
	 * and we're exiting lazy mode.  Most of the time, if this happens,
	 * we don't actually need to reload LDTR, but modify_ldt() is mostly
	 * used by legacy code and emulators where we don't need this level of
	 * performance.
	 *
	 * This uses | instead of || because it generates better code.
	 */
	if (unlikely((unsigned long)prev->context.ldt |
		     (unsigned long)next->context.ldt))
		load_mm_ldt(next);
#endif

	DEBUG_LOCKS_WARN_ON(preemptible());
}

void enter_lazy_tlb(struct mm_struct *mm, struct task_struct *tsk);

static inline int init_new_context(struct task_struct *tsk,
				   struct mm_struct *mm)
{
	mutex_init(&mm->context.lock);

	mm->context.ctx_id = atomic64_inc_return(&last_mm_ctx_id);
	atomic64_set(&mm->context.tlb_gen, 0);

#ifdef CONFIG_X86_INTEL_MEMORY_PROTECTION_KEYS
	if (cpu_feature_enabled(X86_FEATURE_OSPKE)) {
		/* pkey 0 is the default and always allocated */
		mm->context.pkey_allocation_map = 0x1;
		/* -1 means unallocated or invalid */
		mm->context.execute_only_pkey = -1;
	}
#endif
	init_new_context_ldt(mm);
	return 0;
}
static inline void destroy_context(struct mm_struct *mm)
{
	destroy_context_ldt(mm);
}

extern void switch_mm(struct mm_struct *prev, struct mm_struct *next,
		      struct task_struct *tsk);

extern void switch_mm_irqs_off(struct mm_struct *prev, struct mm_struct *next,
			       struct task_struct *tsk);
#define switch_mm_irqs_off switch_mm_irqs_off

#define activate_mm(prev, next)			\
do {						\
	paravirt_activate_mm((prev), (next));	\
	switch_mm((prev), (next), NULL);	\
} while (0);

#ifdef CONFIG_X86_32
#define deactivate_mm(tsk, mm)			\
do {						\
	lazy_load_gs(0);			\
} while (0)
#else
#define deactivate_mm(tsk, mm)			\
do {						\
	load_gs_index(0);			\
	loadsegment(fs, 0);			\
} while (0)
#endif

static inline int arch_dup_mmap(struct mm_struct *oldmm, struct mm_struct *mm)
{
	paravirt_arch_dup_mmap(oldmm, mm);
	return ldt_dup_context(oldmm, mm);
}

static inline void arch_exit_mmap(struct mm_struct *mm)
{
	paravirt_arch_exit_mmap(mm);
	ldt_arch_exit_mmap(mm);
}

#ifdef CONFIG_X86_64
static inline bool is_64bit_mm(struct mm_struct *mm)
{
	return	!IS_ENABLED(CONFIG_IA32_EMULATION) ||
		!(mm->context.ia32_compat == TIF_IA32);
}
#else
static inline bool is_64bit_mm(struct mm_struct *mm)
{
	return false;
}
#endif

static inline void arch_bprm_mm_init(struct mm_struct *mm,
		struct vm_area_struct *vma)
{
	mpx_mm_init(mm);
}

static inline void arch_unmap(struct mm_struct *mm, struct vm_area_struct *vma,
			      unsigned long start, unsigned long end)
{
	/*
	 * mpx_notify_unmap() goes and reads a rarely-hot
	 * cacheline in the mm_struct.  That can be expensive
	 * enough to be seen in profiles.
	 *
	 * The mpx_notify_unmap() call and its contents have been
	 * observed to affect munmap() performance on hardware
	 * where MPX is not present.
	 *
	 * The unlikely() optimizes for the fast case: no MPX
	 * in the CPU, or no MPX use in the process.  Even if
	 * we get this wrong (in the unlikely event that MPX
	 * is widely enabled on some system) the overhead of
	 * MPX itself (reading bounds tables) is expected to
	 * overwhelm the overhead of getting this unlikely()
	 * consistently wrong.
	 */
	if (unlikely(cpu_feature_enabled(X86_FEATURE_MPX)))
		mpx_notify_unmap(mm, vma, start, end);
}

#ifdef CONFIG_X86_INTEL_MEMORY_PROTECTION_KEYS
static inline int vma_pkey(struct vm_area_struct *vma)
{
	unsigned long vma_pkey_mask = VM_PKEY_BIT0 | VM_PKEY_BIT1 |
				      VM_PKEY_BIT2 | VM_PKEY_BIT3;

	return (vma->vm_flags & vma_pkey_mask) >> VM_PKEY_SHIFT;
}
#else
static inline int vma_pkey(struct vm_area_struct *vma)
{
	return 0;
}
#endif

/*
 * We only want to enforce protection keys on the current process
 * because we effectively have no access to PKRU for other
 * processes or any way to tell *which * PKRU in a threaded
 * process we could use.
 *
 * So do not enforce things if the VMA is not from the current
 * mm, or if we are in a kernel thread.
 */
static inline bool vma_is_foreign(struct vm_area_struct *vma)
{
	if (!current->mm)
		return true;
	/*
	 * Should PKRU be enforced on the access to this VMA?  If
	 * the VMA is from another process, then PKRU has no
	 * relevance and should not be enforced.
	 */
	if (current->mm != vma->vm_mm)
		return true;

	return false;
}

static inline bool arch_vma_access_permitted(struct vm_area_struct *vma,
		bool write, bool execute, bool foreign)
{
	/* pkeys never affect instruction fetches */
	if (execute)
		return true;
	/* allow access if the VMA is not one from this process */
	if (foreign || vma_is_foreign(vma))
		return true;
	return __pkru_allows_pkey(vma_pkey(vma), write);
}

/*
 * This can be used from process context to figure out what the value of
 * CR3 is without needing to do a (slow) __read_cr3().
 *
 * It's intended to be used for code like KVM that sneakily changes CR3
 * and needs to restore it.  It needs to be used very carefully.
 */
static inline unsigned long __get_current_cr3_fast(void)
{
	unsigned long cr3 = build_cr3(this_cpu_read(cpu_tlbstate.loaded_mm)->pgd,
		this_cpu_read(cpu_tlbstate.loaded_mm_asid));

	/* For now, be very restrictive about when this can be called. */
	VM_WARN_ON(in_nmi() || preemptible());

	VM_BUG_ON(cr3 != __read_cr3());
	return cr3;
}

#endif /* _ASM_X86_MMU_CONTEXT_H */<|MERGE_RESOLUTION|>--- conflicted
+++ resolved
@@ -74,10 +74,7 @@
 	return (void *)(LDT_BASE_ADDR + LDT_SLOT_STRIDE * slot);
 #else
 	BUG();
-<<<<<<< HEAD
-=======
 	return (void *)fix_to_virt(FIX_HOLE);
->>>>>>> 661e50bc
 #endif
 }
 
